# Changelog

All notable changes to this project will be documented in this file.

The format is based on [Keep a Changelog](https://keepachangelog.com/en/1.1.0/),
and this project adheres to [Semantic Versioning](https://semver.org/spec/v2.0.0.html).

## Unreleased

### Added
- The function `PocketIc::get_subnet_metrics` to retrieve metrics of a given subnet.
- The function `PocketIcBuilder::with_bitcoind_addr` to specify the address and port at which a `bitcoind` process is listening.
- The function `PocketIcBuilder::new_with_config` to specify a custom `ExtendedSubnetConfigSet`.
- The function `PocketIcBuilder::with_subnet_state` to load subnet state from a state directory for an arbitrary subnet kind and subnet id.
- The function `get_default_effective_canister_id` to retrieve a default effective canister id for canister creation on a PocketIC instance.
<<<<<<< HEAD
- The function `PocketIc::new_from_existing_instance` to create a PocketIC handle to an existing instance on a running server.
- The function `PocketIc::get_server_url` returning the URL of the PocketIC server on which the PocketIC instance is running.
=======
- The function `PocketIc::get_controllers` to get the controllers of a canister.
- Functions `PocketIc::take_canister_snapshot`, `PocketIc::load_canister_snapshot`, `PocketIc::list_canister_snapshots`, and `PocketIc::delete_canister_snapshot` to manage canister snapshots.
- Functions `PocketIc::upload_chunk`, `PocketIc::stored_chunks`, and `PocketIc::clear_chunk_store` to manage the WASM chunk store of a canister.
- The function `PocketIc::install_chunked_canister` to install a canister from WASM chunks in the WASM chunk store of a canister.
- The function `PocketIc::fetch_canister_logs` to fetch canister logs via a query call to the management canister.
- The function `Topology::get_subnet` to get a subnet to which a canister belongs independently of whether the canister exists.
>>>>>>> b5a45f63

### Removed
- Functions `PocketIc::from_config`, `PocketIc::from_config_and_max_request_time`, and `PocketIc::from_config_and_server_url`.
  Use the `PocketIcBuilder` instead.
- The enumeration `DtsFlag` and its associated builder patterns: DTS is always enabled in PocketIC.

### Changed
- The type `Topology` becomes a struct with two fields: `subnet_configs` contains an association of subnet ids to their configurations
  and `default_effective_canister_id` contains a default effective canister id for canister creation.
- Management canister types are defined in a new `management_canister` module to avoid a dependency on `ic-cdk`.
- Environment variable `POCKET_IC_MUTE_SERVER` now only mutes output when set to non-empty string (previously any value muted server).


## 5.0.0 - 2024-09-12

### Added
- Support for verified application subnets: the library function `PocketIcBuilder::with_verified_application_subnet` adds a verified application subnet to the PocketIC instance;
  the library function `PocketIc::get_verified_app_subnets` lists all verified application subnets of the PocketIC instance.
- The function `PocketIcBuilder::with_log_level` to specify the replica log level of the PocketIC instance.



## 4.0.0 - 2024-07-22

### Added
- Module `nonblocking` with asynchronous PocketIc library. The asynchronous function `drop` must be called
  (e.g., `pic.drop().await`) to drop the PocketIc instance. It must be called manually
  as Rust doesn't support asynchronous drop.
- The library functions `PocketIc::install_canister`, `PocketIc::upgrade_canister`, and `PocketIc::reinstall_canister`
  support installing canisters with a large WASM as a sequence of chunks (transparently, i.e.,
  the user does not need to take any extra action).
- The maximum duration (timeout) of a PocketIC operation is configurable using `PocketIcBuilder::with_max_request_time_ms`
  and can be deactivated by specifying it as `None` (the default is a timeout of 5 minutes).
- The library function `PocketIc::create_canister_with_id` works for all IC mainnet canister IDs that do not belong to the NNS or II subnet.
- The library function `PocketIc::uninstall_canister` to uninstall code of an existing canister.
- The library function `PocketIc::update_canister_settings` to update settings (e.g., compute allocation) of an existing canister.
- The library function `PocketIc::make_live_with_params` creates an HTTP gateway for this PocketIC instance listening on an optionally specified port (defaults to choosing
  an arbitrary unassigned port) and optionally specified domains (default to `localhost`) and using an optionally specified TLS certificate (if provided,
  an HTTPS gateway is created) and configures the PocketIC instance to make progress automatically, i.e., periodically update the time of the PocketIC instance to the real time
  and execute rounds on the subnets.
- The function `PocketIcBuilder::with_server_url` to specify the URL of the PocketIC server (if not used, then the URL of an already running PocketIC server
  is derived or a new PocketIC server is started).
- The function `PocketIcBuilder::with_state_dir` to specify a directory in which the state of the PocketIC instance can be preserved across the PocketIC instance lifetime
  (that directory should be empty when specified as `state_dir` for the very first time).
- The function `PocketIcBuilder::with_nonmainnet_features` to specify that non-mainnet features (e.g., best-effort responses) should be enabled for the PocketIC instance.
- Support for canister HTTP outcalls: a function `PocketIc::get_canister_http` to retrieve pending canister HTTP outcalls
  and a function `PocketIc::mock_canister_http_response` to mock a response for a pending canister HTTP outcall.

### Removed
- Public field `instance_id` in the synchronous PocketIc library, use the function `instance_id` instead

### Changed
- Deprecated `make_deterministic`, use `stop_live` instead
- The topology contains a list of node IDs instead of subnet size which can be derived from the number of node IDs.



## 3.1.0 - 2024-05-02

### Added
- Added `with_benchmarking_system_subnet` builder option to enable benchmarking with high message size limits.



## 3.0.0 - 2024-04-30

### Added
- New functions `auto_progress` and `stop_progress` to make IC instances
  progress (updating time and executing rounds) automatically.
- New subnet specification allowing to set very high instruction limits for (asymptotic) benchmarking canister code.
- New field `dts_flag` in `SubnetSpec` controlling if DTS is enabled (enabled by default on all non-benchmarking subnets).
- New functions `make_live` and `make_deterministic` configuring a PocketIc instance to automatically make progress (updating time and executing rounds)
  and creating an HTTP gateway for that instance listening at a dedicated port (and reverting that configuration, respectively).
- New functions `submit_call`, `submit_call_with_effective_principal` (submit an ingress message without executing it) and `await_call` (execute rounds on the PocketIc instance until the message is executed).

### Changed
- `get` and `post` helpers which are used by all server-facing functions now poll on results, because 1) instances can be busy with other computations and 2) the `post`ed computations may take longer than the specified timeout or the `reqwest` client's own timeout. With this change, very long-running computations can be handled by the library. 



## 2.2.0 - 2024-02-14

### Added
- a new `canister_status` function to request a canister's status

### Fixed
- `reqwest` dependency does not use the default features



## 2.1.0 - 2024-02-06

### Added
- Convenience functions `update_candid` and `update_candid_as`.
- New `set_controllers` method to set canister's controllers.
- Added PocketIC builder function `with_nns_state` to provide an NNS state directory. 

### Changed
- Use ExtendedSubnetConfigSet to be compatible with PocketIC server 3.0.0



## 2.0.1 - 2023-11-23

### Added
- Support for PocketIC server version 2.0.1


### Changed
- When the PocketIC binary is not found, the error now points to the PocketIC repo instead of the download link



## 2.0.0 - 2023-11-21

### Added
- Support for multiple subnets
- Support for cross-subnet canister calls
- Ability to mute the server's stdout/stderr streams by setting the `POCKET_IC_MUTE_SERVER` environment variable
- New struct `PocketIcBuilder` to create a PocketIC instance with a subnet configuration
- New constructor `PocketIc::from_config(config: SubnetConfigSet)` to create a PocketIC instance with a specified subnet topology
- New `get_subnet()` method to get the subnet of a canister
- New `create_canister_with_id()` method to create a canister with a specified ID
- New `create_canister_on_subnet()` method to create a canister on a specified subnet
- New `topology()` method returning a map of subnet IDs to subnet configurations
- New struct `SubnetConfig` returned by `topology()` to describe a subnet
- New struct `SubnetConfigSet` describing the desired subnet topology on initialization
- New enum `SubnetKind` to specify different kinds ob subnets

### Changed
- `create_canister()` method now takes no arguments, the anonymous prinicpal is used. To use a custom sender, use `create_canister_with_settings()`

### Removed
- `create_checkpoint()` method



## 1.0.0 - 2023-10-12

### Added
- Blocking REST-API: Encode IC-call in endpoint, not in body.<|MERGE_RESOLUTION|>--- conflicted
+++ resolved
@@ -13,17 +13,14 @@
 - The function `PocketIcBuilder::new_with_config` to specify a custom `ExtendedSubnetConfigSet`.
 - The function `PocketIcBuilder::with_subnet_state` to load subnet state from a state directory for an arbitrary subnet kind and subnet id.
 - The function `get_default_effective_canister_id` to retrieve a default effective canister id for canister creation on a PocketIC instance.
-<<<<<<< HEAD
-- The function `PocketIc::new_from_existing_instance` to create a PocketIC handle to an existing instance on a running server.
-- The function `PocketIc::get_server_url` returning the URL of the PocketIC server on which the PocketIC instance is running.
-=======
 - The function `PocketIc::get_controllers` to get the controllers of a canister.
 - Functions `PocketIc::take_canister_snapshot`, `PocketIc::load_canister_snapshot`, `PocketIc::list_canister_snapshots`, and `PocketIc::delete_canister_snapshot` to manage canister snapshots.
 - Functions `PocketIc::upload_chunk`, `PocketIc::stored_chunks`, and `PocketIc::clear_chunk_store` to manage the WASM chunk store of a canister.
 - The function `PocketIc::install_chunked_canister` to install a canister from WASM chunks in the WASM chunk store of a canister.
 - The function `PocketIc::fetch_canister_logs` to fetch canister logs via a query call to the management canister.
 - The function `Topology::get_subnet` to get a subnet to which a canister belongs independently of whether the canister exists.
->>>>>>> b5a45f63
+- The function `PocketIc::new_from_existing_instance` to create a PocketIC handle to an existing instance on a running server.
+- The function `PocketIc::get_server_url` returning the URL of the PocketIC server on which the PocketIC instance is running.
 
 ### Removed
 - Functions `PocketIc::from_config`, `PocketIc::from_config_and_max_request_time`, and `PocketIc::from_config_and_server_url`.
