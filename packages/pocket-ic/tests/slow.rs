use candid::{Encode, Principal};
use pocket_ic::{common::rest::DtsFlag, PocketIc, PocketIcBuilder, UserError, WasmResult};
<<<<<<< HEAD
use std::{thread, time::Duration};

// 200T cycles
const INIT_CYCLES: u128 = 200_000_000_000_000;

// Canister code incrementing a counter in every heartbeat
// and exporting a query method to read the counter.
const AUTO_PROGRESS_WAT: &str = r#"
    (module
        (import "ic0" "msg_reply" (func $msg_reply))
        (import "ic0" "msg_reply_data_append"
            (func $msg_reply_data_append (param i32 i32)))
        (func $inc
            ;; Increment a counter.
            (i32.store
                (i32.const 0)
                (i32.add (i32.load (i32.const 0)) (i32.const 1))))
        (func $read
            (call $msg_reply_data_append
                (i32.const 0) ;; the counter from heap[0]
                (i32.const 4)) ;; length
            (call $msg_reply))
        (memory $memory 1)
        (export "canister_query read" (func $read))
        (export "canister_heartbeat" (func $inc))
    )
"#;

#[test]
fn test_auto_progress() {
    let pic = PocketIc::new();

    // Create a canister and charge it with 200T cycles.
    let can_id = pic.create_canister();
    pic.add_cycles(can_id, INIT_CYCLES);

    // Install the auto progress canister wasm on the canister.
    let auto_progress_wasm = wat::parse_str(AUTO_PROGRESS_WAT).unwrap();
    pic.install_canister(can_id, auto_progress_wasm, vec![], None);

    // Capture the original value of the counter.
    let old_counter = match pic.query_call(can_id, Principal::anonymous(), "read", vec![]) {
        Ok(WasmResult::Reply(data)) => u32::from_le_bytes(data.try_into().unwrap()),
        _ => panic!("could not read counter"),
    };

    // Starting auto progress on the IC.
    // Consequently, heartbeats should be executed on the auto progress canister automatically
    // and its counter should increase.
    pic.auto_progress();

    let mut ok = false;
    for _ in 0..100 {
        let counter = match pic.query_call(can_id, Principal::anonymous(), "read", vec![]) {
            Ok(WasmResult::Reply(data)) => u32::from_le_bytes(data.try_into().unwrap()),
            _ => panic!("could not read counter"),
        };
        if counter > old_counter {
            ok = true;
            break;
        }
        thread::sleep(Duration::from_millis(100));
    }
    if !ok {
        panic!("did not observe a counter increase")
    }

    // Stopping auto progress on the IC.
    // The counter should not increase anymore.
    pic.stop_progress();

    // Capture the current value of the counter.
    let cur_counter = match pic.query_call(can_id, Principal::anonymous(), "read", vec![]) {
        Ok(WasmResult::Reply(data)) => u32::from_le_bytes(data.try_into().unwrap()),
        _ => panic!("could not read counter"),
    };

    for _ in 0..100 {
        let counter = match pic.query_call(can_id, Principal::anonymous(), "read", vec![]) {
            Ok(WasmResult::Reply(data)) => u32::from_le_bytes(data.try_into().unwrap()),
            _ => panic!("could not read counter"),
        };
        assert_eq!(counter, cur_counter);
        thread::sleep(Duration::from_millis(100));
    }
}

// Canister code with a very slow method.
fn very_slow_wasm(n: u64) -> Vec<u8> {
    let wat = format!(
        r#"
    (module
        (import "ic0" "msg_reply" (func $msg_reply))
        (import "ic0" "msg_reply_data_append"
            (func $msg_reply_data_append (param i32 i32)))
        (func $inc
            ;; Increment a counter.
            (i32.store
                (i32.const 0)
                (i32.add (i32.load (i32.const 0)) (i32.const 1))))
        (func $run
            ;; create a local variable and initialize it to 0
            (local $i i32)
            (local $j i32)
            (loop $my_loop
                i32.const 0
                local.set $j
                (loop $my_inner_loop
                    ;; add one to $j
                    local.get $j
                    i32.const 1
                    i32.add
                    local.set $j
                    ;; if $j is less than ... branch to loop
                    local.get $j
                    i32.const {}
                    i32.lt_s
                    br_if $my_inner_loop
                )
                ;; add one to $i
                local.get $i
                i32.const 1
                i32.add
                local.set $i
                ;; if $i is less than ... branch to loop
                local.get $i
                i32.const {}
                i32.lt_s
                br_if $my_loop
            )
            (call $msg_reply))
        (memory $memory 1)
        (export "canister_update run" (func $run))
        (export "canister_heartbeat" (func $inc))
    )
"#,
        n, n
    );
    wat::parse_str(wat).unwrap()
=======
use std::time::Duration;

// 200T cycles
const INIT_CYCLES: u128 = 200_000_000_000_000;

fn test_canister_wasm() -> Vec<u8> {
    let wasm_path = std::env::var_os("TEST_WASM").expect("Missing test canister wasm file");
    std::fs::read(wasm_path).unwrap()
>>>>>>> 5d38f7c3
}

fn execute_many_instructions(
    pic: &PocketIc,
    instructions: u64,
    dts_rounds: u64,
    system_subnet: bool,
) -> Result<WasmResult, UserError> {
    // Create a canister.
    let t0 = pic.get_time();
    let can_id = pic.create_canister();
    let t1 = pic.get_time();
    assert_eq!(t1, t0 + Duration::from_nanos(1)); // canister creation should take one round, i.e., 1ns

    // Charge the canister with 200T cycles.
    pic.add_cycles(can_id, INIT_CYCLES);
<<<<<<< HEAD

    // Install the very slow canister wasm on the canister.
    pic.install_canister(can_id, very_slow_wasm(loop_iterations), vec![], None);
=======

    let initial_cycles = pic.cycle_balance(can_id);
    assert_eq!(initial_cycles, INIT_CYCLES);

    // Install the test canister wasm on the canister.
    pic.install_canister(can_id, test_canister_wasm(), vec![], None);
>>>>>>> 5d38f7c3

    let t0 = pic.get_time();
    let res = pic.update_call(
        can_id,
        Principal::anonymous(),
        "execute_many_instructions",
        Encode!(&instructions).unwrap(),
    );
    let t1 = pic.get_time();
    assert!(t1 >= t0 + Duration::from_nanos(dts_rounds));

    if system_subnet {
        let cycles = pic.cycle_balance(can_id);
        assert_eq!(cycles, initial_cycles);
    }

    res
}

#[test]
fn test_benchmarking_app_subnet() {
    let pic = PocketIcBuilder::new()
        .with_benchmarking_application_subnet()
        .build();

    let instructions = 42_000_000_000_u64;
    let dts_rounds = 1; // DTS is disabled on benchmarking subnets
    execute_many_instructions(&pic, instructions, dts_rounds, false).unwrap();
}

#[test]
fn test_benchmarking_system_subnet() {
    let pic = PocketIcBuilder::new()
        .with_benchmarking_system_subnet()
        .build();

    let instructions = 42_000_000_000_u64;
    let dts_rounds = 1; // DTS is disabled on benchmarking subnets
    execute_many_instructions(&pic, instructions, dts_rounds, true).unwrap();
}

fn test_dts(dts_flag: DtsFlag) {
    let pic = PocketIcBuilder::new()
        .with_application_subnet()
        .with_dts_flag(dts_flag)
        .build();

    let instructions = 4_000_000_000_u64;
    let dts_rounds = if let DtsFlag::Enabled = dts_flag {
        instructions / 2_000_000_000
    } else {
        1
    };
    execute_many_instructions(&pic, instructions, dts_rounds, false).unwrap();
}

#[test]
fn test_dts_enabled() {
    test_dts(DtsFlag::Enabled);
}

#[test]
fn test_dts_disabled() {
    test_dts(DtsFlag::Disabled);
}

fn instruction_limit_exceeded(dts_flag: DtsFlag) {
    let pic = PocketIcBuilder::new()
        .with_application_subnet()
        .with_dts_flag(dts_flag)
        .build();

<<<<<<< HEAD
    // Create a canister.
    let can_id = pic.create_canister();

    // Charge the canister with 200T cycles.
    pic.add_cycles(can_id, INIT_CYCLES);

    // Install the very slow canister wasm on the canister.
    pic.install_canister(can_id, very_slow_wasm(200_000), vec![], None);

    let res = pic
        .update_call(can_id, Principal::anonymous(), "run", vec![])
        .unwrap_err();
=======
    let instructions = 42_000_000_000_u64;
    let dts_rounds = if let DtsFlag::Enabled = dts_flag {
        20 // instruction limit exceeded after 20 rounds
    } else {
        1
    };
    let res = execute_many_instructions(&pic, instructions, dts_rounds, false).unwrap_err();
>>>>>>> 5d38f7c3
    assert!(res.description.contains(
        "Canister exceeded the limit of 40000000000 instructions for single message execution."
    ));
}

#[test]
<<<<<<< HEAD
fn test_instruction_limit_exceeded_no_dts() {
    instruction_limit_exceeded(DtsFlag::Disabled);
}

#[test]
fn test_instruction_limit_exceeded_dts() {
    instruction_limit_exceeded(DtsFlag::Enabled);
=======
fn test_instruction_limit_exceeded_dts_enabled() {
    instruction_limit_exceeded(DtsFlag::Enabled);
}

#[test]
fn test_instruction_limit_exceeded_dts_disabled() {
    instruction_limit_exceeded(DtsFlag::Disabled);
>>>>>>> 5d38f7c3
}<|MERGE_RESOLUTION|>--- conflicted
+++ resolved
@@ -1,146 +1,5 @@
 use candid::{Encode, Principal};
 use pocket_ic::{common::rest::DtsFlag, PocketIc, PocketIcBuilder, UserError, WasmResult};
-<<<<<<< HEAD
-use std::{thread, time::Duration};
-
-// 200T cycles
-const INIT_CYCLES: u128 = 200_000_000_000_000;
-
-// Canister code incrementing a counter in every heartbeat
-// and exporting a query method to read the counter.
-const AUTO_PROGRESS_WAT: &str = r#"
-    (module
-        (import "ic0" "msg_reply" (func $msg_reply))
-        (import "ic0" "msg_reply_data_append"
-            (func $msg_reply_data_append (param i32 i32)))
-        (func $inc
-            ;; Increment a counter.
-            (i32.store
-                (i32.const 0)
-                (i32.add (i32.load (i32.const 0)) (i32.const 1))))
-        (func $read
-            (call $msg_reply_data_append
-                (i32.const 0) ;; the counter from heap[0]
-                (i32.const 4)) ;; length
-            (call $msg_reply))
-        (memory $memory 1)
-        (export "canister_query read" (func $read))
-        (export "canister_heartbeat" (func $inc))
-    )
-"#;
-
-#[test]
-fn test_auto_progress() {
-    let pic = PocketIc::new();
-
-    // Create a canister and charge it with 200T cycles.
-    let can_id = pic.create_canister();
-    pic.add_cycles(can_id, INIT_CYCLES);
-
-    // Install the auto progress canister wasm on the canister.
-    let auto_progress_wasm = wat::parse_str(AUTO_PROGRESS_WAT).unwrap();
-    pic.install_canister(can_id, auto_progress_wasm, vec![], None);
-
-    // Capture the original value of the counter.
-    let old_counter = match pic.query_call(can_id, Principal::anonymous(), "read", vec![]) {
-        Ok(WasmResult::Reply(data)) => u32::from_le_bytes(data.try_into().unwrap()),
-        _ => panic!("could not read counter"),
-    };
-
-    // Starting auto progress on the IC.
-    // Consequently, heartbeats should be executed on the auto progress canister automatically
-    // and its counter should increase.
-    pic.auto_progress();
-
-    let mut ok = false;
-    for _ in 0..100 {
-        let counter = match pic.query_call(can_id, Principal::anonymous(), "read", vec![]) {
-            Ok(WasmResult::Reply(data)) => u32::from_le_bytes(data.try_into().unwrap()),
-            _ => panic!("could not read counter"),
-        };
-        if counter > old_counter {
-            ok = true;
-            break;
-        }
-        thread::sleep(Duration::from_millis(100));
-    }
-    if !ok {
-        panic!("did not observe a counter increase")
-    }
-
-    // Stopping auto progress on the IC.
-    // The counter should not increase anymore.
-    pic.stop_progress();
-
-    // Capture the current value of the counter.
-    let cur_counter = match pic.query_call(can_id, Principal::anonymous(), "read", vec![]) {
-        Ok(WasmResult::Reply(data)) => u32::from_le_bytes(data.try_into().unwrap()),
-        _ => panic!("could not read counter"),
-    };
-
-    for _ in 0..100 {
-        let counter = match pic.query_call(can_id, Principal::anonymous(), "read", vec![]) {
-            Ok(WasmResult::Reply(data)) => u32::from_le_bytes(data.try_into().unwrap()),
-            _ => panic!("could not read counter"),
-        };
-        assert_eq!(counter, cur_counter);
-        thread::sleep(Duration::from_millis(100));
-    }
-}
-
-// Canister code with a very slow method.
-fn very_slow_wasm(n: u64) -> Vec<u8> {
-    let wat = format!(
-        r#"
-    (module
-        (import "ic0" "msg_reply" (func $msg_reply))
-        (import "ic0" "msg_reply_data_append"
-            (func $msg_reply_data_append (param i32 i32)))
-        (func $inc
-            ;; Increment a counter.
-            (i32.store
-                (i32.const 0)
-                (i32.add (i32.load (i32.const 0)) (i32.const 1))))
-        (func $run
-            ;; create a local variable and initialize it to 0
-            (local $i i32)
-            (local $j i32)
-            (loop $my_loop
-                i32.const 0
-                local.set $j
-                (loop $my_inner_loop
-                    ;; add one to $j
-                    local.get $j
-                    i32.const 1
-                    i32.add
-                    local.set $j
-                    ;; if $j is less than ... branch to loop
-                    local.get $j
-                    i32.const {}
-                    i32.lt_s
-                    br_if $my_inner_loop
-                )
-                ;; add one to $i
-                local.get $i
-                i32.const 1
-                i32.add
-                local.set $i
-                ;; if $i is less than ... branch to loop
-                local.get $i
-                i32.const {}
-                i32.lt_s
-                br_if $my_loop
-            )
-            (call $msg_reply))
-        (memory $memory 1)
-        (export "canister_update run" (func $run))
-        (export "canister_heartbeat" (func $inc))
-    )
-"#,
-        n, n
-    );
-    wat::parse_str(wat).unwrap()
-=======
 use std::time::Duration;
 
 // 200T cycles
@@ -149,7 +8,6 @@
 fn test_canister_wasm() -> Vec<u8> {
     let wasm_path = std::env::var_os("TEST_WASM").expect("Missing test canister wasm file");
     std::fs::read(wasm_path).unwrap()
->>>>>>> 5d38f7c3
 }
 
 fn execute_many_instructions(
@@ -166,18 +24,12 @@
 
     // Charge the canister with 200T cycles.
     pic.add_cycles(can_id, INIT_CYCLES);
-<<<<<<< HEAD
-
-    // Install the very slow canister wasm on the canister.
-    pic.install_canister(can_id, very_slow_wasm(loop_iterations), vec![], None);
-=======
 
     let initial_cycles = pic.cycle_balance(can_id);
     assert_eq!(initial_cycles, INIT_CYCLES);
 
     // Install the test canister wasm on the canister.
     pic.install_canister(can_id, test_canister_wasm(), vec![], None);
->>>>>>> 5d38f7c3
 
     let t0 = pic.get_time();
     let res = pic.update_call(
@@ -250,20 +102,6 @@
         .with_dts_flag(dts_flag)
         .build();
 
-<<<<<<< HEAD
-    // Create a canister.
-    let can_id = pic.create_canister();
-
-    // Charge the canister with 200T cycles.
-    pic.add_cycles(can_id, INIT_CYCLES);
-
-    // Install the very slow canister wasm on the canister.
-    pic.install_canister(can_id, very_slow_wasm(200_000), vec![], None);
-
-    let res = pic
-        .update_call(can_id, Principal::anonymous(), "run", vec![])
-        .unwrap_err();
-=======
     let instructions = 42_000_000_000_u64;
     let dts_rounds = if let DtsFlag::Enabled = dts_flag {
         20 // instruction limit exceeded after 20 rounds
@@ -271,22 +109,12 @@
         1
     };
     let res = execute_many_instructions(&pic, instructions, dts_rounds, false).unwrap_err();
->>>>>>> 5d38f7c3
     assert!(res.description.contains(
         "Canister exceeded the limit of 40000000000 instructions for single message execution."
     ));
 }
 
 #[test]
-<<<<<<< HEAD
-fn test_instruction_limit_exceeded_no_dts() {
-    instruction_limit_exceeded(DtsFlag::Disabled);
-}
-
-#[test]
-fn test_instruction_limit_exceeded_dts() {
-    instruction_limit_exceeded(DtsFlag::Enabled);
-=======
 fn test_instruction_limit_exceeded_dts_enabled() {
     instruction_limit_exceeded(DtsFlag::Enabled);
 }
@@ -294,5 +122,4 @@
 #[test]
 fn test_instruction_limit_exceeded_dts_disabled() {
     instruction_limit_exceeded(DtsFlag::Disabled);
->>>>>>> 5d38f7c3
 }