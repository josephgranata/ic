use std::{
    error::Error,
    fmt::{self, Display},
    str::FromStr,
};

use base32::Alphabet;
use candid::{types::principal::PrincipalError, CandidType, Deserialize, Principal};
// use candid::{Encode, Decode};
use ic_stable_structures::{storable::Bound, Storable};
use minicbor::{Decode, Encode};
use serde::Serialize;
use std::borrow::Cow;

pub type Subaccount = [u8; 32];

pub const DEFAULT_SUBACCOUNT: &Subaccount = &[0; 32];

// Account representation of ledgers supporting the ICRC1 standard
#[derive(Serialize, CandidType, Deserialize, Clone, Debug, Copy, Encode, Decode)]
pub struct Account {
<<<<<<< HEAD
    #[cbor(n(0), with = "crate::icrc1::principal")]
=======
    #[cbor(n(0), with = "crate::cbor::principal")]
>>>>>>> 40b015c8
    pub owner: Principal,
    #[cbor(n(1), with = "minicbor::bytes")]
    pub subaccount: Option<Subaccount>,
}

impl Account {
    #[inline]
    pub fn effective_subaccount(&self) -> &Subaccount {
        self.subaccount.as_ref().unwrap_or(DEFAULT_SUBACCOUNT)
    }
}

impl PartialEq for Account {
    fn eq(&self, other: &Self) -> bool {
        self.owner == other.owner && self.effective_subaccount() == other.effective_subaccount()
    }
}

impl Eq for Account {}

impl std::cmp::PartialOrd for Account {
    fn partial_cmp(&self, other: &Self) -> Option<std::cmp::Ordering> {
        Some(self.cmp(other))
    }
}

impl std::cmp::Ord for Account {
    fn cmp(&self, other: &Self) -> std::cmp::Ordering {
        self.owner.cmp(&other.owner).then_with(|| {
            self.effective_subaccount()
                .cmp(other.effective_subaccount())
        })
    }
}

impl std::hash::Hash for Account {
    fn hash<H: std::hash::Hasher>(&self, state: &mut H) {
        self.owner.hash(state);
        self.effective_subaccount().hash(state);
    }
}

fn full_account_checksum(owner: &[u8], subaccount: &[u8]) -> String {
    let mut crc32hasher = crc32fast::Hasher::new();
    crc32hasher.update(owner);
    crc32hasher.update(subaccount);
    let checksum = crc32hasher.finalize().to_be_bytes();
    base32::encode(Alphabet::RFC4648 { padding: false }, &checksum).to_lowercase()
}

impl fmt::Display for Account {
    fn fmt(&self, f: &mut fmt::Formatter<'_>) -> fmt::Result {
        // https://github.com/dfinity/ICRC-1/blob/main/standards/ICRC-1/TextualEncoding.md#textual-encoding-of-icrc-1-accounts
        match &self.subaccount {
            None => write!(f, "{}", self.owner),
            Some(subaccount) if subaccount == &[0; 32] => write!(f, "{}", self.owner),
            Some(subaccount) => {
                let checksum = full_account_checksum(self.owner.as_slice(), subaccount.as_slice());
                let hex_subaccount = hex::encode(subaccount.as_slice());
                let hex_subaccount = hex_subaccount.trim_start_matches('0');
                write!(f, "{}-{}.{}", self.owner, checksum, hex_subaccount)
            }
        }
    }
}

impl From<Principal> for Account {
    fn from(owner: Principal) -> Self {
        Self {
            owner,
            subaccount: None,
        }
    }
}

#[derive(Debug, PartialEq, Eq)]
pub enum ICRC1TextReprError {
    DefaultSubaccountShouldBeOmitted,
    InvalidChecksum { expected: String },
    InvalidPrincipal(PrincipalError),
    InvalidSubaccount(String),
    LeadingZeroesInSubaccount,
    MissingChecksum,
}

impl Display for ICRC1TextReprError {
    fn fmt(&self, f: &mut fmt::Formatter<'_>) -> fmt::Result {
        match self {
            ICRC1TextReprError::DefaultSubaccountShouldBeOmitted => {
                write!(f, "default subaccount should be omitted")
            }
            ICRC1TextReprError::InvalidChecksum { expected } => {
                write!(f, "invalid checksum (expected: {})", expected)
            }
            ICRC1TextReprError::InvalidPrincipal(e) => write!(f, "invalid principal: {}", e),
            ICRC1TextReprError::InvalidSubaccount(e) => write!(f, "invalid subaccount: {}", e),
            ICRC1TextReprError::LeadingZeroesInSubaccount => {
                write!(f, "subaccount should not have leading zeroes")
            }
            ICRC1TextReprError::MissingChecksum => write!(f, "missing checksum"),
        }
    }
}

impl Error for ICRC1TextReprError {}

impl FromStr for Account {
    type Err = ICRC1TextReprError;

    fn from_str(s: &str) -> Result<Self, Self::Err> {
        match s.split_once('.') {
            Some((principal_checksum, subaccount)) => {
                let (principal, checksum) = match principal_checksum.rsplit_once('-') {
                    // The checksum is 7 characters (crc32 encoded via base32) while principal
                    // groups are 5 characters
                    Some((_, checksum)) if checksum.len() != 7 => {
                        return Err(Self::Err::MissingChecksum)
                    }
                    Some(principal_and_checksum) => principal_and_checksum,
                    None => return Err(Self::Err::MissingChecksum),
                };
                if subaccount.starts_with('0') {
                    return Err(Self::Err::LeadingZeroesInSubaccount);
                }
                let owner = Principal::from_str(principal).map_err(Self::Err::InvalidPrincipal)?;
                let subaccount = hex::decode(format!("{:0>64}", subaccount)).map_err(|e| {
                    Self::Err::InvalidSubaccount(format!("subaccount is not hex-encoded: {e}"))
                })?;
                let subaccount: Subaccount = subaccount.try_into().map_err(|_| {
                    Self::Err::InvalidSubaccount("subaccount is longer than 32 bytes".to_string())
                })?;
                if &subaccount == DEFAULT_SUBACCOUNT {
                    return Err(Self::Err::DefaultSubaccountShouldBeOmitted);
                }
                let expected_checksum =
                    full_account_checksum(owner.as_slice(), subaccount.as_slice());
                if checksum != expected_checksum {
                    return Err(Self::Err::InvalidChecksum {
                        expected: expected_checksum,
                    });
                }
                Ok(Self {
                    owner,
                    subaccount: Some(subaccount),
                })
            }
            None => Principal::from_str(s)
                .map_err(Self::Err::InvalidPrincipal)
                .map(Account::from),
        }
    }
}

<<<<<<< HEAD
const MAX_SERIALIZATION_LEN: u32 = 92;

=======
>>>>>>> 40b015c8
impl Storable for Account {
    //// MINICBOR
    // fn to_bytes(&self) -> Cow<[u8]> {
    //     let mut buf = vec![];
    //     minicbor::encode(self, &mut buf).expect("event encoding should always succeed");
    //     Cow::Owned(buf)
    // }

    // fn from_bytes(bytes: Cow<[u8]>) -> Self {
    //     minicbor::decode(bytes.as_ref())
    //         .unwrap_or_else(|e| panic!("failed to decode event bytes {}: {e}", hex::encode(bytes)))
    // }

    //// CANDID
    // fn to_bytes(&self) -> Cow<[u8]> {
    //     Cow::Owned(Encode!(self).unwrap())
    // }

    // fn from_bytes(bytes: Cow<[u8]>) -> Self {
    //     Decode!(&bytes, Self).unwrap()
    // }

    //// MANUAL
    // fn to_bytes(&self) -> Cow<[u8]> {
    //     let mut buffer: Vec<u8> = vec![0];

    //     // Owner principal
    //     buffer.extend(self.owner.as_slice());
    //     buffer[0] = (buffer.len() - 1) as u8;

    //     // Subaccount
    //     if let Some(subaccount) = self.subaccount {
    //         buffer.extend([32u8]);
    //         buffer.extend(subaccount.as_slice());
    //     } else {
    //         buffer.extend([0u8]);
    //     }

    //     Cow::Owned(buffer)
    // }

    // fn from_bytes(bytes: Cow<[u8]>) -> Self {
    //     let mut index = 0usize;
    //     let len_owner = bytes[index] as usize;
    //     index += 1;
    //     let owner = Principal::from_slice(&bytes[index..index + len_owner]);
    //     index += len_owner;

    //     // Subaccount
    //     let len_subaccount = bytes[index] as usize;
    //     index += 1;
    //     let subaccount = if len_subaccount > 0 {
    //         let subaccount_bytes: [u8; 32] =
    //             bytes[index..index + len_subaccount].try_into().unwrap();
    //         Some(subaccount_bytes)
    //     } else {
    //         None
    //     };

    //     Account { owner, subaccount }
    // }

    //// CIBORIUM
    fn to_bytes(&self) -> Cow<[u8]> {
        let mut buf = vec![];
<<<<<<< HEAD
        ciborium::ser::into_writer(self, &mut buf).unwrap_or_else(|err| {
            ic_cdk::api::trap(&format!("{:?}", err));
        });
        Cow::Owned(buf)
    }

    fn from_bytes(bytes: Cow<'_, [u8]>) -> Self {
        ciborium::de::from_reader(&bytes[..]).unwrap_or_else(|err| {
            ic_cdk::api::trap(&format!("{:?}", err));
        })
    }

    // const BOUND: Bound = Bound::Unbounded;

    const BOUND: Bound = Bound::Bounded {
        max_size: MAX_SERIALIZATION_LEN,
        is_fixed_size: false,
    };
=======
        minicbor::encode(self, &mut buf).expect("event encoding should always succeed");
        Cow::Owned(buf)
    }

    fn from_bytes(bytes: Cow<[u8]>) -> Self {
        minicbor::decode(bytes.as_ref())
            .unwrap_or_else(|e| panic!("failed to decode event bytes {}: {e}", hex::encode(bytes)))
    }

    const BOUND: Bound = Bound::Unbounded;
>>>>>>> 40b015c8
}

#[cfg(test)]
mod tests {
    use assert_matches::assert_matches;
    use ic_stable_structures::Storable;
    use proptest::prelude::prop;
    use proptest::strategy::Strategy;
    use std::str::FromStr;

    use candid::Principal;

    use crate::icrc1::account::{Account, ICRC1TextReprError, DEFAULT_SUBACCOUNT};

    pub fn principal_strategy() -> impl Strategy<Value = Principal> {
        let bytes_strategy = prop::collection::vec(0..=255u8, 29);
        bytes_strategy.prop_map(|bytes| Principal::from_slice(bytes.as_slice()))
    }

    pub fn account_strategy() -> impl Strategy<Value = Account> {
        let bytes_strategy = prop::option::of(prop::collection::vec(0..=255u8, 32));
        let principal_strategy = principal_strategy();
        (bytes_strategy, principal_strategy).prop_map(|(bytes, principal)| Account {
            owner: principal,
            subaccount: bytes.map(|x| x.as_slice().try_into().unwrap()),
        })
    }

    #[test]
    fn test_account_display_default_subaccount() {
        let owner = Principal::anonymous();
        let account = Account::from(owner);
        assert_eq!(account.to_string(), owner.to_string());
    }

    #[test]
    fn test_account_display_trim_subaccount() {
        let owner =
            Principal::from_text("k2t6j-2nvnp-4zjm3-25dtz-6xhaa-c7boj-5gayf-oj3xs-i43lp-teztq-6ae")
                .unwrap();
        let subaccount = Some(
            hex::decode("0000000000000000000000000000000000000000000000000000000000000001")
                .unwrap()
                .try_into()
                .unwrap(),
        );
        let account = Account { owner, subaccount };
        assert_eq!(
            account.to_string(),
            "k2t6j-2nvnp-4zjm3-25dtz-6xhaa-c7boj-5gayf-oj3xs-i43lp-teztq-6ae-6cc627i.1"
        );
    }

    #[test]
    fn test_account_display_full_subaccount() {
        let owner =
            Principal::from_text("k2t6j-2nvnp-4zjm3-25dtz-6xhaa-c7boj-5gayf-oj3xs-i43lp-teztq-6ae")
                .unwrap();
        let subaccount = Some(
            hex::decode("0102030405060708090a0b0c0d0e0f101112131415161718191a1b1c1d1e1f20")
                .unwrap()
                .try_into()
                .unwrap(),
        );
        let account = Account { owner, subaccount };
        assert_eq!(account.to_string(), "k2t6j-2nvnp-4zjm3-25dtz-6xhaa-c7boj-5gayf-oj3xs-i43lp-teztq-6ae-dfxgiyy.102030405060708090a0b0c0d0e0f101112131415161718191a1b1c1d1e1f20");
    }

    #[test]
    fn test_account_from_str_principal_only() {
        let str = "k2t6j-2nvnp-4zjm3-25dtz-6xhaa-c7boj-5gayf-oj3xs-i43lp-teztq-6ae";
        assert_eq!(
            Account::from_str(str),
            Ok(Account::from(Principal::from_str(str).unwrap()))
        );
    }

    #[test]
    fn test_account_from_str_err_def_subaccout_should_be_omitted() {
        let str = "k2t6j-2nvnp-4zjm3-25dtz-6xhaa-c7boj-5gayf-oj3xs-i43lp-teztq-6ae-q6bn32y.";
        assert_eq!(
            Account::from_str(str),
            Err(ICRC1TextReprError::DefaultSubaccountShouldBeOmitted)
        );
    }

    #[test]
    fn test_account_from_str_err_invalid_principal() {
        let str = "k2t6j2nvnp4zjm3-25dtz6xhaac7boj5gayfoj3xs-i43lp-teztq-6ae";
        assert_matches!(
            Account::from_str(str),
            Err(ICRC1TextReprError::InvalidPrincipal(_))
        );
    }

    #[test]
    fn test_account_from_str_subaccount_1() {
        let str = "k2t6j-2nvnp-4zjm3-25dtz-6xhaa-c7boj-5gayf-oj3xs-i43lp-teztq-6ae-6cc627i.1";
        let owner =
            Principal::from_str("k2t6j-2nvnp-4zjm3-25dtz-6xhaa-c7boj-5gayf-oj3xs-i43lp-teztq-6ae")
                .unwrap();
        let subaccount = Some(
            hex::decode("0000000000000000000000000000000000000000000000000000000000000001")
                .unwrap()
                .try_into()
                .unwrap(),
        );
        assert_eq!(Account::from_str(str), Ok(Account { owner, subaccount }));
    }

    #[test]
    fn test_account_from_str_err_subaccount_leading_zeroes() {
        let str = "k2t6j-2nvnp-4zjm3-25dtz-6xhaa-c7boj-5gayf-oj3xs-i43lp-teztq-6ae-6cc627i.01";
        assert_eq!(
            Account::from_str(str),
            Err(ICRC1TextReprError::LeadingZeroesInSubaccount)
        );
    }

    #[test]
    fn test_account_from_err_missing_checksum() {
        let str = "k2t6j-2nvnp-4zjm3-25dtz-6xhaa-c7boj-5gayf-oj3xs-i43lp-teztq-6ae.1";
        assert_eq!(
            Account::from_str(str),
            Err(ICRC1TextReprError::MissingChecksum)
        );
    }

    #[test]
    fn test_account_from_str_full_subaccount() {
        let str = "k2t6j-2nvnp-4zjm3-25dtz-6xhaa-c7boj-5gayf-oj3xs-i43lp-teztq-6ae-dfxgiyy.102030405060708090a0b0c0d0e0f101112131415161718191a1b1c1d1e1f20";
        let owner =
            Principal::from_str("k2t6j-2nvnp-4zjm3-25dtz-6xhaa-c7boj-5gayf-oj3xs-i43lp-teztq-6ae")
                .unwrap();
        let subaccount = Some(
            hex::decode("0102030405060708090a0b0c0d0e0f101112131415161718191a1b1c1d1e1f20")
                .unwrap()
                .try_into()
                .unwrap(),
        );
        assert_eq!(Account::from_str(str), Ok(Account { owner, subaccount }));
    }

    #[test]
    fn test_account_from_str_invalid_subaccount() {
        let str = "k2t6j-2nvnp-4zjm3-25dtz-6xhaa-c7boj-5gayf-oj3xs-i43lp-teztq-6ae-aaaaaaa.102030405060708090a0b0c0d0e0f101112131415161718191a1b1c1d1e1f200000";
        assert_matches!(
            Account::from_str(str),
            Err(ICRC1TextReprError::InvalidSubaccount(_))
        );
    }

    #[test]
    fn test_account_from_str_invalid_checksum() {
        let str = "k2t6j-2nvnp-4zjm3-25dtz-6xhaa-c7boj-5gayf-oj3xs-i43lp-teztq-6ae-aaaaaaa.1";
        assert_matches!(
            Account::from_str(str),
            Err(ICRC1TextReprError::InvalidChecksum { expected: _ })
        );
    }

    #[test]
<<<<<<< HEAD
    fn test_account_max_serialization_length() {
        let owner =
            Principal::from_text("k2t6j-2nvnp-4zjm3-25dtz-6xhaa-c7boj-5gayf-oj3xs-i43lp-teztq-6ae")
                .unwrap();
        // let owner = Principal::anonymous();
        let subaccount = Some(
            hex::decode("0102030405060708090a0b0c0d0e0f101112131415161718191a1b1c1d1e1f20")
                .unwrap()
                .try_into()
                .unwrap(),
        );
        // let subaccount = None;
        let account = Account { owner, subaccount };
        let serialized_len = account.to_bytes().len();
        assert_eq!(
            serialized_len,
            1 + DEFAULT_SUBACCOUNT.len() + 1 + Principal::MAX_LENGTH_IN_BYTES
        );
        assert_eq!(serialized_len as u32, MAX_SERIALIZATION_LEN);
    }

    #[test]
=======
>>>>>>> 40b015c8
    fn test_account_serialization() {
        use proptest::{prop_assert_eq, proptest};
        proptest!(|(account in account_strategy())| {
            prop_assert_eq!(Account::from_bytes(account.to_bytes()), account);
        })
    }
}<|MERGE_RESOLUTION|>--- conflicted
+++ resolved
@@ -19,11 +19,7 @@
 // Account representation of ledgers supporting the ICRC1 standard
 #[derive(Serialize, CandidType, Deserialize, Clone, Debug, Copy, Encode, Decode)]
 pub struct Account {
-<<<<<<< HEAD
-    #[cbor(n(0), with = "crate::icrc1::principal")]
-=======
     #[cbor(n(0), with = "crate::cbor::principal")]
->>>>>>> 40b015c8
     pub owner: Principal,
     #[cbor(n(1), with = "minicbor::bytes")]
     pub subaccount: Option<Subaccount>,
@@ -177,11 +173,6 @@
     }
 }
 
-<<<<<<< HEAD
-const MAX_SERIALIZATION_LEN: u32 = 92;
-
-=======
->>>>>>> 40b015c8
 impl Storable for Account {
     //// MINICBOR
     // fn to_bytes(&self) -> Cow<[u8]> {
@@ -247,26 +238,6 @@
     //// CIBORIUM
     fn to_bytes(&self) -> Cow<[u8]> {
         let mut buf = vec![];
-<<<<<<< HEAD
-        ciborium::ser::into_writer(self, &mut buf).unwrap_or_else(|err| {
-            ic_cdk::api::trap(&format!("{:?}", err));
-        });
-        Cow::Owned(buf)
-    }
-
-    fn from_bytes(bytes: Cow<'_, [u8]>) -> Self {
-        ciborium::de::from_reader(&bytes[..]).unwrap_or_else(|err| {
-            ic_cdk::api::trap(&format!("{:?}", err));
-        })
-    }
-
-    // const BOUND: Bound = Bound::Unbounded;
-
-    const BOUND: Bound = Bound::Bounded {
-        max_size: MAX_SERIALIZATION_LEN,
-        is_fixed_size: false,
-    };
-=======
         minicbor::encode(self, &mut buf).expect("event encoding should always succeed");
         Cow::Owned(buf)
     }
@@ -277,7 +248,6 @@
     }
 
     const BOUND: Bound = Bound::Unbounded;
->>>>>>> 40b015c8
 }
 
 #[cfg(test)]
@@ -440,31 +410,6 @@
     }
 
     #[test]
-<<<<<<< HEAD
-    fn test_account_max_serialization_length() {
-        let owner =
-            Principal::from_text("k2t6j-2nvnp-4zjm3-25dtz-6xhaa-c7boj-5gayf-oj3xs-i43lp-teztq-6ae")
-                .unwrap();
-        // let owner = Principal::anonymous();
-        let subaccount = Some(
-            hex::decode("0102030405060708090a0b0c0d0e0f101112131415161718191a1b1c1d1e1f20")
-                .unwrap()
-                .try_into()
-                .unwrap(),
-        );
-        // let subaccount = None;
-        let account = Account { owner, subaccount };
-        let serialized_len = account.to_bytes().len();
-        assert_eq!(
-            serialized_len,
-            1 + DEFAULT_SUBACCOUNT.len() + 1 + Principal::MAX_LENGTH_IN_BYTES
-        );
-        assert_eq!(serialized_len as u32, MAX_SERIALIZATION_LEN);
-    }
-
-    #[test]
-=======
->>>>>>> 40b015c8
     fn test_account_serialization() {
         use proptest::{prop_assert_eq, proptest};
         proptest!(|(account in account_strategy())| {
