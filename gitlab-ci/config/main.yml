--- conflicted
+++ resolved
@@ -878,89 +878,7 @@
           git push --set-upstream origin HEAD:"$CI_COMMIT_REF_NAME"
       else
           echo "git working tree clean - no changes to be committed"
-<<<<<<< HEAD
-      fi
-
-tnet-test:
-  needs:
-    - job: bazel-test-all
-      artifacts: false
-  tags:
-    - dfinity-ic
-    - ch
-  extends:
-    - .bazel-test-all
-  rules:
-    - if: '$CI_PIPELINE_SOURCE == "schedule" && $SCHEDULE_NAME == "tnet-test"'
-    - if: '$CI_PIPELINE_SOURCE == "merge_request_event" && $CI_MERGE_REQUEST_EVENT_TYPE != "merge_train"'
-      changes:
-        - rs/tests/k8s/**/*
-    - if: '$CI_PIPELINE_SOURCE == "merge_request_event" && $CI_MERGE_REQUEST_EVENT_TYPE != "merge_train"'
-      when: manual
-      allow_failure: true
-  variables:
-    BAZEL_COMMAND: "build"
-    BAZEL_TARGETS: "//rs/tests/k8s:tnetctl"
-  allow_failure: true
-  script:
-    - |
-      # TODO: switch to bazel after chrono issue is handled
-      #bazel build //rs/tests/k8s:tnetctl
-      #TNETCTL=$(bazel cquery --output=files //rs/tests/k8s:tnetctl)
-      cd rs/tests/k8s
-      cargo build --release
-      TNETCTL=target/release/tnetctl
-
-      export KUBECONFIG=$KUBECONFIG_TNET_CREATOR
-      export RUST_LOG=info
-      export NAME="CI-$CI_JOB_ID"
-
-      # Build a subnet with a "zero" version, unless our built images actually
-      # contain a "real" version.
-      use_zero_version="true"
-      if [ "$CI_COMMIT_REF_PROTECTED" = "true" ]; then
-          use_zero_version="false"
-      fi
-      if [[ "$CI_COMMIT_REF_NAME" =~ ^hotfix-.+-rc--.+ ]]; then
-          use_zero_version="false"
-      fi
-
-      echo "Testing tnetctl on the following environment"
-      kubectl config get-contexts
-
-      ./$TNETCTL list
-      N=$(./$TNETCTL list | grep 'CI-' -c) || true
-      N_LIMIT=20
-      if [ "$N" -gt "$N_LIMIT" ]; then
-          echo "Seeing already $N_LIMIT CI-* testnets deployed."
-          echo "They should have been deleted by GC. Investigate and purge them."
-          exit 1
-      fi
-
-      if [ "${use_zero_version}" == "true" ]; then
-        ./$TNETCTL create \
-            --version "$CI_COMMIT_SHA" \
-            --use-zero-version \
-            --init \
-            --nns 2 \
-            --app 1 \
-            -n "$NAME"
-      else
-        ./$TNETCTL create \
-            --version "$CI_COMMIT_SHA" \
-            --init \
-            --nns 2 \
-            --app 1 \
-            -n "$NAME"
-      fi
-
-      TNET_OPERATOR=$(./$TNETCTL list | grep $NAME | awk '{ print $1 }')-operator
-      kubectl -n tnets wait --timeout=120s --for=condition=PodScheduled pod/"$TNET_OPERATOR"
-      sleep 30
-      kubectl -n tnets logs -f "$TNET_OPERATOR" -c init &
-      timeout 10m \
-          bash -c "kubectl -n tnets logs -f $TNET_OPERATOR -c init | grep -q 'All NNS canisters have been set up'"
-      kill "$(jobs -p)" || true
+      fi
 
 bazel-test-bare-metal:
   extends:
@@ -985,7 +903,4 @@
       bazel run //ic-os/setupos/envs/prod:launch-bare-metal -- \
       --config_path "$ZH2_DLL01_CONFIG_YAML_PATH" \
       --csv_filename "$ZH2_DLL01_CSV_SECRETS_PATH" \
-      --file_share_ssh_key "$ZH2_FILE_SHARE_KEY_PATH"
-=======
-      fi
->>>>>>> c26e3c7b
+      --file_share_ssh_key "$ZH2_FILE_SHARE_KEY_PATH"