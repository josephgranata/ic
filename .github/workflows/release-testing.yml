--- conflicted
+++ resolved
@@ -28,11 +28,7 @@
       group: zh1
       labels: dind-large
     container:
-<<<<<<< HEAD
-      image: ghcr.io/dfinity/ic-build@sha256:aa25f80a259246429420be01d03294be6d58a5853d75261631c1379a57ef39e8
-=======
-      image: ghcr.io/dfinity/ic-build@sha256:4fd13b47285e783c3a6f35aadd9559d097c0de162a1cf221ead66ab1598d5d45
->>>>>>> 8081c04f
+      image: ghcr.io/dfinity/ic-build@sha256:4fd13b47285e783c3a6f35aadd9559d097c0de162a1cf221ead66ab1598d5d45
       options: >-
         -e NODE_NAME --privileged --cgroupns host -v /cache:/cache -v /var/sysimage:/var/sysimage -v /var/tmp:/var/tmp
     timeout-minutes: 180 # 3 hours
@@ -75,11 +71,7 @@
       group: zh1
       labels: dind-large
     container:
-<<<<<<< HEAD
-      image: ghcr.io/dfinity/ic-build@sha256:aa25f80a259246429420be01d03294be6d58a5853d75261631c1379a57ef39e8
-=======
-      image: ghcr.io/dfinity/ic-build@sha256:4fd13b47285e783c3a6f35aadd9559d097c0de162a1cf221ead66ab1598d5d45
->>>>>>> 8081c04f
+      image: ghcr.io/dfinity/ic-build@sha256:4fd13b47285e783c3a6f35aadd9559d097c0de162a1cf221ead66ab1598d5d45
       options: >-
         -e NODE_NAME --privileged --cgroupns host -v /cache:/cache -v /var/sysimage:/var/sysimage -v /var/tmp:/var/tmp
     timeout-minutes: 180 # 3 hours
@@ -122,11 +114,7 @@
       group: zh1
       labels: dind-large
     container:
-<<<<<<< HEAD
-      image: ghcr.io/dfinity/ic-build@sha256:aa25f80a259246429420be01d03294be6d58a5853d75261631c1379a57ef39e8
-=======
-      image: ghcr.io/dfinity/ic-build@sha256:4fd13b47285e783c3a6f35aadd9559d097c0de162a1cf221ead66ab1598d5d45
->>>>>>> 8081c04f
+      image: ghcr.io/dfinity/ic-build@sha256:4fd13b47285e783c3a6f35aadd9559d097c0de162a1cf221ead66ab1598d5d45
       options: >-
         -e NODE_NAME --privileged --cgroupns host -v /cache:/cache -v /var/sysimage:/var/sysimage -v /var/tmp:/var/tmp
     timeout-minutes: 90
@@ -169,11 +157,7 @@
       group: zh1
       labels: dind-large
     container:
-<<<<<<< HEAD
-      image: ghcr.io/dfinity/ic-build@sha256:aa25f80a259246429420be01d03294be6d58a5853d75261631c1379a57ef39e8
-=======
-      image: ghcr.io/dfinity/ic-build@sha256:4fd13b47285e783c3a6f35aadd9559d097c0de162a1cf221ead66ab1598d5d45
->>>>>>> 8081c04f
+      image: ghcr.io/dfinity/ic-build@sha256:4fd13b47285e783c3a6f35aadd9559d097c0de162a1cf221ead66ab1598d5d45
       options: >-
         -e NODE_NAME --privileged --cgroupns host -v /cache:/cache -v /var/sysimage:/var/sysimage -v /var/tmp:/var/tmp
     timeout-minutes: 60
@@ -221,11 +205,7 @@
       group: zh1
       labels: dind-large
     container:
-<<<<<<< HEAD
-      image: ghcr.io/dfinity/ic-build@sha256:aa25f80a259246429420be01d03294be6d58a5853d75261631c1379a57ef39e8
-=======
-      image: ghcr.io/dfinity/ic-build@sha256:4fd13b47285e783c3a6f35aadd9559d097c0de162a1cf221ead66ab1598d5d45
->>>>>>> 8081c04f
+      image: ghcr.io/dfinity/ic-build@sha256:4fd13b47285e783c3a6f35aadd9559d097c0de162a1cf221ead66ab1598d5d45
       options: >-
         -e NODE_NAME --privileged --cgroupns host -v /cache:/cache -v /var/sysimage:/var/sysimage -v /var/tmp:/var/tmp
     timeout-minutes: 180 # 3 hours
@@ -253,11 +233,7 @@
       group: zh1
       labels: dind-large
     container:
-<<<<<<< HEAD
-      image: ghcr.io/dfinity/ic-build@sha256:aa25f80a259246429420be01d03294be6d58a5853d75261631c1379a57ef39e8
-=======
-      image: ghcr.io/dfinity/ic-build@sha256:4fd13b47285e783c3a6f35aadd9559d097c0de162a1cf221ead66ab1598d5d45
->>>>>>> 8081c04f
+      image: ghcr.io/dfinity/ic-build@sha256:4fd13b47285e783c3a6f35aadd9559d097c0de162a1cf221ead66ab1598d5d45
       options: >-
         -e NODE_NAME --privileged --cgroupns host -v /cache:/cache -v /var/sysimage:/var/sysimage -v /var/tmp:/var/tmp
     timeout-minutes: 180 # 3 hours
