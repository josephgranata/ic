--- conflicted
+++ resolved
@@ -2,31 +2,19 @@
 
 Deploy SetupOS to bare metal remotely using BMC. 
 Works only for iDRAC (currently). 
-<<<<<<< HEAD
-=======
 Reserve the target machine in Dee before deploying. 
->>>>>>> c26e3c7b
+
 
 ## What do you need?
 
 * A Dell machine with iDRAC version 6 or higher
 * SSH key access to a file share, preferably close to the target machine
-<<<<<<< HEAD
-* A [yaml file](#whats-in-the-yaml-config-file) containing configuration info
-* A [csv file](#whats-in-the-csv-file) containing the BMC info and credentials
-=======
 * A [yaml file](#whats-in-the-yaml-configuration-file) containing info to configure deployment
 * A [csv file](#whats-in-the-csv-secrets-file) containing the BMC info and credentials
->>>>>>> c26e3c7b
 
 
 ### Run it via bazel target 
     
-<<<<<<< HEAD
-Must be run inside the devenv container. 
-
-The config files must be accessible from inside the container - e.g., at the root of the ic directory, which maps to `/ic` inside the container.
-=======
 Must be run inside the devenv container. Use `./gitlab-ci/container/container-run.sh`.
 
 The config files must be accessible from inside the container - e.g., at the root of the ic directory, which maps to `/ic` inside the container.
@@ -36,18 +24,10 @@
     --config_path $(realpath ./ic-os/utils/bare_metal_deployment/zh2-dll01.yaml) \
     --csv_filename $(realpath ./zh2-dll01.csv)
 ```
->>>>>>> c26e3c7b
 
 If your current username does not match the username used to log into the file shares, you must specify it:
 ```
-<<<<<<< HEAD
-./gitlab-ci/container/container-run.sh bazel run //ic-os/setupos/envs/dev:launch_bare_metal --config=local -- \
-  --config_path $(realpath ./ic-os/utils/bare_metal_deployment/example_config.yaml) \
-  --csv_filename $(realpath ./zh2-dll01.csv)
-```
 
-#### What's in the yaml config file? 
-=======
 bazel run //ic-os/setupos/envs/dev:launch_bare_metal --config=local -- \
     --file_share_username <your username per infrasec>
     --config_path $(realpath ./ic-os/utils/bare_metal_deployment/example_config.yaml) \
@@ -55,7 +35,6 @@
 ```
 
 #### What's in the yaml configuration file? 
->>>>>>> c26e3c7b
 
 ```
 file_share_url: <NFS share on which to upload the file>
@@ -66,36 +45,22 @@
 inject_image_ipv6_gateway: <config.ini: ipv6_gateway>
 ```
 
-<<<<<<< HEAD
-See ./example_config.yaml for a functional example. See `./deploy.py --help` for detailed docs.
-
-#### What's in the csv file? 
-
-Per-machine BMC secrets.
-=======
 These are CLI args submitted in yaml form. See [why](#why-two-config-files) or `./deploy.py --help` for detailed docs on the arguments.
 See ./example_config.yaml for a functional example. 
 
 #### What's in the csv secrets file? 
 
 Per-machine BMC secrets. Each row represents a machine. The tool will deploy to each with the given information.
->>>>>>> c26e3c7b
 
 ```
 <ip_address>,<username>,<password>,<guestos ipv6 address>
 ```
 
-<<<<<<< HEAD
-See [CSV Files](#csv-files) for more info. 
-
-### This is all you need for local usage. 
-=======
 See [CSV secrets file](#csv-secrets-file) for more info. 
 
 ##### Where can I find csv files for the bare metal test machines?
 
 Next to each machine entry in 1Pass. Ask node team for details.
->>>>>>> c26e3c7b
 
 # To develop or use finer grained features, read on.
 
