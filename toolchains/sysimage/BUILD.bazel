load("@python_deps//:requirements.bzl", "requirement")
load("@rules_python//python:defs.bzl", "py_binary")

package(default_visibility = ["//visibility:public"])

exports_files([
    "build_container_base_image.py",
    "build_disk_image.py",
    "build_ext4_image.py",
    "build_fat32_image.py",
    "build_lvm_image.py",
    "build_upgrade_image.py",
    "build_vfat_image.py",
    "inject_files.py",
    "verity_sign.py",
])

# Creates a tar file as output
py_binary(
    name = "build_container_base_image",
    srcs = [
        "build_container_base_image.py",
        "container_utils.py",
    ],
    deps = [
        requirement("invoke"),
        requirement("loguru"),
        requirement("simple_parsing"),
    ],
)

py_binary(
    name = "build_container_filesystem_tar",
    srcs = [
        "build_container_filesystem_tar.py",
        "container_utils.py",
    ],
    deps = [
        requirement("invoke"),
    ],
)

# Process wrapper for commands that are run as part of the ic-os build.
sh_binary(
    name = "proc_wrapper",
    srcs = ["proc_wrapper.sh"],
)

sh_binary(
    name = "run_in_namespace",
    srcs = ["run_in_namespace.sh"],
<<<<<<< HEAD
=======
)

sh_test(
    name = "run_in_namespace_test",
    srcs = ["run_in_namespace_test.sh"],
    data = ["@ubuntu-base-24.04.1-base-amd64.tar.gz//file"],
    env = {"UBUNTU_BASE_PATH": "$(location @ubuntu-base-24.04.1-base-amd64.tar.gz//file)"},
    tags = ["local"],
    deps = [":run_in_namespace"],
>>>>>>> f20469e0
)<|MERGE_RESOLUTION|>--- conflicted
+++ resolved
@@ -49,8 +49,6 @@
 sh_binary(
     name = "run_in_namespace",
     srcs = ["run_in_namespace.sh"],
-<<<<<<< HEAD
-=======
 )
 
 sh_test(
@@ -60,5 +58,4 @@
     env = {"UBUNTU_BASE_PATH": "$(location @ubuntu-base-24.04.1-base-amd64.tar.gz//file)"},
     tags = ["local"],
     deps = [":run_in_namespace"],
->>>>>>> f20469e0
 )