--- conflicted
+++ resolved
@@ -118,12 +118,8 @@
         Ok(())
     }
 
-<<<<<<< HEAD
-    /// Returns the value of an argument if present in the command line.
-=======
     /// Returns the value of an argument (without leading/trailing quotes) if present in the
     /// command line.
->>>>>>> bf2dfab6
     /// If the argument exists without a value, returns Some("").
     /// If the argument doesn't exist, returns None.
     pub fn get_argument(&self, argument_name: &str) -> Option<&str> {
@@ -282,11 +278,7 @@
             ),
         ];
         for (name, input, argument_to_remove, expected) in table.iter() {
-<<<<<<< HEAD
-            let mut cmdline = KernelCommandLine::from_str(*input).unwrap();
-=======
             let mut cmdline = KernelCommandLine::from_str(input).unwrap();
->>>>>>> bf2dfab6
             cmdline.remove_argument(argument_to_remove);
             let result: String = cmdline.into();
             if result != *expected {
@@ -318,11 +310,7 @@
             ),
         ];
         for (name, input) in table.iter() {
-<<<<<<< HEAD
-            if KernelCommandLine::from_str(*input).is_ok() {
-=======
             if KernelCommandLine::from_str(input).is_ok() {
->>>>>>> bf2dfab6
                 panic!(
                     "During test {name}: input {input:?} intentionally misquoted argument did not trigger error",
                 )
@@ -413,15 +401,12 @@
                 Some("/bin/bash"),
             ),
             (
-<<<<<<< HEAD
-=======
                 "get existing argument with value",
                 "repeating=ab repeating=cd repeating=ef",
                 "repeating",
                 Some("ab"),
             ),
             (
->>>>>>> bf2dfab6
                 "get existing argument with quoted value",
                 "rd.debug rd.initrd=\"/bin/bash with spaces\"",
                 "rd.initrd",
@@ -452,13 +437,8 @@
             let result = cmdline.get_argument(argument);
             assert_eq!(
                 result, *expected,
-<<<<<<< HEAD
-                "Test '{}' failed:\nInput: {}\nArgument: {}\nExpected: {:?}\nGot: {:?}",
-                test_name, input, argument, expected, result
-=======
                 "Test '{test_name}' failed:\nInput: {input}\nArgument: {argument}\n\
                 Expected: {expected:?}\nGot: {result:?}",
->>>>>>> bf2dfab6
             );
         }
     }
