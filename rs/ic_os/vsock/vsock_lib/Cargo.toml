[package]
name = "vsock_lib"
version = "1.0.0"
edition = "2021"

[dependencies]
anyhow = { workspace = true }
reqwest = { workspace = true }
rusb = "0.9"
serde = { workspace = true }
serde_json = { workspace = true }
sha2 = { workspace = true }
tempfile = { workspace = true }
<<<<<<< HEAD
mockall = "0.13.1"

[target.'cfg(target_os = "linux")'.dependencies]
vsock = "0.4"
=======
vsock = "0.4"
ic-http-utils = { path = "../../../http_utils" }
tokio = { version = "1.0", features = ["rt", "rt-multi-thread"] }
>>>>>>> f68a58fa
<|MERGE_RESOLUTION|>--- conflicted
+++ resolved
@@ -11,13 +11,9 @@
 serde_json = { workspace = true }
 sha2 = { workspace = true }
 tempfile = { workspace = true }
-<<<<<<< HEAD
 mockall = "0.13.1"
 
 [target.'cfg(target_os = "linux")'.dependencies]
 vsock = "0.4"
-=======
-vsock = "0.4"
 ic-http-utils = { path = "../../../http_utils" }
-tokio = { version = "1.0", features = ["rt", "rt-multi-thread"] }
->>>>>>> f68a58fa
+tokio = { version = "1.0", features = ["rt", "rt-multi-thread"] }