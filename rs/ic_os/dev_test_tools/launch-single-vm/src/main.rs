use clap::Parser;
use config::generate_testnet_config::{
    generate_testnet_config, GenerateTestnetConfigArgs, Ipv6ConfigType,
};
use config::hostos::guestos_bootstrap_image::BootstrapOptions;
use config_types::DeploymentEnvironment;
use ic_prep_lib::{
    internet_computer::{IcConfig, TopologyConfig},
    node::NodeConfiguration,
    subnet_configuration::SubnetConfig,
};
use ic_registry_subnet_type::SubnetType;
use ic_system_test_driver::driver::{
    farm::{
        AttachImageSpec, CreateVmRequest, Farm, GroupMetadata, GroupSpec, ImageLocation, VmType,
    },
    ic::{Subnet, VmAllocationStrategy},
    test_env_api::{get_empty_disk_img_sha256, get_empty_disk_img_url},
};
use ic_types::ReplicaVersion;
use reqwest::blocking::Client;
use serde::Serialize;
use slog::{o, Drain};
use std::collections::BTreeMap;
use std::net::{IpAddr, SocketAddr};
use std::path::PathBuf;
use tempfile::tempdir;
use url::Url;

const FARM_BASE_URL: &str = "https://farm.dfinity.systems";

/// Deploy a single ICOS VM to Farm
#[derive(Parser)]
struct Args {
    /// Version to deploy
    #[clap(long)]
    version: String,
    /// Image URL
    #[clap(long)]
    url: Url,
    /// Image SHA256SUM
    #[clap(long)]
    sha256: String,
    /// Key to be used for `admin` SSH
    #[clap(long)]
    ssh_key_path: Option<PathBuf>,
    /// Should a nested VM configuration be used
    #[clap(long)]
    nested: bool,
}

fn main() {
    let decorator = slog_term::TermDecorator::new().build();
    let drain = slog_term::FullFormat::new(decorator).build().fuse();
    let drain = slog_async::Async::new(drain).build().fuse();
    let logger = slog::Logger::root(drain, o!());

    let tempdir = tempdir().unwrap();

    let farm = Farm::new(Url::parse(FARM_BASE_URL).unwrap(), logger.clone());

    // Arguments
    let args = Args::parse();
    let version = ReplicaVersion::try_from(args.version).unwrap();
    let url = args.url;
    let sha256 = args.sha256;
    let ssh_key_path = args.ssh_key_path;

    let test_name = "test_single_vm";

    let metadata = GroupMetadata {
        user: std::env::var("HOSTUSER").unwrap_or("unknown".to_string()),
        job_schedule: std::env::var("CI_JOB_NAME").unwrap_or("manual".to_string()),
        test_name: test_name.to_string(),
    };

    let timestamp = std::time::SystemTime::now()
        .duration_since(std::time::UNIX_EPOCH)
        .expect("Falied to retrieve unix epoch")
        .as_millis();
    // Group name is now unique, so not deleting old ones
    let group_name = format!("{}--{:?}", test_name, timestamp);

    // Create a new group
    create_group(
        &group_name,
        CreateGroupRequest {
            ttl: 3600,
            spec: GroupSpec {
                vm_allocation: Some(VmAllocationStrategy::DistributeAcrossDcs),
                required_host_features: Vec::new(),
                preferred_network: None,
                metadata: Some(metadata),
            },
        },
    );

    // Adjust VM configuration for nested setup
    let (image_location, vm_type, vm_size) = if args.nested {
        let empty_disk_img_url = get_empty_disk_img_url().unwrap();
        let empty_disk_img_sha256 = get_empty_disk_img_sha256().unwrap();
        (
            ImageLocation::IcOsImageViaUrl {
                url: empty_disk_img_url,
                sha256: empty_disk_img_sha256,
            },
            VmType::Production,
            Some(101.into()), // 101 GibiByte image
        )
    } else {
        (
            ImageLocation::IcOsImageViaUrl {
                url: url.clone(),
                sha256: sha256.clone(),
            },
            VmType::Production,
            None, // Do not expand image
        )
    };

    // Allocate new VM on Farm
    let vm_name = "main";
    let request = CreateVmRequest::new(
        vm_name.to_string(),
        vm_type,
        2.into(),        // 2 vCPUs
        25165824.into(), // 24 GibiBytes RAM
        Vec::new(),
        image_location,
        vm_size,
        false,
        None,
        Vec::new(),
    );
    let created_vm = farm.create_vm(&group_name, request).unwrap();
    let ipv6_addr = IpAddr::V6(created_vm.ipv6);

    // Build Initial IC State
    let prep_dir = tempdir.as_ref().join("prep");
    std::fs::create_dir(&prep_dir).unwrap();

    let nodes = BTreeMap::from([(
        0,
        NodeConfiguration {
            xnet_api: SocketAddr::new(ipv6_addr, 2497),
            public_api: SocketAddr::new(ipv6_addr, 8080),
            node_operator_principal_id: None,
            secret_key_store: None,
            domain: None,
            node_reward_type: None,
        },
    )]);

    let mut ic_topology = TopologyConfig::default();
    // Build a "Farm" subnet for the convenient defaults
    let subnet = Subnet::fast_single_node(SubnetType::System);
    ic_topology.insert_subnet(0, subnet_to_subnet_config(subnet, version.clone(), nodes));

    let ic_config = IcConfig::new(
        &prep_dir,
        ic_topology,
        version,
        true,
        Some(0),
        None,
        None,
        None,
        None,
        None,
        None,
        Vec::new(),
    );
    let initialized_ic = ic_config.initialize().unwrap();

    // Create initial guest configuration directly, when not nested, otherwise, attach the SetupOS installer
    if !args.nested {
        // The first node from the first subnet will be our only node.
        let node = initialized_ic
            .initialized_topology
            .values()
            .next()
            .unwrap()
            .initialized_nodes
            .values()
            .next()
            .unwrap();

        // Construct SSH Key Directory
        let keys_dir = tempdir.as_ref().join("ssh_authorized_keys");
        std::fs::create_dir(&keys_dir).unwrap();
        if let Some(key) = ssh_key_path {
            std::fs::copy(key, keys_dir.join("admin")).unwrap();
        }

        // Build GuestOS config object
        let config = GenerateTestnetConfigArgs {
            ipv6_config_type: Some(Ipv6ConfigType::RouterAdvertisement),
            deterministic_prefix: None,
            deterministic_prefix_length: None,
            deterministic_gateway: None,
            fixed_address: None,
            fixed_gateway: None,
            ipv4_address: None,
            ipv4_gateway: None,
            ipv4_prefix_length: None,
            node_reward_type: None,
            domain_name: None,
            mgmt_mac: None,
            deployment_environment: Some(DeploymentEnvironment::Testnet),
<<<<<<< HEAD
            elasticsearch_hosts: None,
            elasticsearch_tags: None,
=======
            use_nns_public_key: Some(true),
>>>>>>> cb4878c4
            nns_urls: Some(vec![format!("http://[{}]", ipv6_addr)]),
            enable_trusted_execution_environment: None,
            use_node_operator_private_key: Some(true),
            use_ssh_authorized_keys: Some(true),
            inject_ic_crypto: Some(false),
            inject_ic_state: Some(false),
            inject_ic_registry_local_store: Some(false),
            backup_retention_time_seconds: None,
            backup_purging_interval_seconds: None,
            malicious_behavior: None,
            query_stats_epoch_length: None,
            bitcoind_addr: None,
            jaeger_addr: None,
            socks_proxy: None,
            hostname: None,
            generate_ic_boundary_tls_cert: None,
        };

        let guestos_config = generate_testnet_config(config).unwrap();

        // Build config image
        let filename = "config.tar.gz";
        let config_path = tempdir.as_ref().join(filename);
        let local_store = prep_dir.join("ic_registry_local_store");

        let bootstrap_options = BootstrapOptions {
            guestos_config: Some(guestos_config),
            ic_crypto: Some(node.crypto_path()),
            ic_registry_local_store: Some(local_store),
            accounts_ssh_authorized_keys: Some(keys_dir),
            ..Default::default()
        };
        bootstrap_options
            .build_bootstrap_config_image(&config_path)
            .unwrap();

        // Upload config image
        let image_id = farm
            .upload_file(&group_name, &config_path, filename)
            .unwrap();

        // Attach image
        farm.attach_disk_images(
            &group_name,
            vm_name,
            "usb-storage",
            vec![AttachImageSpec::new(image_id)],
        )
        .unwrap();
    } else {
        farm.attach_disk_images(
            &group_name,
            vm_name,
            "usb-storage",
            vec![AttachImageSpec::via_url(url, sha256)],
        )
        .unwrap();
    }

    // Start VM
    farm.start_vm(&group_name, vm_name).unwrap();
}

/// Convert from a Farm `Subnet` to the prep `SubnetConfig`
fn subnet_to_subnet_config(
    subnet: Subnet,
    version: ReplicaVersion,
    nodes: BTreeMap<u64, NodeConfiguration>,
) -> SubnetConfig {
    SubnetConfig::new(
        0,
        nodes,
        version,
        subnet.max_ingress_bytes_per_message,
        subnet.max_ingress_messages_per_block,
        subnet.max_block_payload_size,
        subnet.unit_delay,
        subnet.initial_notary_delay,
        subnet.dkg_interval_length,
        subnet.dkg_dealings_per_block,
        subnet.subnet_type,
        subnet.max_instructions_per_message,
        subnet.max_instructions_per_round,
        subnet.max_instructions_per_install_code,
        subnet.features,
        None,
        subnet.max_number_of_canisters,
        subnet.ssh_readonly_access,
        subnet.ssh_backup_access,
        subnet.running_state,
        Some(subnet.initial_height),
    )
}

// Need to create our own, as the one from Farm is private
#[derive(Serialize)]
struct CreateGroupRequest {
    ttl: u32,
    spec: GroupSpec,
}

/// Create a new group in farm, without needing a `TestEnv`
fn create_group(group_name: &str, body: CreateGroupRequest) {
    let client = Client::new();

    client
        .post(format!("{FARM_BASE_URL}/group/{group_name}"))
        .header("Accept", "application/json")
        .header("Content-Type", "application/json")
        .json(&body)
        .send()
        .unwrap();
}<|MERGE_RESOLUTION|>--- conflicted
+++ resolved
@@ -207,12 +207,6 @@
             domain_name: None,
             mgmt_mac: None,
             deployment_environment: Some(DeploymentEnvironment::Testnet),
-<<<<<<< HEAD
-            elasticsearch_hosts: None,
-            elasticsearch_tags: None,
-=======
-            use_nns_public_key: Some(true),
->>>>>>> cb4878c4
             nns_urls: Some(vec![format!("http://[{}]", ipv6_addr)]),
             enable_trusted_execution_environment: None,
             use_node_operator_private_key: Some(true),
