use std::path::Path;

use anyhow::{anyhow, Result};
use clap::{Parser, Subcommand};

use config::{deserialize_config, DEFAULT_SETUPOS_CONFIG_OBJECT_PATH};
use config_types::{Ipv6Config, SetupOSConfig};
use deterministic_ips::node_type::NodeType;
use deterministic_ips::{calculate_deterministic_mac, IpVariant, MacAddr6Ext};
<<<<<<< HEAD
use network::info::NetworkInfo;
use network::resolve_mgmt_mac;
=======
use network::generate_network_config_new_config;
use network::systemd::DEFAULT_SYSTEMD_NETWORK_DIR;
>>>>>>> 4d986969
use utils::to_cidr;

#[derive(Subcommand)]
pub enum Commands {
    GenerateIpv6Address {
        #[arg(short, long, default_value_t = NodeType::SetupOS)]
        node_type: NodeType,
    },
    GenerateMacAddress {
        #[arg(short, long, default_value_t = NodeType::SetupOS)]
        node_type: NodeType,
    },
}

#[derive(Parser)]
struct SetupOSArgs {
    #[arg(short, long, default_value_t = DEFAULT_SETUPOS_CONFIG_OBJECT_PATH.to_string(), value_name = "FILE")]
    setupos_config_object_path: String,

    #[command(subcommand)]
    command: Option<Commands>,
}

pub fn main() -> Result<()> {
    #[cfg(not(target_os = "linux"))]
    {
        eprintln!("ERROR: this only runs on Linux.");
        std::process::exit(1);
    }
    let opts = SetupOSArgs::parse();

    match opts.command {
<<<<<<< HEAD
        Some(Commands::GenerateIpv6Address { node_type }) => {
            let config_map = config_map_from_path(Path::new(&opts.config)).context(format!(
                "Failed to get config.ini settings for path: {}",
                &opts.config
            ))?;
            eprintln!("Using config: {:?}", config_map);

            let network_info = NetworkInfo::from_config_map(&config_map)?;
            eprintln!("Network info config: {:?}", &network_info);
=======
        Some(Commands::GenerateNetworkConfig { output_directory }) => {
            let setupos_config: SetupOSConfig =
                deserialize_config(&opts.setupos_config_object_path)?;
>>>>>>> 4d986969

            eprintln!(
                "Network settings config: {:?}",
                &setupos_config.network_settings
            );

            let generated_mac = calculate_deterministic_mac(
                &setupos_config.icos_settings.mgmt_mac,
                setupos_config.icos_settings.deployment_environment,
                IpVariant::V6,
                node_type,
            );
<<<<<<< HEAD
            let ipv6_address = generated_mac.calculate_slaac(&network_info.ipv6_prefix)?;
            println!("{}", to_cidr(ipv6_address, network_info.ipv6_subnet));
            Ok(())
        }
        Some(Commands::GenerateMacAddress { node_type }) => {
            let config_map = config_map_from_path(Path::new(&opts.config)).context(format!(
                "Failed to get config.ini settings for path: {}",
                &opts.config
            ))?;
            eprintln!("Using config: {:?}", config_map);

            let network_info = NetworkInfo::from_config_map(&config_map)?;
            eprintln!("Network info config: {:?}", &network_info);
=======
            eprintln!("Using generated mac {}", generated_mac);

            generate_network_config_new_config(
                &setupos_config.network_settings,
                &generated_mac,
                Path::new(&output_directory),
            )
        }
        Some(Commands::GenerateIpv6Address { node_type }) => {
            let setupos_config: SetupOSConfig =
                deserialize_config(&opts.setupos_config_object_path)?;
>>>>>>> 4d986969

            eprintln!(
                "Network settings config: {:?}",
                &setupos_config.network_settings
            );

            let generated_mac = calculate_deterministic_mac(
                &setupos_config.icos_settings.mgmt_mac,
                setupos_config.icos_settings.deployment_environment,
                IpVariant::V6,
                node_type,
            );
<<<<<<< HEAD
            println!("{}", generated_mac);
=======
            eprintln!("Using generated mac address {}", generated_mac);

            let Ipv6Config::Deterministic(ipv6_config) =
                &setupos_config.network_settings.ipv6_config
            else {
                return Err(anyhow!(
                    "Ipv6Config is not of type Deterministic. Cannot generate IPv6 address."
                ));
            };

            let ipv6_address = generated_mac.calculate_slaac(&ipv6_config.prefix)?;
            println!("{}", to_cidr(ipv6_address, ipv6_config.prefix_length));

>>>>>>> 4d986969
            Ok(())
        }
        None => Err(anyhow!(
            "No subcommand specified. Run with '--help' for subcommands"
        )),
    }
}<|MERGE_RESOLUTION|>--- conflicted
+++ resolved
@@ -7,13 +7,8 @@
 use config_types::{Ipv6Config, SetupOSConfig};
 use deterministic_ips::node_type::NodeType;
 use deterministic_ips::{calculate_deterministic_mac, IpVariant, MacAddr6Ext};
-<<<<<<< HEAD
 use network::info::NetworkInfo;
 use network::resolve_mgmt_mac;
-=======
-use network::generate_network_config_new_config;
-use network::systemd::DEFAULT_SYSTEMD_NETWORK_DIR;
->>>>>>> 4d986969
 use utils::to_cidr;
 
 #[derive(Subcommand)]
@@ -46,21 +41,9 @@
     let opts = SetupOSArgs::parse();
 
     match opts.command {
-<<<<<<< HEAD
         Some(Commands::GenerateIpv6Address { node_type }) => {
-            let config_map = config_map_from_path(Path::new(&opts.config)).context(format!(
-                "Failed to get config.ini settings for path: {}",
-                &opts.config
-            ))?;
-            eprintln!("Using config: {:?}", config_map);
-
-            let network_info = NetworkInfo::from_config_map(&config_map)?;
-            eprintln!("Network info config: {:?}", &network_info);
-=======
-        Some(Commands::GenerateNetworkConfig { output_directory }) => {
             let setupos_config: SetupOSConfig =
                 deserialize_config(&opts.setupos_config_object_path)?;
->>>>>>> 4d986969
 
             eprintln!(
                 "Network settings config: {:?}",
@@ -73,33 +56,13 @@
                 IpVariant::V6,
                 node_type,
             );
-<<<<<<< HEAD
             let ipv6_address = generated_mac.calculate_slaac(&network_info.ipv6_prefix)?;
             println!("{}", to_cidr(ipv6_address, network_info.ipv6_subnet));
             Ok(())
         }
         Some(Commands::GenerateMacAddress { node_type }) => {
-            let config_map = config_map_from_path(Path::new(&opts.config)).context(format!(
-                "Failed to get config.ini settings for path: {}",
-                &opts.config
-            ))?;
-            eprintln!("Using config: {:?}", config_map);
-
-            let network_info = NetworkInfo::from_config_map(&config_map)?;
-            eprintln!("Network info config: {:?}", &network_info);
-=======
-            eprintln!("Using generated mac {}", generated_mac);
-
-            generate_network_config_new_config(
-                &setupos_config.network_settings,
-                &generated_mac,
-                Path::new(&output_directory),
-            )
-        }
-        Some(Commands::GenerateIpv6Address { node_type }) => {
             let setupos_config: SetupOSConfig =
                 deserialize_config(&opts.setupos_config_object_path)?;
->>>>>>> 4d986969
 
             eprintln!(
                 "Network settings config: {:?}",
@@ -112,23 +75,7 @@
                 IpVariant::V6,
                 node_type,
             );
-<<<<<<< HEAD
             println!("{}", generated_mac);
-=======
-            eprintln!("Using generated mac address {}", generated_mac);
-
-            let Ipv6Config::Deterministic(ipv6_config) =
-                &setupos_config.network_settings.ipv6_config
-            else {
-                return Err(anyhow!(
-                    "Ipv6Config is not of type Deterministic. Cannot generate IPv6 address."
-                ));
-            };
-
-            let ipv6_address = generated_mac.calculate_slaac(&ipv6_config.prefix)?;
-            println!("{}", to_cidr(ipv6_address, ipv6_config.prefix_length));
-
->>>>>>> 4d986969
             Ok(())
         }
         None => Err(anyhow!(
