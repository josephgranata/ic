--- conflicted
+++ resolved
@@ -13,24 +13,4 @@
 
 ### 2. Compatibility Tests (`compatibility_tests.rs`)
 - Verifies that current code can deserialize all historical configs
-<<<<<<< HEAD
-- Validates that previously removed fields are not reused
-
-## Usage
-
-### Adding New Fields
-1. Make the field optional with a default value
-2. Increment `CONFIG_VERSION` in the `config_types` crate
-3. Generate new fixture: `bazel run //rs/ic_os/config_types/compatibility_tests:generate_config_types_fixture`
-
-### Removing Fields
-1. First PR:
-   - Make field optional
-   - Increment `CONFIG_VERSION` in the `config_types` crate
-2. Second PR (after the previous release has reached ALL mainnet nodes—GuestOS and HostOS):
-   - Remove field
-   - Add field to `RESERVED_FIELD_NAMES` in the `config_types` crate
-   - Increment `CONFIG_VERSION` in the `config_types` crate
-=======
-- Validates that previously removed fields are not reused
->>>>>>> cb4878c4
+- Validates that previously removed fields are not reused