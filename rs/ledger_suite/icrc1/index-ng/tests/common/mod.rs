use candid::{Decode, Encode, Nat, Principal};
use ic_base_types::{CanisterId, PrincipalId};
use ic_canisters_http_types::{HttpRequest, HttpResponse};
use ic_icrc1_index_ng::{GetBlocksResponse, IndexArg, InitArg as IndexInitArg, Log, Status};
use ic_icrc1_ledger::{FeatureFlags, InitArgsBuilder as LedgerInitArgsBuilder, LedgerArgument};
use ic_ledger_canister_core::archive::ArchiveOptions;
use ic_pocket_ic_tests::{StateMachine, WasmResult};
use icrc_ledger_types::icrc1::account::Account;
#[cfg(feature = "icrc3_disabled")]
use icrc_ledger_types::icrc3::archive::{ArchivedRange, QueryBlockArchiveFn};
#[cfg(not(feature = "icrc3_disabled"))]
use icrc_ledger_types::icrc3::blocks::{ArchivedBlocks, BlockWithId};
use icrc_ledger_types::icrc3::blocks::{BlockRange, GetBlocksRequest};
use num_traits::cast::ToPrimitive;
use std::time::Duration;

pub const STARTING_CYCLES_PER_CANISTER: u128 = 2_000_000_000_000_000;

pub const FEE: u64 = 10_000;
pub const ARCHIVE_TRIGGER_THRESHOLD: u64 = 10;
const NUM_BLOCKS_TO_ARCHIVE: usize = 10;
pub const MAX_BLOCKS_FROM_ARCHIVE: u64 = 10;
pub const MAX_ATTEMPTS_FOR_INDEX_SYNC_WAIT: u8 = 100; // No reason for this number.

// Metadata-related constants
const TOKEN_NAME: &str = "Test Token";
const TOKEN_SYMBOL: &str = "XTST";
const TEXT_META_KEY: &str = "test:image";
const TEXT_META_VALUE: &str = "grumpy_cat.png";
const BLOB_META_KEY: &str = "test:blob";
const BLOB_META_VALUE: &[u8] = b"\xca\xfe\xba\xbe";
const NAT_META_KEY: &str = "test:nat";
const NAT_META_VALUE: u128 = u128::MAX;
const INT_META_KEY: &str = "test:int";
const INT_META_VALUE: i128 = i128::MIN;

#[allow(dead_code)]
pub fn account(owner: u64, subaccount: u128) -> Account {
    let mut sub: [u8; 32] = [0; 32];
    sub[..16].copy_from_slice(&subaccount.to_be_bytes());
    Account {
        owner: PrincipalId::new_user_test_id(owner).0,
        subaccount: Some(sub),
    }
}

pub fn default_archive_options() -> ArchiveOptions {
    ArchiveOptions {
        trigger_threshold: ARCHIVE_TRIGGER_THRESHOLD as usize,
        num_blocks_to_archive: NUM_BLOCKS_TO_ARCHIVE,
        node_max_memory_size_bytes: None,
        max_message_size_bytes: None,
        controller_id: PrincipalId::new_user_test_id(100),
        more_controller_ids: None,
        cycles_for_archive_creation: None,
        max_transactions_per_response: Some(MAX_BLOCKS_FROM_ARCHIVE),
    }
}

#[allow(dead_code)]
pub fn index_ng_wasm() -> Vec<u8> {
    ic_test_utilities_load_wasm::load_wasm(
        std::env::var("CARGO_MANIFEST_DIR").unwrap(),
        "ic-icrc1-index-ng",
        &[],
    )
}

pub fn install_ledger(
    env: &StateMachine,
    initial_balances: Vec<(Account, u64)>,
    archive_options: ArchiveOptions,
    fee_collector_account: Option<Account>,
    minter_principal: Principal,
) -> CanisterId {
    let mut builder = LedgerInitArgsBuilder::with_symbol_and_name(TOKEN_SYMBOL, TOKEN_NAME)
        .with_minting_account(minter_principal)
        .with_transfer_fee(FEE)
        .with_metadata_entry(NAT_META_KEY, NAT_META_VALUE)
        .with_metadata_entry(INT_META_KEY, INT_META_VALUE)
        .with_metadata_entry(TEXT_META_KEY, TEXT_META_VALUE)
        .with_metadata_entry(BLOB_META_KEY, BLOB_META_VALUE)
        .with_archive_options(archive_options)
        .with_feature_flags(FeatureFlags { icrc2: true });
    if let Some(fee_collector_account) = fee_collector_account {
        builder = builder.with_fee_collector_account(fee_collector_account);
    }
    for (account, amount) in initial_balances {
        builder = builder.with_initial_balance(account, amount);
    }
    env.install_canister_with_cycles(
        ledger_wasm(),
        Encode!(&LedgerArgument::Init(builder.build())).unwrap(),
        None,
<<<<<<< HEAD
        ic_pocket_ic_tests::Cycles::new(STARTING_CYCLES_PER_CANISTER),
=======
        ic_types::Cycles::new(STARTING_CYCLES_PER_CANISTER),
>>>>>>> 2231e87b
    )
    .unwrap()
}

#[allow(dead_code)]
pub fn install_index_ng(env: &StateMachine, init_arg: IndexInitArg) -> CanisterId {
    let args = IndexArg::Init(init_arg);
    env.install_canister_with_cycles(
        index_ng_wasm(),
        Encode!(&args).unwrap(),
        None,
<<<<<<< HEAD
        ic_pocket_ic_tests::Cycles::new(STARTING_CYCLES_PER_CANISTER),
=======
        ic_types::Cycles::new(STARTING_CYCLES_PER_CANISTER),
>>>>>>> 2231e87b
    )
    .unwrap()
}

pub fn ledger_wasm() -> Vec<u8> {
    let ledger_wasm_path = std::env::var("IC_ICRC1_LEDGER_WASM_PATH").expect(
        "The Ledger wasm path must be set using the env variable IC_ICRC1_LEDGER_WASM_PATH",
    );
    std::fs::read(&ledger_wasm_path).unwrap_or_else(|e| {
        panic!(
            "failed to load Wasm file from path {} (env var IC_ICRC1_LEDGER_WASM_PATH): {}",
            ledger_wasm_path, e
        )
    })
}

#[cfg(feature = "icrc3_disabled")]
pub fn ledger_get_blocks(
    env: &StateMachine,
    ledger_id: CanisterId,
    start: u64,
    length: u64,
) -> icrc_ledger_types::icrc3::blocks::GetBlocksResponse {
    let req = GetBlocksRequest {
        start: Nat::from(start),
        length: Nat::from(length),
    };
    let req = Encode!(&req).expect("Failed to encode GetBlocksRequest");
    let res = env
        .query(ledger_id, "get_blocks", req)
        .expect("Failed to send get_blocks request")
        .bytes();
    Decode!(&res, icrc_ledger_types::icrc3::blocks::GetBlocksResponse)
        .expect("Failed to decode GetBlocksResponse")
}

// Retrieves blocks from the Ledger and the Archives.
#[cfg(feature = "icrc3_disabled")]
pub fn ledger_get_all_blocks_wo_icrc3(
    env: &StateMachine,
    ledger_id: CanisterId,
    start: u64,
    length: u64,
) -> GetBlocksResponse {
    let mut res = GetBlocksResponse {
        chain_length: ledger_get_blocks(env, ledger_id, 0, 0).chain_length,
        blocks: vec![],
    };
    while length > res.blocks.len() as u64 {
        let start = start + res.blocks.len() as u64;
        let length = length - res.blocks.len() as u64;
        let tmp_res = ledger_get_blocks(env, ledger_id, start, length);
        for archived_range in tmp_res.archived_blocks {
            let archived_res = archive_get_all_blocks(env, archived_range);
            res.blocks.extend(archived_res.blocks);
        }
        if tmp_res.blocks.is_empty() {
            break;
        }
        res.blocks.extend(tmp_res.blocks);
    }
    res
}

#[cfg(feature = "icrc3_disabled")]
#[inline(always)]
pub fn ledger_get_all_blocks(
    env: &StateMachine,
    ledger_id: CanisterId,
    start: u64,
    length: u64,
) -> GetBlocksResponse {
    ledger_get_all_blocks_wo_icrc3(env, ledger_id, start, length)
}

#[cfg(not(feature = "icrc3_disabled"))]
#[inline(always)]
pub fn ledger_get_all_blocks(
    env: &StateMachine,
    ledger_id: CanisterId,
    start: u64,
    length: u64,
) -> GetBlocksResponse {
    icrc3_get_all_blocks(env, ledger_id, start, length)
}

// Helper function that calls tick on env until either
// the index canister has synced all the blocks up to the
// last one in the ledger or enough attempts passed and therefore
// it fails.
pub fn wait_until_sync_is_completed(
    env: &StateMachine,
    index_id: CanisterId,
    ledger_id: CanisterId,
) {
    let mut num_blocks_synced = u64::MAX;
    let mut chain_length = u64::MAX;
    for _i in 0..MAX_ATTEMPTS_FOR_INDEX_SYNC_WAIT {
        env.advance_time(Duration::from_secs(60));
        env.tick();
        num_blocks_synced = status(env, index_id).num_blocks_synced.0.to_u64().unwrap();
        chain_length = ledger_get_all_blocks(env, ledger_id, 0, 1).chain_length;
        if num_blocks_synced == chain_length {
            return;
        }
    }
    let log = get_logs(env, index_id);
    let mut log_lines = String::new();
    for entry in log.entries {
        log_lines.push_str(&format!(
            "{} {}:{} {}\n",
            entry.timestamp, entry.file, entry.line, entry.message
        ));
    }
    panic!("The index canister was unable to sync all the blocks with the ledger. Number of blocks synced {} but the Ledger chain length is {}.\nLogs:\n{}", num_blocks_synced, chain_length, log_lines);
}

#[cfg(feature = "icrc3_disabled")]
fn archive_get_blocks(
    env: &StateMachine,
    archived: ArchivedRange<QueryBlockArchiveFn>,
) -> BlockRange {
    let req = GetBlocksRequest {
        start: archived.start,
        length: archived.length,
    };
    let req = Encode!(&req).expect("Failed to encode GetBlocksRequest for archive node");
    let canister_id =
        CanisterId::unchecked_from_principal(PrincipalId(archived.callback.canister_id));
    let res = env
        .query(canister_id, archived.callback.method, req)
        .expect("Failed to send get_blocks request to archive")
        .bytes();
    Decode!(&res, BlockRange).expect("Failed to decode get_blocks response from archive node")
}

#[cfg(feature = "icrc3_disabled")]
fn archive_get_all_blocks(
    env: &StateMachine,
    archived: ArchivedRange<QueryBlockArchiveFn>,
) -> BlockRange {
    let mut res = BlockRange { blocks: vec![] };
    while res.blocks.len() < archived.length.clone() {
        let start = archived.start.clone() + res.blocks.len();
        let length = archived.length.clone() - res.blocks.len();
        let archived_range = ArchivedRange {
            start,
            length,
            callback: archived.callback.clone(),
        };
        let tmp_res = archive_get_blocks(env, archived_range);
        if tmp_res.blocks.is_empty() {
            break;
        }
        res.blocks.extend(tmp_res.blocks);
    }
    res
}

fn assert_reply(result: WasmResult) -> Vec<u8> {
    match result {
        WasmResult::Reply(bytes) => bytes,
        WasmResult::Reject(reject) => {
            panic!("Expected a successful reply, got a reject: {}", reject)
        }
    }
}

fn get_logs(env: &StateMachine, index_id: CanisterId) -> Log {
    let request = HttpRequest {
        method: "".to_string(),
        url: "/logs".to_string(),
        headers: vec![],
        body: serde_bytes::ByteBuf::new(),
    };
    let response = Decode!(
        &assert_reply(
            env.execute_ingress(index_id, "http_request", Encode!(&request).unwrap(),)
                .expect("failed to get index-ng info")
        ),
        HttpResponse
    )
    .unwrap();
    serde_json::from_slice(&response.body).expect("failed to parse index-ng log")
}

#[cfg(not(feature = "icrc3_disabled"))]
fn icrc3_get_all_blocks(
    env: &StateMachine,
    ledger_id: CanisterId,
    start: u64,
    length: u64,
) -> GetBlocksResponse {
    let mut res = GetBlocksResponse {
        chain_length: icrc3_get_blocks(env, ledger_id, 0, 0)
            .log_length
            .0
            .to_u64()
            .expect("log_length should be a u64!"),
        blocks: vec![],
    };
    while length > res.blocks.len() as u64 {
        let start = start + res.blocks.len() as u64;
        let length = length - res.blocks.len() as u64;
        let tmp_res = icrc3_get_blocks(env, ledger_id, start, length);
        for archived_range in tmp_res.archived_blocks {
            let archived_res = icrc3_archive_get_all_blocks(env, archived_range);
            res.blocks.extend(archived_res.blocks);
        }
        if tmp_res.blocks.is_empty() {
            break;
        }
        for BlockWithId { block, .. } in tmp_res.blocks {
            res.blocks
                .push(icrc_ledger_types::icrc::generic_value::Value::from(block));
        }
    }
    res
}

#[cfg(not(feature = "icrc3_disabled"))]
fn icrc3_archive_get_blocks(
    env: &StateMachine,
    archived: ArchivedBlocks,
) -> icrc_ledger_types::icrc3::blocks::GetBlocksResult {
    let req = Encode!(&archived.args).expect("Failed to encode Vec of GetBlocksRequest");
    let canister_id =
        CanisterId::unchecked_from_principal(PrincipalId(archived.callback.canister_id));
    let res = env
        .query(canister_id, archived.callback.method, req)
        .expect("Failed to send icrc3_get_blocks request to archive")
        .bytes();
    Decode!(&res, icrc_ledger_types::icrc3::blocks::GetBlocksResult)
        .expect("Failed to decode icrc3_get_blocks response from archive node")
}

#[cfg(not(feature = "icrc3_disabled"))]
fn icrc3_archive_get_all_blocks(env: &StateMachine, archived: ArchivedBlocks) -> BlockRange {
    // sanity check: in these tests we expect a single range per archive
    assert_eq!(archived.args.len(), 1);
    let mut res = BlockRange { blocks: vec![] };
    while res.blocks.len() < archived.args[0].length.clone() {
        let start = archived.args[0].start.clone() + res.blocks.len();
        let length = archived.args[0].length.clone() - res.blocks.len();
        let archived_blocks = ArchivedBlocks {
            args: vec![GetBlocksRequest { start, length }],
            callback: archived.callback.clone(),
        };
        let tmp_res = icrc3_archive_get_blocks(env, archived_blocks);
        if tmp_res.blocks.is_empty() {
            break;
        }
        for BlockWithId { block, .. } in tmp_res.blocks {
            res.blocks
                .push(icrc_ledger_types::icrc::generic_value::Value::from(block));
        }
    }
    res
}

// Calls ICRC-3 get_blocks but uses a single range
#[cfg(not(feature = "icrc3_disabled"))]
fn icrc3_get_blocks(
    env: &StateMachine,
    ledger_id: CanisterId,
    start: u64,
    length: u64,
) -> icrc_ledger_types::icrc3::blocks::GetBlocksResult {
    let req = vec![GetBlocksRequest {
        start: Nat::from(start),
        length: Nat::from(length),
    }];
    let req = Encode!(&req).expect("Failed to encode Vec of GetBlocksRequest");
    let res = env
        .query(ledger_id, "icrc3_get_blocks", req)
        .expect("Failed to send icrc3_get_blocks request")
        .bytes();
    Decode!(&res, icrc_ledger_types::icrc3::blocks::GetBlocksResult)
        .expect("Failed to decode GetBlocksResult")
}

fn status(env: &StateMachine, index_id: CanisterId) -> Status {
    let res = env
        .query(index_id, "status", Encode!(&()).unwrap())
        .expect("Failed to send status")
        .bytes();
    Decode!(&res, Status).expect("Failed to decode status response")
}<|MERGE_RESOLUTION|>--- conflicted
+++ resolved
@@ -92,11 +92,7 @@
         ledger_wasm(),
         Encode!(&LedgerArgument::Init(builder.build())).unwrap(),
         None,
-<<<<<<< HEAD
-        ic_pocket_ic_tests::Cycles::new(STARTING_CYCLES_PER_CANISTER),
-=======
         ic_types::Cycles::new(STARTING_CYCLES_PER_CANISTER),
->>>>>>> 2231e87b
     )
     .unwrap()
 }
@@ -108,11 +104,7 @@
         index_ng_wasm(),
         Encode!(&args).unwrap(),
         None,
-<<<<<<< HEAD
-        ic_pocket_ic_tests::Cycles::new(STARTING_CYCLES_PER_CANISTER),
-=======
         ic_types::Cycles::new(STARTING_CYCLES_PER_CANISTER),
->>>>>>> 2231e87b
     )
     .unwrap()
 }
