--- conflicted
+++ resolved
@@ -6,22 +6,15 @@
 use ic_agent::Identity;
 use ic_base_types::CanisterId;
 use ic_icrc1_index_ng::{IndexArg, InitArg, UpgradeArg};
-<<<<<<< HEAD
-use ic_icrc1_test_utils::minter_identity;
-use ic_pocket_ic_tests::{ErrorCode, StateMachine, StateMachineBuilder, UserError};
-use ic_types::Time;
-=======
 use ic_icrc1_test_utils::{arb_account, minter_identity};
 use ic_ledger_suite_state_machine_tests::send_transfer;
-use ic_registry_subnet_type::SubnetType;
-use ic_state_machine_tests::{ErrorCode, StateMachine, StateMachineBuilder, UserError};
+use ic_pocket_ic_tests::{ErrorCode, StateMachine, StateMachineBuilder, UserError};
 use ic_types::{Cycles, Time};
 use icrc_ledger_types::icrc1::account::Account;
 use icrc_ledger_types::icrc1::transfer::TransferArg;
 use num_traits::ToPrimitive;
 use proptest::prelude::Strategy;
 use proptest::test_runner::TestRunner;
->>>>>>> 42cc5b62
 use std::time::{Duration, SystemTime};
 
 mod common;
@@ -191,8 +184,7 @@
             |(install_interval, upgrade_interval, a1, a2)| {
                 // Create a new environment with an application subnet
                 let env = &StateMachineBuilder::new()
-                    .with_subnet_type(SubnetType::Application)
-                    .with_subnet_size(28)
+                    .with_fiduciary_subnet()
                     .with_time(GENESIS)
                     .build();
                 // Install a ledger with an initial balance for a1
