--- conflicted
+++ resolved
@@ -2668,41 +2668,6 @@
                     test_upgrade(ledger_wasm_nextmigrationversionmemorymanager.clone());
                     // Test upgrade to memory manager again
                     test_upgrade(ledger_wasm_nextmigrationversionmemorymanager.clone());
-<<<<<<< HEAD
-=======
-
-                    // Current mainnet ICP and ICRC wasms (V1) can both deserialize from memory manager
-                    match env.upgrade_canister(
-                        ledger_id,
-                        ledger_wasm_mainnet.clone(),
-                        upgrade_args.clone(),
-                    ) {
-                        Ok(_) => {
-                            if !downgrade_to_mainnet_should_succeed {
-                                panic!("Downgrade from memory manager directly to mainnet should fail!")
-                            } else {
-                                // In case this succeeded, we need to upgrade the ledger back to
-                                // the next version (via the current version), so that the
-                                // subsequent upgrade is from
-                                // `ledger_wasm_nextmigrationversionmemorymanager` to
-                                // `ledger_wasm_current`, rather than from `ledger_wasm_mainnet` to
-                                // `ledger_wasm_current` (currently, from V2 -> V1, rather than from
-                                // V0 -> V1).
-                                test_upgrade(ledger_wasm_current.clone());
-                                test_upgrade(ledger_wasm_nextmigrationversionmemorymanager);
-                            }
-                        }
-                        Err(e) => {
-                            if downgrade_to_mainnet_should_succeed {
-                               panic!("Downgrade from memory manager to mainnet should succeed (since mainnet is V1), but failed with error: {}", e)
-                            }
-                            assert!(
-                                e.description().contains("failed to decode ledger state")
-                                    || e.description().contains("Decoding stable memory failed")
-                            )
-                        }
-                    };
->>>>>>> d0f82cf7
                 }
                 // Test deserializing from memory manager
                 test_upgrade(ledger_wasm_current.clone());
@@ -2856,21 +2821,13 @@
     }
 }
 
-<<<<<<< HEAD
 pub fn icrc1_test_stable_migration_endpoints_disabled<T>(
     ledger_wasm_mainnet: Vec<u8>,
     ledger_wasm_current_lowinstructionlimits: Vec<u8>,
-=======
-pub fn test_downgrade_from_incompatible_version<T>(
-    ledger_wasm_mainnet: Vec<u8>,
-    ledger_wasm_nextledgerversion: Vec<u8>,
-    ledger_wasm: Vec<u8>,
->>>>>>> d0f82cf7
     encode_init_args: fn(InitArgs) -> T,
 ) where
     T: CandidType,
 {
-<<<<<<< HEAD
     let account = Account::from(PrincipalId::new_user_test_id(1).0);
     let initial_balances = vec![(account, 100_000_000u64)];
 
@@ -3018,7 +2975,16 @@
 
     // All approvals should still be in UPGRADES_MEMORY and downgrade should succeed.
     check_approvals();
-=======
+}
+
+pub fn test_downgrade_from_incompatible_version<T>(
+    ledger_wasm_mainnet: Vec<u8>,
+    ledger_wasm_nextledgerversion: Vec<u8>,
+    ledger_wasm: Vec<u8>,
+    encode_init_args: fn(InitArgs) -> T,
+) where
+    T: CandidType,
+{
     // Setup ledger with unsupported future version.
     let (env, canister_id) = setup(
         ledger_wasm_nextledgerversion.clone(),
@@ -3073,7 +3039,6 @@
                 .contains("Trying to downgrade from incompatible version"))
         }
     };
->>>>>>> d0f82cf7
 }
 
 pub fn default_approve_args(spender: impl Into<Account>, amount: u64) -> ApproveArgs {
