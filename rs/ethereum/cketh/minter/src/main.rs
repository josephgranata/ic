use candid::Nat;
use ic_canister_log::log;
use ic_canisters_http_types::{HttpRequest, HttpResponse, HttpResponseBuilder};
use ic_cdk_macros::{init, post_upgrade, pre_upgrade, query, update};
use ic_cketh_minter::address::{validate_address_as_destination, AddressValidationError};
use ic_cketh_minter::deposit::scrape_logs;
use ic_cketh_minter::endpoints::ckerc20::{
    RetrieveErc20Request, WithdrawErc20Arg, WithdrawErc20Error,
};
use ic_cketh_minter::endpoints::events::{
    Event as CandidEvent, EventSource as CandidEventSource, GetEventsArg, GetEventsResult,
};
use ic_cketh_minter::endpoints::{
    AddCkErc20Token, Eip1559TransactionPrice, Eip1559TransactionPriceArg, Erc20Balance,
    GasFeeEstimate, MinterInfo, RetrieveEthRequest, RetrieveEthStatus, WithdrawalArg,
    WithdrawalDetail, WithdrawalError, WithdrawalSearchParameter,
};
use ic_cketh_minter::erc20::CkTokenSymbol;
use ic_cketh_minter::eth_logs::{EventSource, ReceivedErc20Event, ReceivedEthEvent};
use ic_cketh_minter::guard::retrieve_withdraw_guard;
use ic_cketh_minter::ledger_client::{LedgerBurnError, LedgerClient};
use ic_cketh_minter::lifecycle::MinterArg;
use ic_cketh_minter::logs::INFO;
use ic_cketh_minter::memo::BurnMemo;
use ic_cketh_minter::numeric::{Erc20Value, LedgerBurnIndex, Wei};
use ic_cketh_minter::state::audit::{process_event, Event, EventType};
use ic_cketh_minter::state::transactions::{
    Erc20WithdrawalRequest, EthWithdrawalRequest, Reimbursed, ReimbursementIndex,
    ReimbursementRequest,
};
use ic_cketh_minter::state::{
    lazy_call_ecdsa_public_key, mutate_state, read_state, transactions, State, STATE,
};
use ic_cketh_minter::tx::lazy_refresh_gas_fee_estimate;
use ic_cketh_minter::withdraw::{
    process_reimbursement, process_retrieve_eth_requests, CKERC20_WITHDRAWAL_TRANSACTION_GAS_LIMIT,
    CKETH_WITHDRAWAL_TRANSACTION_GAS_LIMIT,
};
use ic_cketh_minter::{endpoints, erc20};
use ic_cketh_minter::{
    state, storage, PROCESS_ETH_RETRIEVE_TRANSACTIONS_INTERVAL, PROCESS_REIMBURSEMENT,
    SCRAPING_ETH_LOGS_INTERVAL,
};
use ic_ethereum_types::Address;
use std::collections::BTreeSet;
use std::convert::TryFrom;
use std::str::FromStr;
use std::time::Duration;

mod dashboard;

pub const SEPOLIA_TEST_CHAIN_ID: u64 = 11155111;
pub const CKETH_LEDGER_TRANSACTION_FEE: Wei = Wei::new(2_000_000_000_000_u128);

fn validate_caller_not_anonymous() -> candid::Principal {
    let principal = ic_cdk::caller();
    if principal == candid::Principal::anonymous() {
        panic!("anonymous principal is not allowed");
    }
    principal
}

fn validate_ckerc20_active() {
    if !read_state(State::is_ckerc20_feature_active) {
        ic_cdk::trap("ckERC20 feature is disabled");
    }
}

fn setup_timers() {
    ic_cdk_timers::set_timer(Duration::from_secs(0), || {
        // Initialize the minter's public key to make the address known.
        ic_cdk::spawn(async {
            let _ = lazy_call_ecdsa_public_key().await;
        })
    });
    // Start scraping logs immediately after the install, then repeat with the interval.
    ic_cdk_timers::set_timer(Duration::from_secs(0), || ic_cdk::spawn(scrape_logs()));
    ic_cdk_timers::set_timer_interval(SCRAPING_ETH_LOGS_INTERVAL, || ic_cdk::spawn(scrape_logs()));
    ic_cdk_timers::set_timer_interval(PROCESS_ETH_RETRIEVE_TRANSACTIONS_INTERVAL, || {
        ic_cdk::spawn(process_retrieve_eth_requests())
    });
    ic_cdk_timers::set_timer_interval(PROCESS_REIMBURSEMENT, || {
        ic_cdk::spawn(process_reimbursement())
    });
}

#[init]
fn init(arg: MinterArg) {
    match arg {
        MinterArg::InitArg(init_arg) => {
            log!(INFO, "[init]: initialized minter with arg: {:?}", init_arg);
            STATE.with(|cell| {
                storage::record_event(EventType::Init(init_arg.clone()));
                *cell.borrow_mut() =
                    Some(State::try_from(init_arg).expect("BUG: failed to initialize minter"))
            });
        }
        MinterArg::UpgradeArg(_) => {
            ic_cdk::trap("cannot init canister state with upgrade args");
        }
    }
    setup_timers();
}

fn emit_preupgrade_events() {
    read_state(|s| {
        storage::record_event(EventType::SyncedToBlock {
            block_number: s.eth_log_scraping.last_scraped_block_number(),
        });
        storage::record_event(EventType::SyncedErc20ToBlock {
            block_number: s.erc20_log_scraping.last_scraped_block_number(),
<<<<<<< HEAD
=======
        });
        storage::record_event(EventType::SyncedDepositWithSubaccountToBlock {
            block_number: s
                .deposit_with_subaccount_log_scraping
                .last_scraped_block_number(),
>>>>>>> 5d38f7c3
        });
    });
}

#[pre_upgrade]
fn pre_upgrade() {
    emit_preupgrade_events();
}

#[post_upgrade]
fn post_upgrade(minter_arg: Option<MinterArg>) {
    use ic_cketh_minter::lifecycle;
    match minter_arg {
        Some(MinterArg::InitArg(_)) => {
            ic_cdk::trap("cannot upgrade canister state with init args");
        }
        Some(MinterArg::UpgradeArg(upgrade_args)) => lifecycle::post_upgrade(Some(upgrade_args)),
        None => lifecycle::post_upgrade(None),
    }
    setup_timers();
}

#[update]
async fn minter_address() -> String {
    state::minter_address().await.to_string()
}

#[query]
async fn smart_contract_address() -> String {
    read_state(|s| s.eth_log_scraping.contract_address().cloned())
        .map(|a| a.to_string())
        .unwrap_or("N/A".to_string())
}

/// Estimate price of EIP-1559 transaction based on the
/// `base_fee_per_gas` included in the last finalized block.
#[query]
async fn eip_1559_transaction_price(
    token: Option<Eip1559TransactionPriceArg>,
) -> Eip1559TransactionPrice {
    let gas_limit = match token {
        None => CKETH_WITHDRAWAL_TRANSACTION_GAS_LIMIT,
        Some(Eip1559TransactionPriceArg { ckerc20_ledger_id }) => {
            match read_state(|s| s.find_ck_erc20_token_by_ledger_id(&ckerc20_ledger_id)) {
                Some(_) => CKERC20_WITHDRAWAL_TRANSACTION_GAS_LIMIT,
                None => {
                    if ckerc20_ledger_id == read_state(|s| s.cketh_ledger_id) {
                        CKETH_WITHDRAWAL_TRANSACTION_GAS_LIMIT
                    } else {
                        ic_cdk::trap(&format!(
                            "ERROR: Unsupported ckERC20 token ledger {}",
                            ckerc20_ledger_id
                        ))
                    }
                }
            }
        }
    };
    match read_state(|s| s.last_transaction_price_estimate.clone()) {
        Some((ts, estimate)) => {
            let mut result = Eip1559TransactionPrice::from(estimate.to_price(gas_limit));
            result.timestamp = Some(ts);
            result
        }
        None => ic_cdk::trap("ERROR: last transaction price estimate is not available"),
    }
}

/// Returns the current parameters used by the minter.
/// This includes information that can be retrieved form other endpoints as well.
/// To retain some flexibility in the API all fields in the return value are optional.
#[allow(deprecated)]
#[query]
async fn get_minter_info() -> MinterInfo {
    read_state(|s| {
        let (erc20_balances, supported_ckerc20_tokens) = if s.is_ckerc20_feature_active() {
            let (balances, tokens) = s
                .supported_ck_erc20_tokens()
                .map(|token| {
                    (
                        Erc20Balance {
                            erc20_contract_address: token.erc20_contract_address.to_string(),
                            balance: s
                                .erc20_balances
                                .balance_of(&token.erc20_contract_address)
                                .into(),
                        },
                        endpoints::CkErc20Token::from(token),
                    )
                })
                .unzip();
            (Some(balances), Some(tokens))
        } else {
            (None, None)
        };

        let eth_helper_contract_address =
            s.eth_log_scraping.contract_address().map(|a| a.to_string());
        MinterInfo {
            minter_address: s.minter_address().map(|a| a.to_string()),
            smart_contract_address: eth_helper_contract_address.clone(),
            eth_helper_contract_address,
            erc20_helper_contract_address: s
                .erc20_log_scraping
                .contract_address()
                .map(|a| a.to_string()),
            supported_ckerc20_tokens,
            minimum_withdrawal_amount: Some(s.cketh_minimum_withdrawal_amount.into()),
            ethereum_block_height: Some(s.ethereum_block_height.into()),
            last_observed_block_number: s.last_observed_block_number.map(|n| n.into()),
            eth_balance: Some(s.eth_balance.eth_balance().into()),
            last_gas_fee_estimate: s.last_transaction_price_estimate.as_ref().map(
                |(timestamp, estimate)| GasFeeEstimate {
                    max_fee_per_gas: estimate.estimate_max_fee_per_gas().into(),
                    max_priority_fee_per_gas: estimate.max_priority_fee_per_gas.into(),
                    timestamp: *timestamp,
                },
            ),
            erc20_balances,
            last_eth_scraped_block_number: Some(
                s.eth_log_scraping.last_scraped_block_number().into(),
            ),
            last_erc20_scraped_block_number: Some(
                s.erc20_log_scraping.last_scraped_block_number().into(),
            ),
            cketh_ledger_id: Some(s.cketh_ledger_id),
            evm_rpc_id: s.evm_rpc_id,
        }
    })
}

#[update]
async fn withdraw_eth(
    WithdrawalArg { amount, recipient }: WithdrawalArg,
) -> Result<RetrieveEthRequest, WithdrawalError> {
    let caller = validate_caller_not_anonymous();
    let _guard = retrieve_withdraw_guard(caller).unwrap_or_else(|e| {
        ic_cdk::trap(&format!(
            "Failed retrieving guard for principal {}: {:?}",
            caller, e
        ))
    });

    let destination = validate_address_as_destination(&recipient).map_err(|e| match e {
        AddressValidationError::Invalid { .. } | AddressValidationError::NotSupported(_) => {
            ic_cdk::trap(&e.to_string())
        }
        AddressValidationError::Blocked(address) => WithdrawalError::RecipientAddressBlocked {
            address: address.to_string(),
        },
    })?;

    let amount = Wei::try_from(amount).expect("failed to convert Nat to u256");

    let minimum_withdrawal_amount = read_state(|s| s.cketh_minimum_withdrawal_amount);
    if amount < minimum_withdrawal_amount {
        return Err(WithdrawalError::AmountTooLow {
            min_withdrawal_amount: minimum_withdrawal_amount.into(),
        });
    }

    let client = read_state(LedgerClient::cketh_ledger_from_state);
    let now = ic_cdk::api::time();
    log!(INFO, "[withdraw]: burning {:?}", amount);
    match client
        .burn_from(
            caller.into(),
            amount,
            BurnMemo::Convert {
                to_address: destination,
            },
        )
        .await
    {
        Ok(ledger_burn_index) => {
            let withdrawal_request = EthWithdrawalRequest {
                withdrawal_amount: amount,
                destination,
                ledger_burn_index,
                from: caller,
                from_subaccount: None,
                created_at: Some(now),
            };

            log!(
                INFO,
                "[withdraw]: queuing withdrawal request {:?}",
                withdrawal_request,
            );

            mutate_state(|s| {
                process_event(
                    s,
                    EventType::AcceptedEthWithdrawalRequest(withdrawal_request.clone()),
                );
            });
            Ok(RetrieveEthRequest::from(withdrawal_request))
        }
        Err(e) => Err(WithdrawalError::from(e)),
    }
}

#[update]
async fn retrieve_eth_status(block_index: u64) -> RetrieveEthStatus {
    let ledger_burn_index = LedgerBurnIndex::new(block_index);
    read_state(|s| s.eth_transactions.transaction_status(&ledger_burn_index))
}

#[query]
async fn withdrawal_status(parameter: WithdrawalSearchParameter) -> Vec<WithdrawalDetail> {
    use transactions::WithdrawalRequest::*;
    let parameter = transactions::WithdrawalSearchParameter::try_from(parameter).unwrap();
    read_state(|s| {
        s.eth_transactions
            .withdrawal_status(&parameter)
            .into_iter()
            .map(|(request, status, tx)| WithdrawalDetail {
                withdrawal_id: *request.cketh_ledger_burn_index().as_ref(),
                recipient_address: request.payee().to_string(),
                token_symbol: match request {
                    CkEth(_) => CkTokenSymbol::cketh_symbol_from_state(s).to_string(),
                    CkErc20(r) => s
                        .ckerc20_tokens
                        .get_alt(&r.erc20_contract_address)
                        .unwrap()
                        .to_string(),
                },
                withdrawal_amount: match request {
                    CkEth(r) => r.withdrawal_amount.into(),
                    CkErc20(r) => r.withdrawal_amount.into(),
                },
                max_transaction_fee: match (request, tx) {
                    (CkEth(_), None) => None,
                    (CkEth(r), Some(tx)) => {
                        r.withdrawal_amount.checked_sub(tx.amount).map(|x| x.into())
                    }
                    (CkErc20(r), _) => Some(r.max_transaction_fee.into()),
                },
                from: request.from(),
                from_subaccount: request
                    .from_subaccount()
                    .clone()
                    .map(|subaccount| subaccount.0),
                status,
            })
            .collect()
    })
}

#[update]
async fn withdraw_erc20(
    WithdrawErc20Arg {
        amount,
        ckerc20_ledger_id,
        recipient,
    }: WithdrawErc20Arg,
) -> Result<RetrieveErc20Request, WithdrawErc20Error> {
    validate_ckerc20_active();
    let caller = validate_caller_not_anonymous();
    let _guard = retrieve_withdraw_guard(caller).unwrap_or_else(|e| {
        ic_cdk::trap(&format!(
            "Failed retrieving guard for principal {}: {:?}",
            caller, e
        ))
    });

    let destination = validate_address_as_destination(&recipient).map_err(|e| match e {
        AddressValidationError::Invalid { .. } | AddressValidationError::NotSupported(_) => {
            ic_cdk::trap(&e.to_string())
        }
        AddressValidationError::Blocked(address) => WithdrawErc20Error::RecipientAddressBlocked {
            address: address.to_string(),
        },
    })?;
    let ckerc20_withdrawal_amount =
        Erc20Value::try_from(amount).expect("ERROR: failed to convert Nat to u256");

    let ckerc20_token = read_state(|s| s.find_ck_erc20_token_by_ledger_id(&ckerc20_ledger_id))
        .ok_or_else(|| {
            let supported_ckerc20_tokens: BTreeSet<_> = read_state(|s| {
                s.supported_ck_erc20_tokens()
                    .map(|token| token.into())
                    .collect()
            });
            WithdrawErc20Error::TokenNotSupported {
                supported_tokens: Vec::from_iter(supported_ckerc20_tokens),
            }
        })?;
    let cketh_ledger = read_state(LedgerClient::cketh_ledger_from_state);
    let erc20_tx_fee = estimate_erc20_transaction_fee().await.ok_or_else(|| {
        WithdrawErc20Error::TemporarilyUnavailable("Failed to retrieve current gas fee".to_string())
    })?;
    let now = ic_cdk::api::time();
    log!(INFO, "[withdraw_erc20]: burning {:?} ckETH", erc20_tx_fee);
    match cketh_ledger
        .burn_from(
            caller.into(),
            erc20_tx_fee,
            BurnMemo::Erc20GasFee {
                ckerc20_token_symbol: ckerc20_token.ckerc20_token_symbol.clone(),
                ckerc20_withdrawal_amount,
                to_address: destination,
            },
        )
        .await
    {
        Ok(cketh_ledger_burn_index) => {
            log!(
                INFO,
                "[withdraw_erc20]: burning {} {}",
                ckerc20_withdrawal_amount,
                ckerc20_token.ckerc20_token_symbol
            );
            match LedgerClient::ckerc20_ledger(&ckerc20_token)
                .burn_from(
                    caller.into(),
                    ckerc20_withdrawal_amount,
                    BurnMemo::Erc20Convert {
                        ckerc20_withdrawal_id: cketh_ledger_burn_index.get(),
                        to_address: destination,
                    },
                )
                .await
            {
                Ok(ckerc20_ledger_burn_index) => {
                    let withdrawal_request = Erc20WithdrawalRequest {
                        max_transaction_fee: erc20_tx_fee,
                        withdrawal_amount: ckerc20_withdrawal_amount,
                        destination,
                        cketh_ledger_burn_index,
                        ckerc20_ledger_id: ckerc20_token.ckerc20_ledger_id,
                        ckerc20_ledger_burn_index,
                        erc20_contract_address: ckerc20_token.erc20_contract_address,
                        from: caller,
                        from_subaccount: None,
                        created_at: now,
                    };
                    log!(
                        INFO,
                        "[withdraw_erc20]: queuing withdrawal request {:?}",
                        withdrawal_request
                    );
                    mutate_state(|s| {
                        process_event(
                            s,
                            EventType::AcceptedErc20WithdrawalRequest(withdrawal_request.clone()),
                        );
                    });
                    Ok(RetrieveErc20Request::from(withdrawal_request))
                }
                Err(ckerc20_burn_error) => {
                    let reimbursed_amount = match &ckerc20_burn_error {
                        LedgerBurnError::TemporarilyUnavailable { .. } => erc20_tx_fee, //don't penalize user in case of an error outside of their control
                        LedgerBurnError::InsufficientFunds { .. }
                        | LedgerBurnError::AmountTooLow { .. }
                        | LedgerBurnError::InsufficientAllowance { .. } => erc20_tx_fee
                            .checked_sub(CKETH_LEDGER_TRANSACTION_FEE)
                            .unwrap_or(Wei::ZERO),
                    };
                    if reimbursed_amount > Wei::ZERO {
                        let reimbursement_request = ReimbursementRequest {
                            ledger_burn_index: cketh_ledger_burn_index,
                            reimbursed_amount: reimbursed_amount.change_units(),
                            to: caller,
                            to_subaccount: None,
                            transaction_hash: None,
                        };
                        mutate_state(|s| {
                            process_event(
                                s,
                                EventType::FailedErc20WithdrawalRequest(reimbursement_request),
                            );
                        });
                    }
                    Err(WithdrawErc20Error::CkErc20LedgerError {
                        cketh_block_index: Nat::from(cketh_ledger_burn_index.get()),
                        error: ckerc20_burn_error.into(),
                    })
                }
            }
        }
        Err(cketh_burn_error) => Err(WithdrawErc20Error::CkEthLedgerError {
            error: cketh_burn_error.into(),
        }),
    }
}

async fn estimate_erc20_transaction_fee() -> Option<Wei> {
    lazy_refresh_gas_fee_estimate()
        .await
        .map(|gas_fee_estimate| {
            gas_fee_estimate
                .to_price(CKERC20_WITHDRAWAL_TRANSACTION_GAS_LIMIT)
                .max_transaction_fee()
        })
}

#[query]
fn is_address_blocked(address_string: String) -> bool {
    let address = Address::from_str(&address_string)
        .unwrap_or_else(|e| ic_cdk::trap(&format!("invalid recipient address: {:?}", e)));
    ic_cketh_minter::blocklist::is_blocked(&address)
}

#[update]
async fn add_ckerc20_token(erc20_token: AddCkErc20Token) {
    let orchestrator_id = read_state(|s| s.ledger_suite_orchestrator_id)
        .unwrap_or_else(|| ic_cdk::trap("ERROR: ERC-20 feature is not activated"));
    if orchestrator_id != ic_cdk::caller() {
        ic_cdk::trap(&format!(
            "ERROR: only the orchestrator {} can add ERC-20 tokens",
            orchestrator_id
        ));
    }
    let ckerc20_token = erc20::CkErc20Token::try_from(erc20_token)
        .unwrap_or_else(|e| ic_cdk::trap(&format!("ERROR: {}", e)));
    mutate_state(|s| process_event(s, EventType::AddedCkErc20Token(ckerc20_token)));
}

#[update]
async fn get_canister_status() -> ic_cdk::api::management_canister::main::CanisterStatusResponse {
    ic_cdk::api::management_canister::main::canister_status(
        ic_cdk::api::management_canister::main::CanisterIdRecord {
            canister_id: ic_cdk::id(),
        },
    )
    .await
    .expect("failed to fetch canister status")
    .0
}

#[query]
fn get_events(arg: GetEventsArg) -> GetEventsResult {
    use ic_cketh_minter::endpoints::events::{
        AccessListItem, ReimbursementIndex as CandidReimbursementIndex,
        TransactionReceipt as CandidTransactionReceipt,
        TransactionStatus as CandidTransactionStatus, UnsignedTransaction,
    };
    use ic_cketh_minter::eth_rpc_client::responses::TransactionReceipt;
    use ic_cketh_minter::tx::Eip1559TransactionRequest;
    use serde_bytes::ByteBuf;

    const MAX_EVENTS_PER_RESPONSE: u64 = 100;

    fn map_event_source(
        EventSource {
            transaction_hash,
            log_index,
        }: EventSource,
    ) -> CandidEventSource {
        CandidEventSource {
            transaction_hash: transaction_hash.to_string(),
            log_index: log_index.into(),
        }
    }

    fn map_reimbursement_index(index: ReimbursementIndex) -> CandidReimbursementIndex {
        match index {
            ReimbursementIndex::CkEth { ledger_burn_index } => CandidReimbursementIndex::CkEth {
                ledger_burn_index: ledger_burn_index.get().into(),
            },
            ReimbursementIndex::CkErc20 {
                cketh_ledger_burn_index,
                ledger_id,
                ckerc20_ledger_burn_index,
            } => CandidReimbursementIndex::CkErc20 {
                cketh_ledger_burn_index: cketh_ledger_burn_index.get().into(),
                ledger_id,
                ckerc20_ledger_burn_index: ckerc20_ledger_burn_index.get().into(),
            },
        }
    }

    fn map_unsigned_transaction(tx: Eip1559TransactionRequest) -> UnsignedTransaction {
        UnsignedTransaction {
            chain_id: tx.chain_id.into(),
            nonce: tx.nonce.into(),
            max_priority_fee_per_gas: tx.max_priority_fee_per_gas.into(),
            max_fee_per_gas: tx.max_fee_per_gas.into(),
            gas_limit: tx.gas_limit.into(),
            destination: tx.destination.to_string(),
            value: tx.amount.into(),
            data: ByteBuf::from(tx.data),
            access_list: tx
                .access_list
                .0
                .iter()
                .map(|item| AccessListItem {
                    address: item.address.to_string(),
                    storage_keys: item
                        .storage_keys
                        .iter()
                        .map(|key| ByteBuf::from(key.0.to_vec()))
                        .collect(),
                })
                .collect(),
        }
    }

    fn map_transaction_receipt(receipt: TransactionReceipt) -> CandidTransactionReceipt {
        use ic_cketh_minter::eth_rpc_client::responses::TransactionStatus;
        CandidTransactionReceipt {
            block_hash: receipt.block_hash.to_string(),
            block_number: receipt.block_number.into(),
            effective_gas_price: receipt.effective_gas_price.into(),
            gas_used: receipt.gas_used.into(),
            status: match receipt.status {
                TransactionStatus::Success => CandidTransactionStatus::Success,
                TransactionStatus::Failure => CandidTransactionStatus::Failure,
            },
            transaction_hash: receipt.transaction_hash.to_string(),
        }
    }

    fn map_event(Event { timestamp, payload }: Event) -> CandidEvent {
        use ic_cketh_minter::endpoints::events::EventPayload as EP;
        CandidEvent {
            timestamp,
            payload: match payload {
                EventType::Init(args) => EP::Init(args),
                EventType::Upgrade(args) => EP::Upgrade(args),
                EventType::AcceptedDeposit(ReceivedEthEvent {
                    transaction_hash,
                    block_number,
                    log_index,
                    from_address,
                    value,
                    principal,
                    subaccount,
                }) => EP::AcceptedDeposit {
                    transaction_hash: transaction_hash.to_string(),
                    block_number: block_number.into(),
                    log_index: log_index.into(),
                    from_address: from_address.to_string(),
                    value: value.into(),
                    principal,
                    subaccount: subaccount.map(|s| s.to_bytes()),
                },
                EventType::AcceptedErc20Deposit(ReceivedErc20Event {
                    transaction_hash,
                    block_number,
                    log_index,
                    from_address,
                    value,
                    principal,
                    erc20_contract_address,
                    subaccount,
                }) => EP::AcceptedErc20Deposit {
                    transaction_hash: transaction_hash.to_string(),
                    block_number: block_number.into(),
                    log_index: log_index.into(),
                    from_address: from_address.to_string(),
                    value: value.into(),
                    principal,
                    erc20_contract_address: erc20_contract_address.to_string(),
                    subaccount: subaccount.map(|s| s.to_bytes()),
                },
                EventType::InvalidDeposit {
                    event_source,
                    reason,
                } => EP::InvalidDeposit {
                    event_source: map_event_source(event_source),
                    reason,
                },
                EventType::MintedCkEth {
                    event_source,
                    mint_block_index,
                } => EP::MintedCkEth {
                    event_source: map_event_source(event_source),
                    mint_block_index: mint_block_index.get().into(),
                },
                EventType::SyncedToBlock { block_number } => EP::SyncedToBlock {
                    block_number: block_number.into(),
                },
                EventType::SyncedErc20ToBlock { block_number } => EP::SyncedErc20ToBlock {
                    block_number: block_number.into(),
                },
                EventType::SyncedDepositWithSubaccountToBlock { block_number } => {
                    EP::SyncedDepositWithSubaccountToBlock {
                        block_number: block_number.into(),
                    }
                }
                EventType::AcceptedEthWithdrawalRequest(EthWithdrawalRequest {
                    withdrawal_amount,
                    destination,
                    ledger_burn_index,
                    from,
                    from_subaccount,
                    created_at,
                }) => EP::AcceptedEthWithdrawalRequest {
                    withdrawal_amount: withdrawal_amount.into(),
                    destination: destination.to_string(),
                    ledger_burn_index: ledger_burn_index.get().into(),
                    from,
                    from_subaccount: from_subaccount.map(|s| s.0),
                    created_at,
                },
                EventType::CreatedTransaction {
                    withdrawal_id,
                    transaction,
                } => EP::CreatedTransaction {
                    withdrawal_id: withdrawal_id.get().into(),
                    transaction: map_unsigned_transaction(transaction),
                },
                EventType::SignedTransaction {
                    withdrawal_id,
                    transaction,
                } => EP::SignedTransaction {
                    withdrawal_id: withdrawal_id.get().into(),
                    raw_transaction: transaction.raw_transaction_hex(),
                },
                EventType::ReplacedTransaction {
                    withdrawal_id,
                    transaction,
                } => EP::ReplacedTransaction {
                    withdrawal_id: withdrawal_id.get().into(),
                    transaction: map_unsigned_transaction(transaction),
                },
                EventType::FinalizedTransaction {
                    withdrawal_id,
                    transaction_receipt,
                } => EP::FinalizedTransaction {
                    withdrawal_id: withdrawal_id.get().into(),
                    transaction_receipt: map_transaction_receipt(transaction_receipt),
                },
                EventType::ReimbursedEthWithdrawal(Reimbursed {
                    burn_in_block: withdrawal_id,
                    reimbursed_in_block,
                    reimbursed_amount,
                    transaction_hash,
                }) => EP::ReimbursedEthWithdrawal {
                    withdrawal_id: withdrawal_id.get().into(),
                    reimbursed_in_block: reimbursed_in_block.get().into(),
                    reimbursed_amount: reimbursed_amount.into(),
                    transaction_hash: transaction_hash.map(|h| h.to_string()),
                },
                EventType::ReimbursedErc20Withdrawal {
                    cketh_ledger_burn_index,
                    ckerc20_ledger_id,
                    reimbursed,
                } => EP::ReimbursedErc20Withdrawal {
                    withdrawal_id: cketh_ledger_burn_index.get().into(),
                    burn_in_block: reimbursed.burn_in_block.get().into(),
                    ledger_id: ckerc20_ledger_id,
                    reimbursed_in_block: reimbursed.reimbursed_in_block.get().into(),
                    reimbursed_amount: reimbursed.reimbursed_amount.into(),
                    transaction_hash: reimbursed.transaction_hash.map(|h| h.to_string()),
                },
                EventType::SkippedBlockForContract {
                    contract_address,
                    block_number,
                } => EP::SkippedBlock {
                    contract_address: Some(contract_address.to_string()),
                    block_number: block_number.into(),
                },
                EventType::AddedCkErc20Token(token) => EP::AddedCkErc20Token {
                    chain_id: token.erc20_ethereum_network.chain_id().into(),
                    address: token.erc20_contract_address.to_string(),
                    ckerc20_token_symbol: token.ckerc20_token_symbol.to_string(),
                    ckerc20_ledger_id: token.ckerc20_ledger_id,
                },
                EventType::AcceptedErc20WithdrawalRequest(Erc20WithdrawalRequest {
                    max_transaction_fee,
                    withdrawal_amount,
                    destination,
                    cketh_ledger_burn_index,
                    erc20_contract_address,
                    ckerc20_ledger_id,
                    ckerc20_ledger_burn_index,
                    from,
                    from_subaccount,
                    created_at,
                }) => EP::AcceptedErc20WithdrawalRequest {
                    max_transaction_fee: max_transaction_fee.into(),
                    withdrawal_amount: withdrawal_amount.into(),
                    erc20_contract_address: erc20_contract_address.to_string(),
                    destination: destination.to_string(),
                    cketh_ledger_burn_index: cketh_ledger_burn_index.get().into(),
                    ckerc20_ledger_id,
                    ckerc20_ledger_burn_index: ckerc20_ledger_burn_index.get().into(),
                    from,
                    from_subaccount: from_subaccount.map(|s| s.0),
                    created_at,
                },
                EventType::MintedCkErc20 {
                    event_source,
                    mint_block_index,
                    ckerc20_token_symbol,
                    erc20_contract_address,
                } => EP::MintedCkErc20 {
                    event_source: map_event_source(event_source),
                    mint_block_index: mint_block_index.get().into(),
                    ckerc20_token_symbol,
                    erc20_contract_address: erc20_contract_address.to_string(),
                },
                EventType::FailedErc20WithdrawalRequest(ReimbursementRequest {
                    ledger_burn_index,
                    reimbursed_amount,
                    to,
                    to_subaccount,
                    transaction_hash: _,
                }) => EP::FailedErc20WithdrawalRequest {
                    withdrawal_id: ledger_burn_index.get().into(),
                    reimbursed_amount: reimbursed_amount.into(),
                    to,
                    to_subaccount: to_subaccount.map(|s| s.0),
                },
                EventType::QuarantinedDeposit { event_source } => EP::QuarantinedDeposit {
                    event_source: map_event_source(event_source),
                },
                EventType::QuarantinedReimbursement { index } => EP::QuarantinedReimbursement {
                    index: map_reimbursement_index(index),
                },
            },
        }
    }

    let events = storage::with_event_iter(|it| {
        it.skip(arg.start as usize)
            .take(arg.length.min(MAX_EVENTS_PER_RESPONSE) as usize)
            .map(map_event)
            .collect()
    });

    GetEventsResult {
        events,
        total_event_count: storage::total_event_count(),
    }
}

#[query(hidden = true)]
fn http_request(req: HttpRequest) -> HttpResponse {
    use ic_metrics_encoder::MetricsEncoder;

    if ic_cdk::api::data_certificate().is_none() {
        ic_cdk::trap("update call rejected");
    }

    if req.path() == "/metrics" {
        let mut writer = MetricsEncoder::new(vec![], ic_cdk::api::time() as i64 / 1_000_000);

        fn encode_metrics(w: &mut MetricsEncoder<Vec<u8>>) -> std::io::Result<()> {
            const WASM_PAGE_SIZE_IN_BYTES: f64 = 65536.0;

            read_state(|s| {
                w.encode_gauge(
                    "stable_memory_bytes",
                    ic_cdk::api::stable::stable_size() as f64 * WASM_PAGE_SIZE_IN_BYTES,
                    "Size of the stable memory allocated by this canister.",
                )?;

                w.encode_gauge(
                    "heap_memory_bytes",
                    heap_memory_size_bytes() as f64,
                    "Size of the heap memory allocated by this canister.",
                )?;

                w.gauge_vec("cycle_balance", "Cycle balance of this canister.")?
                    .value(
                        &[("canister", "cketh-minter")],
                        ic_cdk::api::canister_balance128() as f64,
                    )?;

                w.encode_gauge(
                    "cketh_minter_last_observed_block",
                    s.last_observed_block_number
                        .map(|n| n.as_f64())
                        .unwrap_or(0.0),
                    "The last Ethereum block the ckETH minter observed.",
                )?;

                w.encode_gauge(
                    "cketh_minter_last_processed_block",
                    s.eth_log_scraping.last_scraped_block_number().as_f64(),
                    "The last Ethereum block the ckETH minter checked for ckETH deposits.",
                )?;

                w.encode_gauge(
                    "ckerc20_minter_last_processed_block",
                    s.erc20_log_scraping.last_scraped_block_number().as_f64(),
                    "The last Ethereum block the ckETH minter checked for ckERC20 deposits.",
                )?;

                w.encode_counter(
                    "cketh_minter_skipped_blocks",
                    s.skipped_blocks
                        .values()
                        .flat_map(|blocks| blocks.iter())
                        .count() as f64,
                    "Total count of Ethereum blocks that were skipped for deposits.",
                )?;

                w.gauge_vec(
                    "cketh_minter_accepted_deposits",
                    "The number of deposits the ckETH minter processed, by status.",
                )?
                .value(&[("status", "accepted")], s.minted_events.len() as f64)?
                .value(&[("status", "rejected")], s.invalid_events.len() as f64)?;

                w.encode_gauge(
                    "cketh_event_count",
                    storage::total_event_count() as f64,
                    "Total number of events in the event log.",
                )?;
                w.encode_gauge(
                    "cketh_minter_eth_balance",
                    s.eth_balance.eth_balance().as_f64(),
                    "Known amount of ETH on the minter's address",
                )?;
                let mut erc20_balances = w.gauge_vec(
                    "cketh_minter_erc20_balances",
                    "Known amount of ERC-20 on the minter's address",
                )?;
                for (token, balance) in s.erc20_balances_by_token_symbol().iter() {
                    erc20_balances = erc20_balances
                        .value(&[("erc20_token", &token.to_string())], balance.as_f64())?;
                }
                w.encode_gauge(
                    "cketh_minter_total_effective_tx_fees",
                    s.eth_balance.total_effective_tx_fees().as_f64(),
                    "Total amount of fees across all finalized transactions ckETH -> ETH",
                )?;
                w.encode_gauge(
                    "cketh_minter_total_unspent_tx_fees",
                    s.eth_balance.total_unspent_tx_fees().as_f64(),
                    "Total amount of unspent fees across all finalized transaction ckETH -> ETH",
                )?;

                let now_nanos = ic_cdk::api::time();
                let age_nanos = now_nanos.saturating_sub(
                    s.eth_transactions
                        .oldest_incomplete_withdrawal_timestamp()
                        .unwrap_or(now_nanos),
                );
                w.encode_gauge(
                    "cketh_oldest_incomplete_eth_withdrawal_request_age_seconds",
                    (age_nanos / 1_000_000_000) as f64,
                    "The age of the oldest incomplete ETH withdrawal request in seconds.",
                )?;

                w.encode_gauge(
                    "cketh_minter_last_max_fee_per_gas",
                    s.last_transaction_price_estimate
                        .clone()
                        .map(|(_, fee)| fee.estimate_max_fee_per_gas().as_f64())
                        .unwrap_or_default(),
                    "Last max fee per gas",
                )?;

                ic_cketh_minter::eth_rpc::encode_metrics(w)?;

                Ok(())
            })
        }

        match encode_metrics(&mut writer) {
            Ok(()) => HttpResponseBuilder::ok()
                .header("Content-Type", "text/plain; version=0.0.4")
                .with_body_and_content_length(writer.into_inner())
                .build(),
            Err(err) => {
                HttpResponseBuilder::server_error(format!("Failed to encode metrics: {}", err))
                    .build()
            }
        }
    } else if req.path() == "/dashboard" {
        use askama::Template;
        let dashboard = read_state(dashboard::DashboardTemplate::from_state);
        HttpResponseBuilder::ok()
            .header("Content-Type", "text/html; charset=utf-8")
            .with_body_and_content_length(dashboard.render().unwrap())
            .build()
    } else if req.path() == "/logs" {
        use ic_cketh_minter::logs::{Log, Priority, Sort};
        use std::str::FromStr;

        let max_skip_timestamp = match req.raw_query_param("time") {
            Some(arg) => match u64::from_str(arg) {
                Ok(value) => value,
                Err(_) => {
                    return HttpResponseBuilder::bad_request()
                        .with_body_and_content_length("failed to parse the 'time' parameter")
                        .build();
                }
            },
            None => 0,
        };

        let mut log: Log = Default::default();

        match req.raw_query_param("priority") {
            Some(priority_str) => match Priority::from_str(priority_str) {
                Ok(priority) => match priority {
                    Priority::Info => log.push_logs(Priority::Info),
                    Priority::TraceHttp => log.push_logs(Priority::TraceHttp),
                    Priority::Debug => log.push_logs(Priority::Debug),
                },
                Err(_) => log.push_all(),
            },
            None => log.push_all(),
        }

        log.entries
            .retain(|entry| entry.timestamp >= max_skip_timestamp);

        fn ordering_from_query_params(sort: Option<&str>, max_skip_timestamp: u64) -> Sort {
            match sort {
                Some(ord_str) => match Sort::from_str(ord_str) {
                    Ok(order) => order,
                    Err(_) => {
                        if max_skip_timestamp == 0 {
                            Sort::Ascending
                        } else {
                            Sort::Descending
                        }
                    }
                },
                None => {
                    if max_skip_timestamp == 0 {
                        Sort::Ascending
                    } else {
                        Sort::Descending
                    }
                }
            }
        }

        log.sort_logs(ordering_from_query_params(
            req.raw_query_param("sort"),
            max_skip_timestamp,
        ));

        const MAX_BODY_SIZE: usize = 2_000_000;
        HttpResponseBuilder::ok()
            .header("Content-Type", "application/json; charset=utf-8")
            .with_body_and_content_length(log.serialize_logs(MAX_BODY_SIZE))
            .build()
    } else {
        HttpResponseBuilder::not_found().build()
    }
}

#[cfg(feature = "debug_checks")]
#[query]
fn check_audit_log() {
    use ic_cketh_minter::state::audit::replay_events;

    emit_preupgrade_events();

    read_state(|s| {
        replay_events()
            .is_equivalent_to(s)
            .expect("replaying the audit log should produce an equivalent state")
    })
}

/// Returns the amount of heap memory in bytes that has been allocated.
#[cfg(target_arch = "wasm32")]
pub fn heap_memory_size_bytes() -> usize {
    const WASM_PAGE_SIZE_BYTES: usize = 65536;
    core::arch::wasm32::memory_size(0) * WASM_PAGE_SIZE_BYTES
}

#[cfg(not(any(target_arch = "wasm32")))]
pub fn heap_memory_size_bytes() -> usize {
    0
}

fn main() {}

/// Checks the real candid interface against the one declared in the did file
#[test]
fn check_candid_interface_compatibility() {
    fn source_to_str(source: &candid_parser::utils::CandidSource) -> String {
        match source {
            candid_parser::utils::CandidSource::File(f) => {
                std::fs::read_to_string(f).unwrap_or_else(|_| "".to_string())
            }
            candid_parser::utils::CandidSource::Text(t) => t.to_string(),
        }
    }

    fn check_service_equal(
        new_name: &str,
        new: candid_parser::utils::CandidSource,
        old_name: &str,
        old: candid_parser::utils::CandidSource,
    ) {
        let new_str = source_to_str(&new);
        let old_str = source_to_str(&old);
        match candid_parser::utils::service_equal(new, old) {
            Ok(_) => {}
            Err(e) => {
                eprintln!(
                    "{} is not compatible with {}!\n\n\
            {}:\n\
            {}\n\n\
            {}:\n\
            {}\n",
                    new_name, old_name, new_name, new_str, old_name, old_str
                );
                panic!("{:?}", e);
            }
        }
    }

    candid::export_service!();

    let new_interface = __export_service();

    // check the public interface against the actual one
    let old_interface = std::path::PathBuf::from(std::env::var("CARGO_MANIFEST_DIR").unwrap())
        .join("cketh_minter.did");

    check_service_equal(
        "actual ledger candid interface",
        candid_parser::utils::CandidSource::Text(&new_interface),
        "declared candid interface in cketh_minter.did file",
        candid_parser::utils::CandidSource::File(old_interface.as_path()),
    );
}<|MERGE_RESOLUTION|>--- conflicted
+++ resolved
@@ -109,14 +109,11 @@
         });
         storage::record_event(EventType::SyncedErc20ToBlock {
             block_number: s.erc20_log_scraping.last_scraped_block_number(),
-<<<<<<< HEAD
-=======
         });
         storage::record_event(EventType::SyncedDepositWithSubaccountToBlock {
             block_number: s
                 .deposit_with_subaccount_log_scraping
                 .last_scraped_block_number(),
->>>>>>> 5d38f7c3
         });
     });
 }
