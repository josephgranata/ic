<<<<<<< HEAD
use candid::CandidType;
use ic_cdk::api::management_canister::http_request::HttpHeader;
use serde::Deserialize;

use super::RpcTransport;

pub(crate) const MAINNET_PROVIDERS: &[RpcNodeProvider] = &[
=======
pub(crate) const MAINNET_PROVIDERS: [RpcNodeProvider; 3] = [
>>>>>>> 3b76961a
    RpcNodeProvider::Ethereum(EthereumProvider::Ankr),
    RpcNodeProvider::Ethereum(EthereumProvider::BlockPi),
    RpcNodeProvider::Ethereum(EthereumProvider::PublicNode),
];

pub(crate) const SEPOLIA_PROVIDERS: &[RpcNodeProvider] = &[
    RpcNodeProvider::Sepolia(SepoliaProvider::Ankr),
    RpcNodeProvider::Sepolia(SepoliaProvider::BlockPi),
    RpcNodeProvider::Sepolia(SepoliaProvider::PublicNode),
];

#[derive(Clone, Debug, PartialEq, Eq, Ord, PartialOrd, Hash, Deserialize, CandidType)]
pub struct RpcApi {
    pub url: String,
    pub headers: Vec<HttpHeader>,
}

#[derive(Clone, Copy, Debug, PartialEq, Eq, Ord, PartialOrd, Hash, Deserialize, CandidType)]
pub enum RpcNodeProvider {
    Ethereum(EthereumProvider),
    Sepolia(SepoliaProvider),
}

impl RpcNodeProvider {
    pub fn api<T: RpcTransport>(&self) -> RpcApi {
        let url = match self {
            Self::Ethereum(provider) => provider.ethereum_mainnet_endpoint_url(),
            Self::Sepolia(provider) => provider.ethereum_sepolia_endpoint_url(),
        }
        .to_string();
        RpcApi {
            url,
            headers: vec![],
        }
    }
}

<<<<<<< HEAD
#[derive(Clone, Copy, Debug, PartialEq, Eq, Ord, PartialOrd, Hash, Deserialize, CandidType)]
pub enum EthereumProvider {
    //https://www.ankr.com/rpc/
=======
#[derive(Clone, Copy, Debug, PartialEq, Eq, Ord, PartialOrd, Hash)]
pub(crate) enum EthereumProvider {
    // https://www.ankr.com/rpc/
>>>>>>> 3b76961a
    Ankr,
    // https://public.blockpi.io/
    BlockPi,
    // https://publicnode.com/
    PublicNode,
}

impl EthereumProvider {
    fn ethereum_mainnet_endpoint_url(&self) -> &str {
        match self {
            EthereumProvider::Ankr => "https://rpc.ankr.com/eth",
            EthereumProvider::BlockPi => "https://ethereum.blockpi.network/v1/rpc/public",
            EthereumProvider::PublicNode => "https://ethereum.publicnode.com",
        }
    }
}

<<<<<<< HEAD
#[derive(Clone, Copy, Debug, PartialEq, Eq, Ord, PartialOrd, Hash, Deserialize, CandidType)]
pub enum SepoliaProvider {
    //https://www.ankr.com/rpc/
=======
#[derive(Clone, Copy, Debug, PartialEq, Eq, Ord, PartialOrd, Hash)]
pub(crate) enum SepoliaProvider {
    // https://www.ankr.com/rpc/
>>>>>>> 3b76961a
    Ankr,
    // https://public.blockpi.io/
    BlockPi,
    // https://publicnode.com/
    PublicNode,
}

impl SepoliaProvider {
    fn ethereum_sepolia_endpoint_url(&self) -> &str {
        match self {
            SepoliaProvider::Ankr => "https://rpc.ankr.com/eth_sepolia",
            SepoliaProvider::BlockPi => "https://ethereum-sepolia.blockpi.network/v1/rpc/public",
            SepoliaProvider::PublicNode => "https://ethereum-sepolia.publicnode.com",
        }
    }
}<|MERGE_RESOLUTION|>--- conflicted
+++ resolved
@@ -1,4 +1,3 @@
-<<<<<<< HEAD
 use candid::CandidType;
 use ic_cdk::api::management_canister::http_request::HttpHeader;
 use serde::Deserialize;
@@ -6,9 +5,6 @@
 use super::RpcTransport;
 
 pub(crate) const MAINNET_PROVIDERS: &[RpcNodeProvider] = &[
-=======
-pub(crate) const MAINNET_PROVIDERS: [RpcNodeProvider; 3] = [
->>>>>>> 3b76961a
     RpcNodeProvider::Ethereum(EthereumProvider::Ankr),
     RpcNodeProvider::Ethereum(EthereumProvider::BlockPi),
     RpcNodeProvider::Ethereum(EthereumProvider::PublicNode),
@@ -46,15 +42,9 @@
     }
 }
 
-<<<<<<< HEAD
 #[derive(Clone, Copy, Debug, PartialEq, Eq, Ord, PartialOrd, Hash, Deserialize, CandidType)]
 pub enum EthereumProvider {
     //https://www.ankr.com/rpc/
-=======
-#[derive(Clone, Copy, Debug, PartialEq, Eq, Ord, PartialOrd, Hash)]
-pub(crate) enum EthereumProvider {
-    // https://www.ankr.com/rpc/
->>>>>>> 3b76961a
     Ankr,
     // https://public.blockpi.io/
     BlockPi,
@@ -72,15 +62,9 @@
     }
 }
 
-<<<<<<< HEAD
 #[derive(Clone, Copy, Debug, PartialEq, Eq, Ord, PartialOrd, Hash, Deserialize, CandidType)]
 pub enum SepoliaProvider {
     //https://www.ankr.com/rpc/
-=======
-#[derive(Clone, Copy, Debug, PartialEq, Eq, Ord, PartialOrd, Hash)]
-pub(crate) enum SepoliaProvider {
-    // https://www.ankr.com/rpc/
->>>>>>> 3b76961a
     Ankr,
     // https://public.blockpi.io/
     BlockPi,
