--- conflicted
+++ resolved
@@ -143,14 +143,9 @@
         self.header_cache.get(hash)
     }
 
-<<<<<<< HEAD
-    pub fn get_cached_blocks(&self) -> Vec<BlockHash> {
-        self.block_cache.keys().cloned().collect()
-=======
     /// Returns the hashes of all cached blocks.
     pub(crate) fn get_cached_blocks(&self) -> Vec<BlockHash> {
         self.block_cache.keys().copied().collect()
->>>>>>> d2ec812e
     }
 
     /// Processes the `headers` message received from Bitcoin nodes by adding them to the state.
