use crate::{
    blockchainstate::{AddHeaderError, BlockchainState},
    common::{BlockHeight, MINIMUM_VERSION_NUMBER},
    metrics::RouterMetrics,
    Channel, Command, ProcessBitcoinNetworkMessageError,
};
use bitcoin::{
    block::Header as BlockHeader,
    hashes::Hash as _,
    p2p::{
        message::{NetworkMessage, MAX_INV_SIZE},
        message_blockdata::{GetHeadersMessage, Inventory},
    },
    Block, BlockHash,
};
use hashlink::{LinkedHashMap, LinkedHashSet};
use ic_btc_validation::ValidateHeaderError;
use ic_logger::{debug, error, info, trace, warn, ReplicaLogger};
use std::{
    collections::{HashMap, HashSet},
    net::SocketAddr,
    sync::{Arc, Mutex},
    time::{Duration, Instant},
};
use thiserror::Error;

/// This constant is the maximum number of seconds to wait until we get response to the getdata request sent by us.
const GETDATA_REQUEST_TIMEOUT: Duration = Duration::from_secs(30);

/// This constant is the maximum number of seconds to wait until we get response to the getdata request sent by us.
const GETHEADERS_REQUEST_TIMEOUT_SECS: u64 = 30;

/// This constant represents the maximum size of `headers` messages.
/// https://developer.bitcoin.org/reference/p2p_networking.html#headers
const MAX_HEADERS_SIZE: usize = 2_000;

/// This constant stores the maximum number of headers allowed in an unsolicited `headers` message
/// (`headers message for which a `getheaders` request was not sent before.)
const MAX_UNSOLICITED_HEADERS: usize = 20;

///Max number of inventory in the "getdata" request that can be sent
/// to a peer at a time.
const INV_PER_GET_DATA_REQUEST: u32 = 8;

/// Block locators. Consists of starting hashes and a stop hash.
type Locators = (Vec<BlockHash>, BlockHash);

/// The possible errors the `BlockchainManager::received_headers_message(...)` may produce.
#[derive(Debug, Error)]
enum ReceivedHeadersMessageError {
    /// This variant represents when a message from a no longer known peer.
    #[error("Unknown peer")]
    UnknownPeer,
    #[error("Received too many headers (> 2000)")]
    ReceivedTooManyHeaders,
    #[error("Received too many unsolicited headers")]
    ReceivedTooManyUnsolicitedHeaders,
    #[error("Received an invalid header, with block hash {0} and error {1:?}")]
    ReceivedInvalidHeader(BlockHash, ValidateHeaderError),
}

/// The possible errors the `BlockchainManager::received_inv_message(...)` may produce.
#[derive(Debug, Error)]
enum ReceivedInvMessageError {
    /// This variant represents when a message from a no longer known peer.
    #[error("Unknown peer")]
    UnknownPeer,
    /// The number of inventory in the message exceeds the maximum limit
    #[error("Received too many inventory items from a peer")]
    TooMuchInventory,
}

/// The possible errors the `BlockchainManager::received_block_message(...)` may produce.
#[derive(Debug, Error)]
pub enum ReceivedBlockMessageError {
    /// This variant represents when a message from an unknown peer.
    #[error("Unknown peer")]
    UnknownPeer,
    #[error("Unknown block")]
    UnknownBlock,
    /// This variant represents that a block was not able to be added to the `block_cache` in the
    /// BlockchainState.
    #[error("Failed to add block")]
    BlockNotAdded,
}

/// This struct stores the information regarding a peer with respect to synchronizing the blockchain.
/// This information is useful to keep track of the commands that have been sent to the peer,
/// and how much blockchain state has already been synced with the peer.
#[derive(Debug)]
struct PeerInfo {
    /// This field stores the socket address of the Bitcoin node (peer)
    socket: SocketAddr,
    /// This field stores the height of the last headers/data message received from the peer.
    height: BlockHeight,
    /// This field stores the block hash of the tip header received from the peer.
    tip: BlockHash,
}

#[derive(Debug)]
struct GetHeadersRequest {
    /// The locator hashes sent to the BTC node to assess what headers should be returned by the node.
    locators: Locators,
    /// Contains the time as which the `getheaders` request was sent. When assigned `None`,
    /// the request has yet to be sent.
    sent_at: Option<Instant>,
}

impl GetHeadersRequest {
    fn with_locators(locators: Locators) -> Self {
        Self {
            locators,
            sent_at: Some(Instant::now()),
        }
    }

    fn has_timed_out(&self) -> bool {
        match self.sent_at {
            Some(sent_at) => sent_at.elapsed().as_secs() >= GETHEADERS_REQUEST_TIMEOUT_SECS,
            None => true,
        }
    }
}

/// This struct stores the information related to a "getdata" request sent by the BlockChainManager.
#[derive(Debug)]
struct GetDataRequestInfo {
    /// This field stores the socket address of the Bitcoin node to which the request was sent.
    socket: SocketAddr,
    /// This field contains the time at which the getdata request was sent.  
    sent_at: Option<Instant>,
}

/// The BlockChainManager struct handles interactions that involve the headers.
pub struct BlockchainManager {
    /// This field contains the BlockchainState, which stores and manages
    /// all the information related to the headers and blocks.
    blockchain: Arc<Mutex<BlockchainState>>,

    /// This field stores the map of which bitcoin nodes sent which "inv" messages.
    peer_info: HashMap<SocketAddr, PeerInfo>,
    /// This field is used to keep track of the next peer to send a "getdata" request to.
    round_robin_offset: usize,

    /// This HashMap stores the information related to each getdata request
    /// sent by the BlockChainManager. An entry is removed from this hashmap when
    /// the corresponding "Block" response is received.
    getdata_request_info: LinkedHashMap<BlockHash, GetDataRequestInfo>,

    /// Records outstanding getHeader requests. Used for:
    /// - Check if a header response is solicited.
    /// - Check if peer is not responding to GetHeader request. In that case remove peer after timeout.
    getheaders_requests: HashMap<SocketAddr, GetHeadersRequest>,

    /// A flag that is set for each peer when we receive a `inv` message while we have an outstanding `getheaders` request to the same peer.  
    /// It signals that we potentially missed some information from the peer. On tick we will send a catchup `getheaders` request to that
    /// peer and request headers till the end of the chain.
    catchup_headers: HashSet<SocketAddr>,

    /// This queue stores the set of block hashes belonging to blocks that have yet to be synced by the BlockChainManager
    /// and stored into the block cache.
    ///
    /// A block hash is added when the `GetSuccessors` request is processed. If the block hash cannot be
    /// found in the `getdata_request_info` field or in the `blockchain`'s block cache, the block hash
    /// is added to the queue.
    ///
    /// A block hash is removed when it is determined a peer can receive another `getdata` message.
    block_sync_queue: LinkedHashSet<BlockHash>,

    /// This field contains a logger for the blockchain manager's use.
    logger: ReplicaLogger,
    metrics: RouterMetrics,
}

impl BlockchainManager {
    /// This function instantiates a BlockChainManager struct. A node is provided
    /// in order to get its client so the manager can send messages to the
    /// BTC network.
    pub fn new(
        blockchain: Arc<Mutex<BlockchainState>>,
        logger: ReplicaLogger,
        metrics: RouterMetrics,
    ) -> Self {
        let peer_info = HashMap::new();
        let getdata_request_info = LinkedHashMap::new();

        BlockchainManager {
            blockchain,
            peer_info,
            round_robin_offset: 0,
            getdata_request_info,
            getheaders_requests: HashMap::new(),
            catchup_headers: HashSet::new(),
            block_sync_queue: LinkedHashSet::new(),
            logger,
            metrics,
        }
    }

    /// This method is used when the adapter is no longer receiving RPC calls from the replica.
    /// Clears the block cache, peer info, the blocks to be synced, outgoing command queue, and
    /// the `getdata` request info.
    pub fn make_idle(&mut self) {
        self.metrics.idle.inc();

        self.block_sync_queue.clear();
        self.getdata_request_info.clear();
        self.peer_info.clear();
        self.blockchain.lock().unwrap().clear_blocks();
    }

    /// This method sends `getheaders` command to the adapter.
    /// The adapter then sends the `getheaders` request to the Bitcoin node.
    /// https://en.bitcoin.it/wiki/Protocol_documentation#getheaders
    fn send_getheaders(
        &mut self,
        channel: &mut impl Channel,
        addr: &SocketAddr,
        locators: Locators,
    ) {
        //If the peer address is not stored in peer_info, then return;
        if !self.peer_info.contains_key(addr) {
            return;
        }

        let request = GetHeadersRequest::with_locators(locators);

        trace!(self.logger, "Sending getheaders to {}: {:?}", addr, request);
        let command = Command {
            address: Some(*addr),
            message: NetworkMessage::GetHeaders(GetHeadersMessage {
                locator_hashes: request.locators.0.clone(),
                stop_hash: request.locators.1,
                version: MINIMUM_VERSION_NUMBER,
            }),
        };

        channel.send(command).ok();

        self.getheaders_requests.insert(*addr, request);
    }

    /// This function processes "inv" messages received from Bitcoin nodes.
    /// Given a block_hash, this method sends the corresponding "getheaders" message to the Bitcoin node.
    fn received_inv_message(
        &mut self,
        channel: &mut impl Channel,
        addr: &SocketAddr,
        inventory: &[Inventory],
    ) -> Result<(), ReceivedInvMessageError> {
        // If the inv message has more inventory than MAX_INV_SIZE (50000), reject it.
        if inventory.len() > MAX_INV_SIZE {
            return Err(ReceivedInvMessageError::TooMuchInventory);
        }

        // If the inv message is received from a peer that is not connected, then reject it.
        trace!(
            self.logger,
            "Received inv message from {} : Inventory {:?}",
            addr,
            inventory
        );

        let peer = self
            .peer_info
            .get_mut(addr)
            .ok_or(ReceivedInvMessageError::UnknownPeer)?;

        //This field stores the block hash in the inventory that is not yet stored in the blockchain,
        // and has the highest height amongst all the hashes in the inventory.
        let mut last_block = None;

        let maybe_locators = {
            let blockchain_state = self.blockchain.lock().unwrap();
            for inv in inventory {
                if let Inventory::Block(hash) = inv {
                    peer.tip = *hash;
                    if blockchain_state.get_cached_header(hash).is_none() {
                        last_block = Some(hash);
                    }
                }
            }

            last_block.map(|stop_hash| (blockchain_state.locator_hashes(), *stop_hash))
        };

        if let Some(locators) = maybe_locators {
            // An entry in `getheaders_requests` indicates that we have an outstanding request. If this is
            // the case we set the catch-up flag to indicate that we need missed some `inv` from this peer.
            if self.getheaders_requests.contains_key(addr) {
                self.catchup_headers.insert(*addr);
            } else {
                // No in-flight `getheaders` request so fetch the headers corresponding to inv message.
                self.send_getheaders(channel, addr, locators);
            }
        }

        Ok(())
    }

    fn received_headers_message(
        &mut self,
        channel: &mut impl Channel,
        addr: &SocketAddr,
        headers: &[BlockHeader],
    ) -> Result<(), ReceivedHeadersMessageError> {
        let peer = self
            .peer_info
            .get_mut(addr)
            .ok_or(ReceivedHeadersMessageError::UnknownPeer)?;
        trace!(
            self.logger,
            "Received headers from {}: {}",
            addr,
            headers.len()
        );
        // If no `getheaders` request was sent to the peer, the `headers` message is unsolicited.
        // Don't accept more than a few headers in that case.
        if headers.len() > MAX_UNSOLICITED_HEADERS && !self.getheaders_requests.contains_key(addr) {
            return Err(ReceivedHeadersMessageError::ReceivedTooManyUnsolicitedHeaders);
        }

        // There are more than 2000 headers in the `headers` message.
        if headers.len() > MAX_HEADERS_SIZE {
            return Err(ReceivedHeadersMessageError::ReceivedTooManyHeaders);
        }

        // Grab the last header's block hash. If not found, no headers to add so exit early.
        let last_block_hash = match headers.last() {
            Some(header) => header.block_hash(),
            None => {
                // Got header response. No more in-flight GetHeader requests
                self.getheaders_requests.remove(addr);
                return Ok(());
            }
        };

        let maybe_locators = {
            let mut blockchain_state = self.blockchain.lock().unwrap();
            let prev_tip_height = blockchain_state.get_active_chain_tip().height;

            let (block_hashes_of_added_headers, maybe_err) = blockchain_state.add_headers(headers);
            let active_tip = blockchain_state.get_active_chain_tip();
            if prev_tip_height < active_tip.height {
                info!(
                    self.logger,
                    "Added headers: Height = {}, Active chain's tip = {}",
                    active_tip.height,
                    active_tip.header.block_hash()
                );
            }

            // Update the peer's tip and height to the last
            let maybe_last_header = match block_hashes_of_added_headers.last() {
                Some(last) => blockchain_state.get_cached_header(last),
                None => blockchain_state.get_cached_header(&last_block_hash),
            };

            if let Some(last) = maybe_last_header {
                if last.height > peer.height {
                    peer.tip = last.header.block_hash();
                    peer.height = last.height;
                    trace!(
                        self.logger,
                        "Peer {}'s height = {}, tip = {}",
                        addr,
                        peer.height,
                        peer.tip
                    );
                }
            }

            match maybe_err {
                Some(AddHeaderError::InvalidHeader(block_hash, validate_header_error)) => {
                    return Err(ReceivedHeadersMessageError::ReceivedInvalidHeader(
                        block_hash,
                        validate_header_error,
                    ));
                }
                Some(AddHeaderError::PrevHeaderNotCached(stop_hash)) => {
                    Some((blockchain_state.locator_hashes(), stop_hash))
                }
                None => {
                    if let Some(last) = maybe_last_header {
                        // If the headers length is less than the max headers size (2000), it is likely that the end
                        // of the chain has been reached.
                        if headers.len() < MAX_HEADERS_SIZE {
                            None
                        } else {
                            Some((vec![last.header.block_hash()], BlockHash::all_zeros()))
                        }
                    } else {
                        None
                    }
                }
            }
        };

        if let Some(locators) = maybe_locators {
            self.send_getheaders(channel, addr, locators);
        } else {
            self.getheaders_requests.remove(addr);
        }

        Ok(())
    }

    /// This function processes "block" messages received from Bitcoin nodes
    fn received_block_message(
        &mut self,
        addr: &SocketAddr,
        block: &Block,
    ) -> Result<(), ReceivedBlockMessageError> {
        if !self.peer_info.contains_key(addr) {
            return Err(ReceivedBlockMessageError::UnknownPeer);
        }

        let block_hash = block.block_hash();
        //Remove the corresponding `getdata` request from peer_info and getdata_request_info.
        let request = match self.getdata_request_info.remove(&block_hash) {
            Some(request) => request,
            None => {
                // Exit early. If the block is not in the `getdata_request_info`, the block is no longer wanted.
                return Err(ReceivedBlockMessageError::UnknownBlock);
            }
        };

        let time_taken = request.sent_at.map(|i| i.elapsed()).unwrap_or_default();
        trace!(
            self.logger,
            "Received block message from {} : Took {:?}sec. Block {:?}",
            addr,
            time_taken,
            block_hash
        );

        match self.blockchain.lock().unwrap().add_block(block.clone()) {
            Ok(()) => Ok(()),
            Err(err) => {
                warn!(
                    self.logger,
                    "Unable to add the received block in blockchain. Error: {:?}", err
                );
                Err(ReceivedBlockMessageError::BlockNotAdded)
            }
        }
    }

    /// This function adds a new peer to `peer_info`
    /// and initiates sync with the peer by sending `getheaders` message.
    fn add_peer(&mut self, channel: &mut impl Channel, addr: &SocketAddr) {
        if self.peer_info.contains_key(addr) {
            return;
        }

        let (initial_hash, locator_hashes) = {
            let blockchain = self.blockchain.lock().unwrap();
            (
                blockchain.genesis().block_hash(),
                blockchain.locator_hashes(),
            )
        };

        trace!(self.logger, "Adding peer_info with addr : {} ", addr);
        self.peer_info.insert(
            *addr,
            PeerInfo {
                socket: *addr,
                height: 0,
                tip: initial_hash,
            },
        );
        let locators = (locator_hashes, BlockHash::all_zeros());
        self.send_getheaders(channel, addr, locators);
    }

    /// This function adds a new peer to `peer_info`
    /// and initiates sync with the peer by sending `getheaders` message.
    fn remove_peer(&mut self, addr: &SocketAddr) {
        trace!(self.logger, "Removing peer_info with addr : {} ", addr);
        self.peer_info.remove(addr);
        // Removing all the `getdata` requests that have been sent to the peer before.
        for request in self.getdata_request_info.values_mut() {
            if request.socket == *addr {
                // Setting to `None` to ensure this `getdata` request is retried in `sync_blocks`.
                request.sent_at = None;
            }
        }

        // Remove getheaders request sent to peer.
        self.getheaders_requests.remove(addr);
        // Unset catch-up flag
        self.catchup_headers.remove(addr);
    }

    /// Cleans up `getheaders` requests that have timed out and disconnects from the
    /// BTC node as it is likely responding too slowly.
    fn handle_getheaders_timeouts(&mut self, channel: &mut impl Channel) {
        let expired_getheaders_requests = self
            .getheaders_requests
            .iter()
            .filter_map(|(addr, request)| {
                if request.has_timed_out() {
                    Some(addr)
                } else {
                    None
                }
            })
            .cloned()
            .collect::<Vec<_>>();

        for addr in expired_getheaders_requests {
            self.getheaders_requests.remove(&addr);
            channel.discard(&addr);
        }
    }

    fn sync_blocks(&mut self, channel: &mut impl Channel) {
        // Timeout requests so they may be retried again.
        let mut timed_out_peers = HashSet::new();
        let mut retry_queue: LinkedHashSet<BlockHash> = LinkedHashSet::new();
        for (block_hash, request) in self.getdata_request_info.iter_mut() {
            match request.sent_at {
                Some(sent_at) => {
                    if sent_at.elapsed() > GETDATA_REQUEST_TIMEOUT {
                        retry_queue.insert(*block_hash);
                        timed_out_peers.insert(request.socket);
                    }
                }
                None => {
                    retry_queue.insert(*block_hash);
                    timed_out_peers.insert(request.socket);
                }
            }
        }

        // If a request timed out, there is no point in storing it in getdata_request_info
        // Not removing it can actually lead to the adapter stalling, thinking all of its peers are busy.
        for block_hash in &retry_queue {
            self.getdata_request_info.remove(block_hash);
        }

        // If nothing to be synced, then there is nothing to do at this point.
        if retry_queue.is_empty() && self.block_sync_queue.is_empty() {
            return;
        }

        let is_cache_full = self.blockchain.lock().unwrap().is_block_cache_full();

        if is_cache_full {
            debug!(self.logger, "Cache full");
            return;
        }

        // Count the number of requests per peer.
        let mut requests_per_peer: HashMap<SocketAddr, u32> =
            self.peer_info.keys().map(|addr| (*addr, 0)).collect();
        for info in self.getdata_request_info.values() {
            let counter = requests_per_peer.entry(info.socket).or_insert(0);
            *counter = counter.saturating_add(1);
        }

<<<<<<< HEAD
        let mut peer_info: Vec<_> = self.peer_info.values_mut().collect();
        peer_info.sort_by(|a, b| {
            // 0 if peer didn't time out, 1 if it did
            let a_timed_out = timed_out_peers.contains(&a.socket) as u8;
            let b_timed_out = timed_out_peers.contains(&b.socket) as u8;

            let requests_sent_to_a = requests_per_peer.get(&a.socket).unwrap_or(&0);
            let requests_sent_to_b = requests_per_peer.get(&b.socket).unwrap_or(&0);

            // Sort first by whether the peer is timed out, then by requests_in_flight
            (a_timed_out, requests_sent_to_a).cmp(&(b_timed_out, requests_sent_to_b))
        });
=======
        // Rotate the peer_info vector to ensure that we are not always sending requests to the same peer.
        let mut peers: Vec<_> = self.peer_info.values().collect();
        let len = peers.len();
        if len == 0 {
            return;
        }
        peers.rotate_left(self.round_robin_offset % len);
        self.round_robin_offset = (self.round_robin_offset + 1) % len;
>>>>>>> f17589cf

        // For each peer, select a random subset of the inventory and send a "getdata" request for it.
        for peer in peers {
            // Calculate number of inventory that can be sent in 'getdata' request to the peer.
            let requests_sent_to_peer = requests_per_peer.get(&peer.socket).unwrap_or(&0);
            let num_requests_to_be_sent =
                INV_PER_GET_DATA_REQUEST.saturating_sub(*requests_sent_to_peer);

            // Randomly sample some inventory to be requested from the peer.
            let mut selected_inventory = vec![];
            for _ in 0..num_requests_to_be_sent {
                match get_next_block_hash_to_sync(&mut retry_queue, &mut self.block_sync_queue) {
                    Some(hash) => {
                        selected_inventory.push(hash);
                    }
                    None => break,
                }
            }

            if selected_inventory.is_empty() {
<<<<<<< HEAD
                // Technically peers are ordered on the number of availble requests they have, so
                // if for example the first peer has an empty inventory, that means that all subsequent
                // peers will have an empty inventory as well.
                // However, breaking here is a bit hard to read and an "optimization hack", which doesn't
                // bring a lot of value. Explicitly trying all peers instead is clearer.
=======
>>>>>>> f17589cf
                continue;
            }

            trace!(
                self.logger,
                "Sending getdata to {} : Inventory {:?}",
                peer.socket,
                selected_inventory
            );

            //Send 'getdata' request for the inventory to the peer.
            channel
                .send(Command {
                    address: Some(peer.socket),
                    message: NetworkMessage::GetData(
                        selected_inventory
                            .iter()
                            .map(|h| Inventory::Block(*h))
                            .collect(),
                    ),
                })
                .ok();

            for inv in selected_inventory {
                // Record the `getdata` request.
                self.getdata_request_info.replace(
                    inv,
                    GetDataRequestInfo {
                        socket: peer.socket,
                        sent_at: Some(Instant::now()),
                    },
                );
            }
        }
    }

    /// This function is called by the adapter when a new event takes place.
    /// The event could be receiving "getheaders", "getdata", "inv" messages from bitcoin peers.
    /// The event could be change in connection status with a bitcoin peer.
    pub fn process_bitcoin_network_message(
        &mut self,
        channel: &mut impl Channel,
        addr: SocketAddr,
        message: &NetworkMessage,
    ) -> Result<(), ProcessBitcoinNetworkMessageError> {
        match message {
            NetworkMessage::Inv(inventory) => {
                if let Err(err) = self.received_inv_message(channel, &addr, inventory) {
                    warn!(
                        self.logger,
                        "Received an invalid inv message from {}: {}", addr, err
                    );
                    return Err(ProcessBitcoinNetworkMessageError::InvalidMessage);
                }
            }
            NetworkMessage::Headers(headers) => {
                if let Err(err) = self.received_headers_message(channel, &addr, headers) {
                    warn!(
                        self.logger,
                        "Received an invalid headers message form {}: {}", addr, err
                    );
                    return Err(ProcessBitcoinNetworkMessageError::InvalidMessage);
                }
            }
            NetworkMessage::Block(block) => {
                if let Err(err) = self.received_block_message(&addr, block) {
                    warn!(self.logger, "Received an invalid block {}: {}", addr, err);
                    return Err(ProcessBitcoinNetworkMessageError::InvalidMessage);
                }
            }
            _ => {}
        };
        Ok(())
    }

    /// This heartbeat method is called periodically by the adapter.
    /// This method is used to send messages to Bitcoin peers.
    pub fn tick(&mut self, channel: &mut impl Channel) {
        // Update the list of peers.
        let active_connections = channel.available_connections();
        // Removing inactive peers.
        let peer_addresses: Vec<SocketAddr> = self.peer_info.keys().copied().collect();

        for addr in peer_addresses {
            if !active_connections.contains(&addr) {
                self.remove_peer(&addr);
            }
        }

        // Add new active peers.
        for addr in active_connections {
            if !self.peer_info.contains_key(&addr) {
                self.add_peer(channel, &addr);
            }

            // If we have no outstanding `getheaders` request to pair and the catch-up flag is set we issue a `getheaders`
            // request to fetch the newest information from a peer.
            if !self.getheaders_requests.contains_key(&addr) && self.catchup_headers.contains(&addr)
            {
                let locators = self.blockchain.lock().unwrap().locator_hashes();
                self.send_getheaders(channel, &addr, (locators, BlockHash::all_zeros()));
                self.catchup_headers.remove(&addr);
            }
        }

        self.sync_blocks(channel);
        self.handle_getheaders_timeouts(channel);
    }

    /// Add block hashes to the sync queue that are not already being synced, planned to be synced,
    /// or in the block cache.
    pub fn enqueue_new_blocks_to_download(&mut self, next_headers: Vec<BlockHeader>) {
        let state = self.blockchain.lock().unwrap();
        for header in next_headers {
            let hash = header.block_hash();
            if state.get_block(&hash).is_none()
                && !self.block_sync_queue.contains(&hash)
                && !self.getdata_request_info.contains_key(&hash)
            {
                self.block_sync_queue.insert(hash);
            }
        }
    }

    /// Wrapper function to access the blockchain state to prune blocks that are no longer
    /// needed.
    pub fn prune_blocks(&mut self, anchor: BlockHash, processed_block_hashes: Vec<BlockHash>) {
        {
            let mut blockchain = self.blockchain.lock().unwrap();
            let anchor_height = blockchain
                .get_cached_header(&anchor)
                .map_or(0, |c| c.height);
            let filter_height = anchor_height
                .checked_add(1)
                .expect("prune by block height: overflow occurred");

            blockchain.prune_blocks(&processed_block_hashes);
            blockchain.prune_blocks_below_height(filter_height);

            self.getdata_request_info.retain(|b, _| {
                blockchain.get_cached_header(b).map_or(0, |c| c.height) >= filter_height
            });

            self.block_sync_queue.retain(|b| {
                blockchain.get_cached_header(b).map_or(0, |c| c.height) >= filter_height
            });
        };

        for block_hash in processed_block_hashes {
            self.getdata_request_info.remove(&block_hash);
            self.block_sync_queue.remove(&block_hash);
        }
    }

    /// Retrieves the height of the active tip.
    pub fn get_height(&self) -> BlockHeight {
        self.blockchain
            .lock()
            .unwrap()
            .get_active_chain_tip()
            .height
    }
}

// Only returns a block if the cache is not full.
// Prioritzes new blocks that are in the sync queue over the ones in the retry queue, as
// blocks in the retry queue are most likely not part of the main chain. See more in CON-1464.
fn get_next_block_hash_to_sync(
    retry_queue: &mut LinkedHashSet<BlockHash>,
    sync_queue: &mut LinkedHashSet<BlockHash>,
) -> Option<BlockHash> {
    sync_queue.pop_front().or_else(|| retry_queue.pop_front())
}

#[cfg(test)]
pub mod test {
    use super::*;
    use crate::{
        common::test_common::{TestChannel, TestState},
        config::{test::ConfigBuilder, Config},
    };
    use bitcoin::blockdata::constants::genesis_block;
    use bitcoin::consensus::deserialize;
    use bitcoin::Network;
    use bitcoin::{p2p::message::NetworkMessage, BlockHash};
    use hex::FromHex;
    use ic_btc_adapter_test_utils::{
        generate_headers, generate_large_block_blockchain, BLOCK_1_ENCODED, BLOCK_2_ENCODED,
    };
    use ic_logger::replica_logger::no_op_logger;
    use ic_metrics::MetricsRegistry;
    use std::net::SocketAddr;
    use std::str::FromStr;

    fn create_blockchain_manager(config: &Config) -> (BlockHeader, BlockchainManager) {
        let blockchain_state = BlockchainState::new(config, &MetricsRegistry::default());
        (
            *blockchain_state.genesis(),
            BlockchainManager::new(
                Arc::new(Mutex::new(blockchain_state)),
                no_op_logger(),
                RouterMetrics::new(&MetricsRegistry::default()),
            ),
        )
    }

    /// Tests `BlockchainManager::send_getheaders(...)` to ensure the manager's outgoing command
    /// queue
    #[test]
    fn test_manager_can_send_getheaders_messages() {
        let addr = SocketAddr::from_str("127.0.0.1:8333").expect("bad address format");
        let mut channel = TestChannel::new(vec![addr]);
        let config = ConfigBuilder::new().build();
        let (genesis, mut blockchain_manager) = create_blockchain_manager(&config);
        let genesis_hash = genesis.block_hash();

        blockchain_manager.add_peer(&mut channel, &addr);

        assert_eq!(channel.command_count(), 1);

        let locators = (vec![genesis_hash], BlockHash::all_zeros());
        blockchain_manager.send_getheaders(&mut channel, &addr, locators.clone());
        assert!(blockchain_manager.getheaders_requests.contains_key(&addr));
        let request = blockchain_manager.getheaders_requests.get(&addr).unwrap();
        assert_eq!(request.locators, locators);

        let command = channel.pop_front().expect("command not found");
        assert!(matches!(command.address, Some(address) if address == addr));
        assert!(
            matches!(&command.message, NetworkMessage::GetHeaders(GetHeadersMessage { version: _, locator_hashes: _, stop_hash }) if *stop_hash == BlockHash::all_zeros())
        );
        assert!(
            matches!(&command.message, NetworkMessage::GetHeaders(GetHeadersMessage { version, locator_hashes: _, stop_hash: _ }) if *version == MINIMUM_VERSION_NUMBER)
        );
        assert!(
            matches!(&command.message, NetworkMessage::GetHeaders(GetHeadersMessage { version: _, locator_hashes, stop_hash: _ }) if locator_hashes[0] == genesis_hash)
        );

        // Check peer info to ensure it has been updated.
        let getheaders_request = blockchain_manager
            .getheaders_requests
            .get(&addr)
            .expect("peer missing");
        assert_eq!(getheaders_request.locators.0.len(), 1);
        assert_eq!(
            getheaders_request
                .locators
                .0
                .first()
                .cloned()
                .expect("there should be 1 locator"),
            genesis_hash
        );
    }

    /// This test ensures that, when a peer is connected to, the known locator hashes are sent
    /// to the peer. When first starting, the adapter should send only the genesis hash. After headers
    /// are received, the locator hashes sent should follow the algorithm defined in
    /// BlockchainState::locator_hashes.
    #[test]
    fn test_init_sync() {
        let addr1 = SocketAddr::from_str("127.0.0.1:8333").expect("bad address format");
        let addr2 = SocketAddr::from_str("127.0.0.1:8444").expect("bad address format");
        let sockets = vec![addr1, addr2];
        let mut channel = TestChannel::new(sockets.clone());
        let config = ConfigBuilder::new().with_network(Network::Regtest).build();
        let (genesis, mut blockchain_manager) = create_blockchain_manager(&config);
        let genesis_hash = genesis.block_hash();

        // Create an arbitrary chain and adding to the BlockchainState.
        let chain = generate_headers(genesis_hash, genesis.time, 16, &[]);
        let mut after_first_received_headers_message_hashes = chain
            .iter()
            .rev()
            .take(9)
            .map(|h| h.block_hash())
            .collect::<Vec<BlockHash>>();
        after_first_received_headers_message_hashes.push(chain[5].block_hash());
        after_first_received_headers_message_hashes.push(chain[1].block_hash());
        after_first_received_headers_message_hashes.push(genesis_hash);

        blockchain_manager.add_peer(&mut channel, &addr1);
        let command = channel
            .pop_front()
            .expect("there should be a getheaders message");
        assert_eq!(
            command.address.unwrap(),
            addr1,
            "The getheaders command is not for the addr1"
        );
        assert!(
            matches!(command.message, NetworkMessage::GetHeaders(_)),
            "Didn't send getheaders command after adding the peer"
        );
        let get_headers_message = match command.message {
            NetworkMessage::GetHeaders(get_headers_message) => get_headers_message,
            _ => GetHeadersMessage {
                version: 0,
                locator_hashes: vec![],
                stop_hash: BlockHash::all_zeros(),
            },
        };
        assert_eq!(
            get_headers_message.locator_hashes,
            vec![genesis_hash],
            "Didn't send the right genesis hash for initial syncing"
        );
        assert_eq!(
            get_headers_message.stop_hash,
            BlockHash::all_zeros(),
            "Didn't send the right stop hash for initial syncing"
        );

        // Add headers to the blockchain state.
        let message = NetworkMessage::Headers(chain.clone());
        assert!(blockchain_manager
            .process_bitcoin_network_message(&mut channel, addr1, &message)
            .is_ok());

        blockchain_manager.add_peer(&mut channel, &addr2);
        let command = channel
            .pop_front()
            .expect("there should be a getheaders message");
        assert_eq!(
            command.address.unwrap(),
            addr2,
            "The getheaders command is not for the addr2"
        );
        assert!(
            matches!(command.message, NetworkMessage::GetHeaders(_)),
            "Didn't send getheaders command after adding the peer"
        );
        let get_headers_message = match command.message {
            NetworkMessage::GetHeaders(get_headers_message) => get_headers_message,
            _ => GetHeadersMessage {
                version: 0,
                locator_hashes: vec![],
                stop_hash: BlockHash::all_zeros(),
            },
        };
        assert_eq!(
            get_headers_message.locator_hashes, after_first_received_headers_message_hashes,
            "Didn't send the right genesis hash for initial syncing"
        );
        assert_eq!(
            get_headers_message.stop_hash,
            BlockHash::all_zeros(),
            "Didn't send the right stop hash for initial syncing"
        );
    }

    #[test]
    /// This unit test verifies if the incoming inv messages are processed correctly.
    /// This test first creates a BlockChainManager, adds a peer, and let the initial sync happen.
    /// The test then sends an inv message for a fork chain, and verifies if the BlockChainManager responds correctly.
    fn test_received_inv() {
        let sockets = vec![SocketAddr::from_str("127.0.0.1:8333").expect("bad address format")];
        let mut channel = TestChannel::new(sockets.clone());
        let config = ConfigBuilder::new().with_network(Network::Regtest).build();
        let (genesis, mut blockchain_manager) = create_blockchain_manager(&config);
        let genesis_hash = genesis.block_hash();

        // Create an arbitrary chain and adding to the BlockchainState.
        let chain = generate_headers(genesis.block_hash(), genesis.time, 16, &[]);
        let chain_hashes: Vec<BlockHash> = chain.iter().map(|header| header.block_hash()).collect();

        blockchain_manager.add_peer(&mut channel, &sockets[0]);
        // Remove the `getheaders` message from the channel generated by `add_peer`.
        channel.pop_front();

        assert!(blockchain_manager
            .process_bitcoin_network_message(
                &mut channel,
                sockets[0],
                &NetworkMessage::Headers(chain.clone())
            )
            .is_ok());

        assert_eq!(
            blockchain_manager
                .blockchain
                .lock()
                .unwrap()
                .get_active_chain_tip()
                .height,
            16,
            "Height of the blockchain is not matching after adding the headers"
        );

        //Send an inv message for a fork chain.
        let fork_chain = generate_headers(chain_hashes[10], chain[10].time, 17, &chain_hashes);
        let fork_hashes: Vec<BlockHash> = fork_chain
            .iter()
            .map(|header| header.block_hash())
            .collect();
        let message = NetworkMessage::Inv(
            fork_hashes
                .iter()
                .take(16)
                .map(|hash| Inventory::Block(*hash))
                .collect(),
        );
        assert!(blockchain_manager
            .process_bitcoin_network_message(&mut channel, sockets[0], &message)
            .is_ok());
        if let Some(command) = channel.pop_front() {
            assert_eq!(
                command.address.unwrap(),
                sockets[0],
                "The getheaders command is not for the correct peer"
            );
            assert!(
                matches!(command.message, NetworkMessage::GetHeaders(_)),
                "Didn't send getheaders command in response to inv message"
            );
            if let NetworkMessage::GetHeaders(get_headers_message) = &command.message {
                assert!(
                    !get_headers_message.locator_hashes.is_empty(),
                    "Sent 0 locator hashes in getheaders message"
                );
                assert_eq!(
                    get_headers_message.locator_hashes.first().unwrap(),
                    chain_hashes.last().unwrap(),
                    "Didn't send the right locator hashes in response to inv message"
                );
                assert_eq!(
                    *get_headers_message.locator_hashes.last().unwrap(),
                    genesis_hash,
                    "Didn't send the right locator hashes in response to inv message"
                );
                assert_eq!(
                    get_headers_message.stop_hash, fork_hashes[15],
                    "Didn't send the right stop hash when responding to inv message"
                );
            }
        } else {
            panic!("The BlockChainManager didn't respond to inv message");
        }
    }

    /// This test performs a surface level check to make ensure the `sync_blocks` and `received_block_message`
    /// adds to and removes from `BlockchainManager.getdata_request_info` correctly.
    #[test]
    fn test_simple_sync_blocks_and_received_block_message_lifecycle() {
        let peer_addr = SocketAddr::from_str("127.0.0.1:8333").expect("bad address format");
        let sockets = vec![peer_addr];
        let mut channel = TestChannel::new(sockets.clone());
        let config = ConfigBuilder::new().build();
        let (_, mut blockchain_manager) = create_blockchain_manager(&config);

        let peer_addr = SocketAddr::from_str("127.0.0.1:8333").expect("bad address format");
        // Mainnet block 00000000839a8e6886ab5951d76f411475428afc90947ee320161bbf18eb6048
        let encoded_block_1 = Vec::from_hex(BLOCK_1_ENCODED).expect("unable to make vec from hex");
        // Mainnet block 000000006a625f06636b8bb6ac7b960a8d03705d1ace08b1a19da3fdcc99ddbd
        let encoded_block_2 = Vec::from_hex(BLOCK_2_ENCODED).expect("unable to make vec from hex");
        let block_1: Block = deserialize(&encoded_block_1).expect("failed to decoded block 1");
        let block_2: Block = deserialize(&encoded_block_2).expect("failed to decoded block 2");

        let headers = vec![block_1.header, block_2.header];
        // Initialize the blockchain manager state
        {
            let (added_headers, maybe_err) = blockchain_manager
                .blockchain
                .lock()
                .unwrap()
                .add_headers(&headers);
            assert_eq!(added_headers.len(), headers.len());
            assert!(maybe_err.is_none());
            blockchain_manager
                .block_sync_queue
                .insert(block_1.block_hash());
            blockchain_manager
                .block_sync_queue
                .insert(block_2.block_hash());
        }
        blockchain_manager.add_peer(&mut channel, &peer_addr);
        // Ensure that the number of requests is at 0.
        {
            let available_requests_for_peer = blockchain_manager
                .getdata_request_info
                .values()
                .filter(|p| p.socket == peer_addr)
                .count();
            assert_eq!(available_requests_for_peer, 0);
        }

        // Sync block information.
        blockchain_manager.sync_blocks(&mut channel);
        // Ensure there are now 2 outbound requests for the blocks.
        {
            let available_requests_for_peer = blockchain_manager
                .getdata_request_info
                .values()
                .filter(|p| p.socket == peer_addr)
                .count();
            assert_eq!(available_requests_for_peer, 2);
        }

        // Ensure there is now 1 request.
        let result = blockchain_manager.received_block_message(&peer_addr, &block_1);
        assert!(result.is_ok());
        {
            let available_requests_for_peer = blockchain_manager
                .getdata_request_info
                .values()
                .filter(|p| p.socket == peer_addr)
                .count();
            assert_eq!(available_requests_for_peer, 1);
        }

        let result = blockchain_manager.received_block_message(&peer_addr, &block_2);
        assert!(result.is_ok());
        blockchain_manager.sync_blocks(&mut channel);
        // Ensure there is now zero requests.
        {
            let available_requests_for_peer = blockchain_manager
                .getdata_request_info
                .values()
                .filter(|p| p.socket == peer_addr)
                .count();
            assert_eq!(available_requests_for_peer, 0);
        }
    }

    /// This function tests to ensure that the BlockchainManager does not send out `getdata`
    /// requests when the block cache has reached the size threshold.
    #[test]
    fn test_sync_blocks_size_limit() {
        let addr = SocketAddr::from_str("127.0.0.1:8333").expect("bad address format");
        let sockets = vec![addr];
        let mut channel = TestChannel::new(sockets.clone());
        let config = ConfigBuilder::new().with_network(Network::Regtest).build();
        let (genesis, mut blockchain_manager) = create_blockchain_manager(&config);

        let test_state = TestState::setup();

        // Make 5 large blocks that are around 2MiB each.
        let large_blocks = generate_large_block_blockchain(genesis.block_hash(), genesis.time, 5);
        let headers = large_blocks.iter().map(|b| b.header).collect::<Vec<_>>();

        {
            blockchain_manager.add_peer(&mut channel, &addr);
            let mut blockchain = blockchain_manager.blockchain.lock().unwrap();
            let (added_headers, _) = blockchain.add_headers(&headers);
            assert_eq!(added_headers.len(), 5);

            // Add the 5 large blocks.
            for block in large_blocks {
                blockchain.add_block(block).unwrap();
            }
        };

        blockchain_manager
            .block_sync_queue
            .insert(test_state.block_2.block_hash());
        blockchain_manager.sync_blocks(&mut channel);

        // The `getdata_request_info` should be empty as the block cache is at the size threshold.
        assert!(blockchain_manager.getdata_request_info.is_empty());
    }

    /// This function tests to ensure that the BlockchainManager retries timed out `getdata` requests
    /// when calling `sync_blocks`.
    #[test]
    fn test_ensure_sync_blocks_retries_timed_out_getdata_requests() {
        let addr = SocketAddr::from_str("127.0.0.1:8333").expect("bad address format");
        let sockets = vec![addr];
        let mut channel = TestChannel::new(sockets.clone());
        let config = ConfigBuilder::new().build();
        let test_state = TestState::setup();
        let block_1_hash = test_state.block_1.block_hash();
        let (_, mut blockchain_manager) = create_blockchain_manager(&config);
        blockchain_manager.add_peer(&mut channel, &addr);

        // Ensure that the request info will be timed out.
        blockchain_manager.getdata_request_info.insert(
            test_state.block_1.block_hash(),
            GetDataRequestInfo {
                socket: addr,
                sent_at: None,
            },
        );

        blockchain_manager.sync_blocks(&mut channel);

        assert_eq!(blockchain_manager.getdata_request_info.len(), 1);
        // The request is considered retried if its timeout is less than the the timeout seconds.
        let request = blockchain_manager
            .getdata_request_info
            .get(&block_1_hash)
            .expect("missing request info for block hash 1");
        assert!(
            request.sent_at.expect("should be some instant").elapsed() < GETDATA_REQUEST_TIMEOUT
        );
        let getdata_command = channel
            .pop_back()
            .expect("there should `getdata` request in the channel");
        assert!(matches!(
            getdata_command.message,
            NetworkMessage::GetData(_)
        ));
        let hashes_sent = match getdata_command.message {
            NetworkMessage::GetData(inv) => inv,
            _ => vec![],
        };
        assert_eq!(hashes_sent.len(), 1);
        assert!(
            matches!(hashes_sent.first(), Some(Inventory::Block(hash)) if *hash == block_1_hash)
        );
    }

    /// This function tests to ensure that the BlockchainManager retries `getdata` requests
    /// that were sent to peers that have disconnected when calling `sync_blocks`.
    #[test]
    fn test_manager_retries_getdata_requests_where_the_peer_has_disconnected() {
        let addr = SocketAddr::from_str("127.0.0.1:8333").expect("bad address format");
        let addr2 = SocketAddr::from_str("127.0.0.1:3338").expect("bad address format");
        let sockets = vec![addr];
        let mut channel = TestChannel::new(sockets.clone());
        let config = ConfigBuilder::new().build();
        let test_state = TestState::setup();
        let block_1_hash = test_state.block_1.block_hash();
        let (_, mut blockchain_manager) = create_blockchain_manager(&config);
        blockchain_manager.add_peer(&mut channel, &addr);

        // Ensure that the request info will be timed out.
        blockchain_manager.getdata_request_info.insert(
            test_state.block_1.block_hash(),
            GetDataRequestInfo {
                socket: addr,
                sent_at: Some(Instant::now()),
            },
        );

        blockchain_manager.remove_peer(&addr);
        blockchain_manager.add_peer(&mut channel, &addr2);

        blockchain_manager.sync_blocks(&mut channel);

        assert_eq!(blockchain_manager.getdata_request_info.len(), 1);
        // The request is considered retried if its timeout is less than the the timeout seconds.
        let request = blockchain_manager
            .getdata_request_info
            .get(&block_1_hash)
            .expect("missing request info for block hash 1");
        assert!(
            request.sent_at.expect("should be some instant").elapsed() < GETDATA_REQUEST_TIMEOUT
        );
        assert_eq!(request.socket, addr2);
        let getdata_command = channel
            .pop_back()
            .expect("there should `getdata` request in the channel");
        assert!(matches!(
            getdata_command.message,
            NetworkMessage::GetData(_)
        ));
        let hashes_sent = match getdata_command.message {
            NetworkMessage::GetData(inv) => inv,
            _ => vec![],
        };
        assert_eq!(hashes_sent.len(), 1);
        assert!(
            matches!(hashes_sent.first(), Some(Inventory::Block(hash)) if *hash == block_1_hash)
        );
    }

    #[test]
    fn test_ensure_getdata_requests_are_not_retried_with_a_full_cache() {
        let addr = SocketAddr::from_str("127.0.0.1:8333").expect("bad address format");
        let sockets = vec![addr];
        let mut channel = TestChannel::new(sockets.clone());
        let config = ConfigBuilder::new().with_network(Network::Regtest).build();
        let (genesis, mut blockchain_manager) = create_blockchain_manager(&config);
        blockchain_manager.add_peer(&mut channel, &addr);

        let mut large_blockchain =
            generate_large_block_blockchain(genesis.block_hash(), genesis.time, 7);
        let large_blockchain_headers = large_blockchain
            .iter()
            .map(|b| b.header)
            .collect::<Vec<_>>();

        // Remove the first block to use for retrying.
        large_blockchain.drain(..1);

        {
            let mut blockchain = blockchain_manager.blockchain.lock().unwrap();
            let (added_headers, maybe_err) = blockchain.add_headers(&large_blockchain_headers);
            assert_eq!(added_headers.len(), large_blockchain_headers.len());
            assert!(maybe_err.is_none());

            for block in large_blockchain {
                blockchain.add_block(block).expect("failed to add block");
            }

            assert!(blockchain.is_block_cache_full());
        }

        let block_1_hash = large_blockchain_headers
            .first()
            .expect("should be at least 1 header")
            .block_hash();

        // Ensure that the request info will be timed out.
        blockchain_manager.getdata_request_info.insert(
            block_1_hash,
            GetDataRequestInfo {
                socket: addr,
                sent_at: None,
            },
        );

        blockchain_manager.sync_blocks(&mut channel);

        // The `getdata_request_info` should be empty as the block cache is at the size threshold.
        // Additionally, the previous entry in get_data_request_info was removed because it timed out.
        assert_eq!(blockchain_manager.getdata_request_info.len(), 0);
        // The request is considered retried if its timeout is less than the the timeout seconds.
        while let Some(command) = channel.pop_front() {
            assert!(
                !matches!(command.message, NetworkMessage::GetData(_)),
                "Found a `GetData` command, but none was expected."
            );
        }
    }

    /// Tests the `BlockchainManager::idle(...)` function to ensure it clears the state from the
    /// BlockchainManager.
    #[test]
    fn test_make_idle() {
        let peer_addr = SocketAddr::from_str("127.0.0.1:8333").expect("bad address format");
        let sockets = vec![peer_addr];
        let mut channel = TestChannel::new(sockets.clone());
        let config = ConfigBuilder::new().build();
        let (_, mut blockchain_manager) = create_blockchain_manager(&config);

        let peer_addr = SocketAddr::from_str("127.0.0.1:8333").expect("bad address format");
        // Mainnet block 00000000839a8e6886ab5951d76f411475428afc90947ee320161bbf18eb6048
        let encoded_block_1 = Vec::from_hex(BLOCK_1_ENCODED).expect("unable to make vec from hex");
        // Mainnet block 000000006a625f06636b8bb6ac7b960a8d03705d1ace08b1a19da3fdcc99ddbd
        let encoded_block_2 = Vec::from_hex(BLOCK_2_ENCODED).expect("unable to make vec from hex");
        let block_1: Block = deserialize(&encoded_block_1).expect("failed to decoded block 1");
        let block_2: Block = deserialize(&encoded_block_2).expect("failed to decoded block 2");
        let block_2_hash = block_2.block_hash();

        let headers = vec![block_1.header, block_2.header];
        // Initialize the blockchain manager state
        {
            blockchain_manager.add_peer(&mut channel, &peer_addr);
            let mut blockchain = blockchain_manager.blockchain.lock().unwrap();
            let (added_headers, maybe_err) = blockchain.add_headers(&headers);
            assert_eq!(added_headers.len(), headers.len());
            assert!(maybe_err.is_none());

            blockchain.add_block(block_2).expect("invalid block");
        };
        blockchain_manager
            .block_sync_queue
            .insert(block_1.block_hash());
        assert_eq!(blockchain_manager.block_sync_queue.len(), 1);

        assert!(blockchain_manager
            .blockchain
            .lock()
            .unwrap()
            .get_block(&block_2_hash)
            .is_some());

        assert_eq!(blockchain_manager.peer_info.len(), 1);

        blockchain_manager.make_idle();
        assert_eq!(blockchain_manager.block_sync_queue.len(), 0);
        assert!(blockchain_manager
            .blockchain
            .lock()
            .unwrap()
            .get_block(&block_2_hash)
            .is_none());
        assert_eq!(blockchain_manager.peer_info.len(), 0);
    }

    #[test]
    fn test_enqueue_new_blocks_to_download() {
        let config = ConfigBuilder::new().with_network(Network::Regtest).build();
        let (genesis, mut blockchain_manager) = create_blockchain_manager(&config);

        let next_headers = generate_headers(genesis.block_hash(), genesis.time, 5, &[]);
        let next_hashes = next_headers
            .iter()
            .map(|h| h.block_hash())
            .collect::<Vec<_>>();

        blockchain_manager.enqueue_new_blocks_to_download(next_headers);
        assert_eq!(blockchain_manager.block_sync_queue.len(), 5);

        let enqueued_blocks = blockchain_manager
            .block_sync_queue
            .iter()
            .copied()
            .collect::<Vec<_>>();
        assert_eq!(
            enqueued_blocks, next_hashes,
            "{:#?} != {:#?}",
            enqueued_blocks, next_hashes
        );
    }

    #[test]
    fn test_enqueue_new_blocks_to_download_no_duplicates() {
        let config = ConfigBuilder::new().with_network(Network::Regtest).build();
        let (genesis, mut blockchain_manager) = create_blockchain_manager(&config);

        let next_headers = generate_headers(genesis.block_hash(), genesis.time, 5, &[]);
        let next_hashes = next_headers
            .iter()
            .take(3)
            .map(|h| h.block_hash())
            .collect::<Vec<_>>();
        // Extract last hash from the next_hashes and add it to the getdata_request_info
        // hashmap.
        blockchain_manager.getdata_request_info.insert(
            next_headers[4].block_hash(),
            GetDataRequestInfo {
                socket: SocketAddr::from_str("127.0.0.1:8333").expect("should be valid addr"),
                sent_at: Some(Instant::now()),
            },
        );

        // Create and add a block to the cache, remove the hash
        let block = Block {
            header: next_headers[3],
            txdata: vec![],
        };
        {
            let mut blockchain = blockchain_manager.blockchain.lock().unwrap();
            let (headers_added, maybe_err) = blockchain.add_headers(&next_headers);
            assert_eq!(headers_added.len(), next_headers.len(), "{:#?}", maybe_err);
            blockchain.add_block(block).expect("unable to add block");
        }
        blockchain_manager.enqueue_new_blocks_to_download(next_headers);
        assert_eq!(blockchain_manager.block_sync_queue.len(), 3);

        let enqueued_blocks = blockchain_manager
            .block_sync_queue
            .iter()
            .copied()
            .collect::<Vec<_>>();
        assert_eq!(
            enqueued_blocks, next_hashes,
            "{:#?} != {:#?}",
            enqueued_blocks, next_hashes
        );
    }

    #[test]
    fn test_pruning_blocks_based_on_the_anchor_hash_and_processed_hashes() {
        let config = ConfigBuilder::new().with_network(Network::Regtest).build();
        let (genesis, mut blockchain_manager) = create_blockchain_manager(&config);
        let addr = SocketAddr::from_str("127.0.0.1:8333").expect("invalid address");
        let mut channel = TestChannel::new(vec![addr]);

        let next_headers = generate_headers(genesis.block_hash(), genesis.time, 11, &[]);
        let next_hashes = next_headers
            .iter()
            .map(|h| h.block_hash())
            .collect::<Vec<_>>();
        // Create and add a block to the cache, remove the hash
        let block_3 = Block {
            header: next_headers[2],
            txdata: vec![],
        };

        {
            let mut blockchain = blockchain_manager.blockchain.lock().unwrap();
            let (headers_added, maybe_err) = blockchain.add_headers(&next_headers);
            assert_eq!(headers_added.len(), next_headers.len(), "{:#?}", maybe_err);
            blockchain.add_block(block_3).expect("unable to add block");
        }

        blockchain_manager.add_peer(&mut channel, &addr);
        blockchain_manager.enqueue_new_blocks_to_download(next_headers);

        // The block sync queue should contain 10 block hashes. Missing block 3 as it is in the cache already.
        assert_eq!(blockchain_manager.block_sync_queue.len(), 10);

        blockchain_manager.sync_blocks(&mut channel);
        assert_eq!(blockchain_manager.getdata_request_info.len(), 8);

        blockchain_manager.prune_blocks(next_hashes[2], next_hashes[3..8].to_vec());
        // `getdata` requests should be completely clears based on the processed block hashes.
        assert_eq!(blockchain_manager.getdata_request_info.len(), 1);
        // Block sync should only contain block 11's hash.
        assert_eq!(blockchain_manager.block_sync_queue.len(), 2);
        assert_eq!(
            blockchain_manager
                .block_sync_queue
                .back()
                .expect("should contain 1 block hash"),
            next_hashes
                .last()
                .expect("next_hashes should contain 1 block hash")
        );
        // Block 3 should be removed from the cache as it is the anchor.
        assert!(blockchain_manager
            .blockchain
            .lock()
            .unwrap()
            .get_block(&next_hashes[2])
            .is_none());
    }

    #[test]
    fn test_pruning_blocks_to_ensure_it_does_not_prune_anchor_adjacent_blocks() {
        let config = ConfigBuilder::new().with_network(Network::Regtest).build();
        let (genesis, mut blockchain_manager) = create_blockchain_manager(&config);
        let genesis_hash = genesis.block_hash();
        let addr = SocketAddr::from_str("127.0.0.1:8333").expect("invalid address");
        let mut channel = TestChannel::new(vec![addr]);

        let next_headers = generate_headers(genesis_hash, genesis.time, 11, &[]);
        let next_hashes = next_headers
            .iter()
            .map(|h| h.block_hash())
            .collect::<Vec<_>>();
        // Create and add a block to the cache, remove the hash
        let block_5 = Block {
            header: next_headers[4],
            txdata: vec![],
        };

        {
            let mut blockchain = blockchain_manager.blockchain.lock().unwrap();
            let (headers_added, maybe_err) = blockchain.add_headers(&next_headers);
            assert_eq!(headers_added.len(), next_headers.len(), "{:#?}", maybe_err);
            blockchain.add_block(block_5).expect("unable to add block");
        }

        blockchain_manager.add_peer(&mut channel, &addr);
        blockchain_manager.enqueue_new_blocks_to_download(next_headers);

        // The block sync queue should contain 10 block hashes. Missing block 3 as it is in the cache already.
        assert_eq!(blockchain_manager.block_sync_queue.len(), 10);
        blockchain_manager.prune_blocks(genesis_hash, vec![]);
        assert_eq!(blockchain_manager.block_sync_queue.len(), 10);

        blockchain_manager.sync_blocks(&mut channel);
        assert_eq!(blockchain_manager.getdata_request_info.len(), 8);

        blockchain_manager.prune_blocks(genesis_hash, vec![]);
        // `getdata` requests should be completely clears based on the processed block hashes.
        assert_eq!(blockchain_manager.getdata_request_info.len(), 8);
        // Block sync should only contain block 11's hash.
        assert_eq!(blockchain_manager.block_sync_queue.len(), 2);
        assert_eq!(
            blockchain_manager
                .block_sync_queue
                .back()
                .expect("should contain 1 block hash"),
            next_hashes
                .last()
                .expect("next_hashes should contain 1 block hash")
        );
        // Block 5 should still be in the cache.
        assert!(blockchain_manager
            .blockchain
            .lock()
            .unwrap()
            .get_block(&next_hashes[4])
            .is_some());
    }

    /// Test to check that the retry queue is always used to retrieve the next block hash.
    #[test]
    fn test_get_next_block_hash_to_sync_retrieves_from_sync_queue_first_only_if_cahce_not_full() {
        let genesis_block = genesis_block(Network::Regtest);
        let headers = generate_headers(
            genesis_block.block_hash(),
            genesis_block.header.time,
            3,
            &[],
        );
        // Sync queue starts with 2 times
        let mut sync_queue: LinkedHashSet<BlockHash> =
            headers.iter().map(|h| h.block_hash()).take(2).collect();
        // Retry queue starts with 1 item.
        let mut retry_queue: LinkedHashSet<BlockHash> = headers
            .iter()
            .map(|h| h.block_hash())
            .skip(2)
            .take(1)
            .collect();

        // Try with `is_cache_full` set to false.
        let first_hash = sync_queue
            .front()
            .copied()
            .expect("Sync queue queue should have 2 items.");
        let result = get_next_block_hash_to_sync(&mut retry_queue, &mut sync_queue);
        // The result is part of sync queue, and now sync queue only has one item
        assert!(matches!(result, Some(block_hash) if block_hash == first_hash));
        assert_eq!(retry_queue.len(), 1);
        assert_eq!(sync_queue.len(), 1);
    }

    /// Tests that the sync queue is used last only if the cache is not full and the retry queue
    /// is empty.
    #[test]
    fn test_get_next_block_hash_to_sync_cache_is_not_full_and_empty_retry_queue() {
        let genesis_block = genesis_block(Network::Regtest);
        let headers = generate_headers(
            genesis_block.block_hash(),
            genesis_block.header.time,
            1,
            &[],
        );
        let mut retry_queue = LinkedHashSet::new();
        let mut sync_queue: LinkedHashSet<BlockHash> =
            headers.iter().map(|h| h.block_hash()).collect();
        let first_hash = sync_queue
            .front()
            .copied()
            .expect("Sync queue should have 1 item.");
        let result = get_next_block_hash_to_sync(&mut retry_queue, &mut sync_queue);
        assert!(matches!(result, Some(block_hash) if block_hash == first_hash));
        assert_eq!(sync_queue.len(), 0);
        assert_eq!(retry_queue.len(), 0);
    }

    /// Tests that the `handle_getheaders_timeouts(...)` method removes timed out `getheaders` requests
    /// and triggers the discard of the connection.
    #[test]
    fn test_handle_getheaders_timeouts() {
        let addr = SocketAddr::from_str("127.0.0.1:8333").expect("bad address format");
        let addr2 = SocketAddr::from_str("127.0.0.1:8444").expect("bad address format");
        let mut channel = TestChannel::new(vec![addr, addr2]);
        let config = ConfigBuilder::new().build();
        let (_, mut blockchain_manager) = create_blockchain_manager(&config);

        blockchain_manager.add_peer(&mut channel, &addr);
        blockchain_manager.add_peer(&mut channel, &addr2);

        assert_eq!(blockchain_manager.getheaders_requests.len(), 2);
        {
            let request = blockchain_manager
                .getheaders_requests
                .get_mut(&addr)
                .unwrap_or_else(|| panic!("{} should have a request", addr));
            request.sent_at = None;
        }

        blockchain_manager.handle_getheaders_timeouts(&mut channel);

        assert_eq!(blockchain_manager.getheaders_requests.len(), 1);
        assert!(channel.has_discarded_address(&addr));
        assert!(!channel.has_discarded_address(&addr2));
    }
}<|MERGE_RESOLUTION|>--- conflicted
+++ resolved
@@ -540,6 +540,12 @@
             self.getdata_request_info.remove(block_hash);
         }
 
+        // If a request timed out, there is no point in storing it in getdata_request_info
+        // Not removing it can actually lead to the adapter stalling, thinking all of its peers are busy.
+        for block_hash in &retry_queue {
+            self.getdata_request_info.remove(block_hash);
+        }
+
         // If nothing to be synced, then there is nothing to do at this point.
         if retry_queue.is_empty() && self.block_sync_queue.is_empty() {
             return;
@@ -560,20 +566,6 @@
             *counter = counter.saturating_add(1);
         }
 
-<<<<<<< HEAD
-        let mut peer_info: Vec<_> = self.peer_info.values_mut().collect();
-        peer_info.sort_by(|a, b| {
-            // 0 if peer didn't time out, 1 if it did
-            let a_timed_out = timed_out_peers.contains(&a.socket) as u8;
-            let b_timed_out = timed_out_peers.contains(&b.socket) as u8;
-
-            let requests_sent_to_a = requests_per_peer.get(&a.socket).unwrap_or(&0);
-            let requests_sent_to_b = requests_per_peer.get(&b.socket).unwrap_or(&0);
-
-            // Sort first by whether the peer is timed out, then by requests_in_flight
-            (a_timed_out, requests_sent_to_a).cmp(&(b_timed_out, requests_sent_to_b))
-        });
-=======
         // Rotate the peer_info vector to ensure that we are not always sending requests to the same peer.
         let mut peers: Vec<_> = self.peer_info.values().collect();
         let len = peers.len();
@@ -582,7 +574,6 @@
         }
         peers.rotate_left(self.round_robin_offset % len);
         self.round_robin_offset = (self.round_robin_offset + 1) % len;
->>>>>>> f17589cf
 
         // For each peer, select a random subset of the inventory and send a "getdata" request for it.
         for peer in peers {
@@ -603,14 +594,6 @@
             }
 
             if selected_inventory.is_empty() {
-<<<<<<< HEAD
-                // Technically peers are ordered on the number of availble requests they have, so
-                // if for example the first peer has an empty inventory, that means that all subsequent
-                // peers will have an empty inventory as well.
-                // However, breaking here is a bit hard to read and an "optimization hack", which doesn't
-                // bring a lot of value. Explicitly trying all peers instead is clearer.
-=======
->>>>>>> f17589cf
                 continue;
             }
 
