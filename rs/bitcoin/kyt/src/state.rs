--- conflicted
+++ resolved
@@ -1,10 +1,6 @@
 use crate::{
     providers::{parse_authorization_header_from_url, Provider},
-<<<<<<< HEAD
-    types::{BtcNetwork, KytMode},
-=======
     BtcNetwork, KytMode,
->>>>>>> 5d38f7c3
 };
 use bitcoin::{Address, Transaction};
 use ic_btc_interface::Txid;
