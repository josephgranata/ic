use candid::{CandidType, Decode, Encode, Nat, Principal};
use ic_agent::identity::BasicIdentity;
use ic_agent::Identity;
use ic_icrc_rosetta::common::types::Error;
use ic_icrc_rosetta_client::RosettaClient;
use ic_ledger_test_utils::pocket_ic_helpers::ledger::LEDGER_CANISTER_ID;
use ic_rosetta_api::convert;
use ic_rosetta_api::models::{
    NetworkIdentifier, NetworkListResponse, NetworkStatusResponse, PartialBlockIdentifier,
};
use ic_rosetta_api::request_types::{RosettaBlocksMode, RosettaStatus};
<<<<<<< HEAD
use icp_ledger::{
    AccountIdentifier, GetBlocksArgs, Memo, Operation, QueryBlocksResponse, Subaccount, TimeStamp,
    Tokens, Transaction,
=======
use ic_sender_canister_lib::{SendArg, SendResult};
use icp_ledger::{
    AccountIdentifier, Memo, Operation, TimeStamp, Tokens, Transaction, DEFAULT_TRANSFER_FEE,
>>>>>>> d4517755
};
use icp_rosetta_integration_tests::{start_rosetta, RosettaContext};
use icrc_ledger_types::icrc1::account::Account;
use icrc_ledger_types::icrc1::transfer::{BlockIndex, TransferArg, TransferError};
<<<<<<< HEAD
use pocket_ic::common::rest::RawMessageId;
use pocket_ic::nonblocking::query_candid;
=======
>>>>>>> d4517755
use pocket_ic::WasmResult;
use pocket_ic::{nonblocking::PocketIc, PocketIcBuilder};
use serde::Deserialize;
use std::path::PathBuf;
use std::thread::sleep;
use std::time::Duration;
use tempfile::TempDir;
use url::Url;

pub const LEDGER_CANISTER_INDEX_IN_NNS_SUBNET: u64 = 2;
const MAX_ATTEMPTS: u16 = 1000;
const DURATION_BETWEEN_ATTEMPTS: Duration = Duration::from_millis(100);

fn get_rosetta_path() -> std::path::PathBuf {
    std::fs::canonicalize(std::env::var_os("ROSETTA_PATH").expect("missing ic-rosetta-api binary"))
        .unwrap()
}

fn icp_ledger_wasm_bytes() -> Vec<u8> {
    let icp_ledger_project_path =
        std::path::Path::new(&std::env::var("CARGO_MANIFEST_DIR").unwrap())
            .parent()
            .unwrap()
            .parent()
            .unwrap()
            .join("icp_ledger")
            .join("ledger");
    ic_test_utilities_load_wasm::load_wasm(
        icp_ledger_project_path,
        "ledger-canister",
        &["notify-method"],
    )
}

fn icp_ledger_init(sender_id: Principal) -> Vec<u8> {
    let sender = test_identity()
        .sender()
        .expect("test identity sender not found!");
    let minter = AccountIdentifier::new(sender.into(), None);
    Encode!(&icp_ledger::LedgerCanisterInitPayload::builder()
        .minting_account(minter)
        .initial_values(
            [(
                AccountIdentifier::new(sender_id.into(), None),
                icp_ledger::Tokens::from_tokens(1_000_000_000).unwrap(),
            )]
            .into()
        )
        .build()
        .unwrap())
    .unwrap()
}

fn sender_wasm_bytes() -> Vec<u8> {
    let sender_project_path = std::path::Path::new(&std::env::var("CARGO_MANIFEST_DIR").unwrap())
        .parent()
        .unwrap()
        .parent()
        .unwrap()
        .join("test_utils")
        .join("sender_canister");
    // rs/rosetta-api/test_utils/sender_canister/Cargo.toml
    ic_test_utilities_load_wasm::load_wasm(sender_project_path, "ic-sender-canister", &[])
}

fn test_identity() -> BasicIdentity {
    BasicIdentity::from_pem(
        &b"-----BEGIN PRIVATE KEY-----
MFMCAQEwBQYDK2VwBCIEIJKDIfd1Ybt48Z23cVEbjL2DGj1P5iDYmthcrptvBO3z
oSMDIQCJuBJPWt2WWxv0zQmXcXMjY+fP0CJSsB80ztXpOFd2ZQ==
-----END PRIVATE KEY-----"[..],
    )
    .expect("failed to parse identity from PEM")
}

// Wrapper of [RosettaClient] with utility functions that
// can panic in case it cannot communicates with the
// Rosetta node.
struct RosettaTestingClient {
    rosetta_client: RosettaClient,
}

impl RosettaTestingClient {
    async fn block_or_panic(&self, id: PartialBlockIdentifier) -> rosetta_core::objects::Block {
        let network = self.network_or_panic().await;
        self.rosetta_client
            .block(network, id.clone())
            .await
            .expect("Unable to call /block")
            .block
            .unwrap_or_else(|| panic!("Block with id {id:?} not found"))
    }

    async fn network_list_or_panic(&self) -> NetworkListResponse {
        self.rosetta_client
            .network_list()
            .await
            .expect("Unable to call /network/list")
    }

    // Rosetta always returns a single network in /network/list.
    // This utility calls /network/list and extracts the single network
    async fn network_or_panic(&self) -> NetworkIdentifier {
        let mut networks = self.network_list_or_panic().await.network_identifiers;
        assert_eq!(networks.len(), 1); // sanity check
        networks.remove(0)
    }

    async fn network_status_or_panic(&self) -> NetworkStatusResponse {
        let network = self.network_or_panic().await;
        self.rosetta_client
            .network_status(network)
            .await
            .expect("Unable to call /network/status")
    }

    async fn status_or_panic(&self) -> RosettaStatus {
        let url = self.rosetta_client.url("/status");
        self.rosetta_client
            .http_client
            .get(url)
            .send()
            .await
            .expect("Unable to call /status")
            .json()
            .await
            .expect("Unable to parse response body for /status")
    }

    async fn wait_or_panic_until_synced_up_to(&self, block_index: u64) {
        let mut network_status = self.network_status_or_panic().await;
        let mut attempts = 0;
        while network_status.current_block_identifier.index < block_index {
            if attempts >= MAX_ATTEMPTS {
                panic!(
                    "Rosetta was unable to sync up to block index: {}. Last network status was: {:#?}",
                    block_index, network_status
                );
            }
            attempts += 1;
            sleep(DURATION_BETWEEN_ATTEMPTS);
            network_status = self.network_status_or_panic().await;
        }
    }
}

// Environment with a PocketIc instance, an ICP Ledger instance and a
// ICP Rosetta node instance.
// Note that because of how Rosetta works, the Ledger is setup with one
// initial block so that Rosetta doesn't panic.
struct TestEnv {
    _tmp_dir: TempDir,
    pocket_ic: PocketIc,
    rosetta_context: Option<RosettaContext>,
    pub rosetta: RosettaTestingClient,
    ledger_id: Principal,
<<<<<<< HEAD
=======
    sender_id: Principal,
>>>>>>> d4517755
}

impl TestEnv {
    fn new(
        tmp_dir: TempDir,
        pocket_ic: PocketIc,
        rosetta_context: RosettaContext,
        rosetta_client: RosettaClient,
        ledger_id: Principal,
<<<<<<< HEAD
=======
        sender_id: Principal,
>>>>>>> d4517755
    ) -> Self {
        Self {
            _tmp_dir: tmp_dir,
            pocket_ic,
            rosetta_context: Some(rosetta_context),
            rosetta: RosettaTestingClient { rosetta_client },
            ledger_id,
<<<<<<< HEAD
=======
            sender_id,
>>>>>>> d4517755
        }
    }

    async fn setup_rosetta(
        replica_url: Url,
        ledger_canister_id: Principal,
        rosetta_state_directory: PathBuf,
        enable_rosetta_blocks: bool,
    ) -> (RosettaClient, RosettaContext) {
        let (rosetta_client, rosetta_context) = start_rosetta(
            &get_rosetta_path(),
            replica_url.clone(),
            ledger_canister_id,
            Some(rosetta_state_directory),
            enable_rosetta_blocks,
        )
        .await;

        let mut networks = rosetta_client
            .network_list()
            .await
            .expect("Unable to call /network/list")
            .network_identifiers;
        assert_eq!(
            networks.len(),
            1,
            "The ICP Rosetta node should always return a list of networks with 1 element!"
        );
        let network = networks.remove(0);

        // Rosetta may not be synced with the Ledger for a while after it started.
        // If the test calls /network/status while it is syncing, Rosetta will reply
        // with an error `Error { code: 700, message: "Internal server error",
        // description: None, retriable: false, details: Some({"error_message":
        // String("Blockchain is empty")}) }` while then fails the test.
        // The following code waits until network status doesn't return that error anymore or a maximum number of retries have been attempted.
        let mut retries = MAX_ATTEMPTS;
        while retries > 0 {
            match rosetta_client.network_status(network.clone()).await {
                Ok(_) => {
                    println!("call to /network/status was successfull");
                    break;
                }
                Err(Error(err)) if matches_blockchain_is_empty_error(&err) => {
                    println!("Found \"Blockchain is empty\" error, retrying in {DURATION_BETWEEN_ATTEMPTS:?} (retries: {retries})");
                    retries -= 1;
                    sleep(DURATION_BETWEEN_ATTEMPTS);
                }
                Err(Error(err)) => {
                    panic!("Unable to call /network/status: {err:?}")
                }
            }
        }

        (rosetta_client, rosetta_context)
    }

    async fn setup_or_panic(enable_rosetta_blocks: bool) -> Self {
        let mut pocket_ic = PocketIcBuilder::new().with_nns_subnet().build_async().await;

        let sender_canister_id = pocket_ic.create_canister().await;
        pocket_ic
            .install_canister(
                sender_canister_id,
                sender_wasm_bytes(),
                Encode!().unwrap(),
                None,
            )
            .await;
        pocket_ic
            .add_cycles(sender_canister_id, STARTING_CYCLES_PER_CANISTER)
            .await;

        let ledger_canister_id = Principal::from(LEDGER_CANISTER_ID);
        let canister_id = pocket_ic
            .create_canister_with_id(None, None, ledger_canister_id)
            .await
            .expect("Unable to create the canister in which the Ledger would be installed");
        pocket_ic
            .install_canister(
                canister_id,
                icp_ledger_wasm_bytes(),
                icp_ledger_init(sender_canister_id),
                None,
            )
            .await;
        const STARTING_CYCLES_PER_CANISTER: u128 = 2_000_000_000_000_000;
        pocket_ic
            .add_cycles(canister_id, STARTING_CYCLES_PER_CANISTER)
            .await;
        println!(
            "Installed the Ledger canister ({canister_id}) onto {}",
            pocket_ic.get_subnet(canister_id).await.unwrap()
        );

        let replica_url = pocket_ic.make_live(None).await;

        let rosetta_state_directory =
            TempDir::new().expect("failed to create a temporary directory");

        let (rosetta_client, rosetta_context) = Self::setup_rosetta(
            replica_url,
            ledger_canister_id,
            rosetta_state_directory.path().to_owned(),
            enable_rosetta_blocks,
        )
        .await;

        let env = TestEnv::new(
            rosetta_state_directory,
            pocket_ic,
            rosetta_context,
            rosetta_client,
            ledger_canister_id,
<<<<<<< HEAD
=======
            sender_canister_id,
>>>>>>> d4517755
        );

        // block 0 always exists in this setup
        env.rosetta.wait_or_panic_until_synced_up_to(0).await;

        env
    }

    async fn restart_rosetta_node(&mut self, enable_rosetta_blocks: bool) {
        let rosetta_state_directory;
        if let Some(rosetta_context) = std::mem::take(&mut self.rosetta_context) {
            rosetta_state_directory = rosetta_context.state_directory.clone();
            rosetta_context.kill();
        } else {
            panic!("The Rosetta State directory should be set")
        }
        assert!(rosetta_state_directory.exists());
        println!("Restarting rosetta with enable_rosetta_blocks={enable_rosetta_blocks}. State directory: {rosetta_state_directory:?}");
        let replica_url = self
            .pocket_ic
            .url()
            .expect("The PocketIC gateway should be set!");
        let ledger_canister_id = Principal::from(LEDGER_CANISTER_ID);
        let (rosetta_client, rosetta_context) = Self::setup_rosetta(
            replica_url,
            ledger_canister_id,
            rosetta_state_directory,
            enable_rosetta_blocks,
        )
        .await;
        self.rosetta = RosettaTestingClient { rosetta_client };
        self.rosetta_context = Some(rosetta_context);

        // block 0 always exists in this setup
        self.rosetta.wait_or_panic_until_synced_up_to(0).await;
    }

<<<<<<< HEAD
    pub async fn submit_transfer_or_panic<N>(
        &self,
        from: Principal,
        to: Principal,
        amount: N,
    ) -> RawMessageId
    where
        Nat: From<N>,
    {
        let payload = Encode!(&TransferArg {
            from_subaccount: None,
            to: Account::from(to),
            fee: None,
            created_at_time: None,
            memo: None,
            amount: Nat::from(amount),
        })
        .expect("Unable to encode TransferArg");
        self.pocket_ic
            .submit_call(self.ledger_id, from, "icrc1_transfer", payload)
            .await
            .expect("Unable to submit icrc1_transfer call")
    }

    pub async fn query_blocks_or_panic(&self, start: u64, length: usize) -> QueryBlocksResponse {
        let (blocks,): (QueryBlocksResponse,) = query_candid(
            &self.pocket_ic,
            self.ledger_id,
            "query_blocks",
            (GetBlocksArgs { start, length },),
        )
        .await
        .expect("Unable to query_blocks");
        blocks
=======
    pub async fn icrc1_transfers(&self, args: Vec<TransferArg>) -> Vec<BlockIndex> {
        let arg = args
            .into_iter()
            .map(|arg| SendArg {
                to: self.ledger_id,
                method: "icrc1_transfer".into(),
                arg: Encode!(&arg).unwrap(),
                payment: 0,
            })
            .collect::<Vec<_>>();
        let arg = Encode!(&arg).unwrap();
        self.pocket_ic
            .update_call(self.sender_id, Principal::anonymous(), "send", arg)
            .await
            .expect("Unable to submit send call")
            .unwrap_as::<Vec<SendResult>>()
            .into_iter()
            .map(|v| v.map(|b| Decode!(&b, Result<BlockIndex, TransferError>).unwrap()))
            .collect::<Result<Vec<_>, _>>()
            .expect("Error calling icrc1_transfer from the Sender canister")
            .into_iter()
            .collect::<Result<Vec<_>, _>>()
            .expect("Error performing icrc1_transfer")
>>>>>>> d4517755
    }
}

fn matches_blockchain_is_empty_error(error: &rosetta_core::miscellaneous::Error) -> bool {
    error.code == 700
        && error.details.is_some()
        && error
            .details
            .as_ref()
            .unwrap()
            .get("error_message")
            .map_or(false, |e| e == "Blockchain is empty")
}

#[tokio::test]
async fn test_rosetta_blocks_mode_enabled() {
    let mut env = TestEnv::setup_or_panic(false).await;
    // Check that by default the rosetta blocks mode is not enabled
    assert_eq!(
        env.rosetta.status_or_panic().await.rosetta_blocks_mode,
        RosettaBlocksMode::Disabled
    );

    // Check that restarting Rosetta doesn't enable the
    // rosetta blocks mode
    env.restart_rosetta_node(false).await;
    assert_eq!(
        env.rosetta.status_or_panic().await.rosetta_blocks_mode,
        RosettaBlocksMode::Disabled
    );
    // Check that restarting Rosetta doesn't enable the
    // rosetta blocks mode
    env.restart_rosetta_node(false).await;
    assert_eq!(
        env.rosetta.status_or_panic().await.rosetta_blocks_mode,
        RosettaBlocksMode::Disabled
    );

    // Check that passing --enable-rosetta-blocks enables the
    // rosetta blocks mode for the next block
    // Check that passing --enable-rosetta-blocks enables the
    // rosetta blocks mode for the next block

    // The first rosetta block index is the same as the index
    // of the next block to sync (i.e. current block index + 1)
    let first_rosetta_block_index = env
        .rosetta
        .network_status_or_panic()
        .await
        .current_block_identifier
        .index
        + 1;
    env.restart_rosetta_node(true).await;
    assert_eq!(
        env.rosetta.status_or_panic().await.rosetta_blocks_mode,
        RosettaBlocksMode::Enabled {
            first_rosetta_block_index
        }
    );
    // The first rosetta block index is the same as the index
    // of the next block to sync (i.e. current block index + 1)
    let first_rosetta_block_index = env
        .rosetta
        .network_status_or_panic()
        .await
        .current_block_identifier
        .index
        + 1;
    env.restart_rosetta_node(true).await;
    assert_eq!(
        env.rosetta.status_or_panic().await.rosetta_blocks_mode,
        RosettaBlocksMode::Enabled {
            first_rosetta_block_index
        }
    );

    // Check that once rosetta blocks mode is enabled then
    // it will be enabled every time Rosetta restarts even
    // without passing --enable-rosetta-blocks
    env.restart_rosetta_node(false).await;
    assert_eq!(
        env.rosetta.status_or_panic().await.rosetta_blocks_mode,
        RosettaBlocksMode::Enabled {
            first_rosetta_block_index
        }
    );
}

// a simple trait to simplify unwrapping and decoding a WasmResult
trait UnwrapCandid {
    fn unwrap(&self) -> &[u8];
    fn unwrap_as<T: CandidType + for<'a> Deserialize<'a>>(&self) -> T {
        Decode!(self.unwrap(), T).expect("Unable to decode")
    }
}

impl UnwrapCandid for WasmResult {
    fn unwrap(&self) -> &[u8] {
        match self {
            WasmResult::Reply(bytes) => bytes,
            WasmResult::Reject(err) => panic!("Cannot unwrap Reject: {err}"),
        }
    }
}

#[tokio::test]
async fn test_rosetta_blocks_enabled_after_first_block() {
    let mut env = TestEnv::setup_or_panic(false).await;

<<<<<<< HEAD
    // Enable rosetta blocks mode
    env.restart_rosetta_node(true).await;
    env.pocket_ic.stop_progress().await;

    // Create block 1 and Rosetta Block 1
    let from = test_identity()
        .sender()
        .expect("Unable to create the test sender");
    let id1 = env
        .submit_transfer_or_panic(from, Principal::anonymous(), 1u64)
        .await;
    // Create block 2 which will go inside Rosetta Block 1
    let id2 = env
        .submit_transfer_or_panic(from, Principal::anonymous(), 2u64)
        .await;

    env.pocket_ic
        .await_call(id1)
        .await
        .unwrap()
        .unwrap_as::<Result<BlockIndex, TransferError>>()
        .expect("Unable to mint");
    env.pocket_ic
        .await_call(id2)
        .await
        .unwrap()
        .unwrap_as::<Result<BlockIndex, TransferError>>()
        .expect("Unable to mind");
=======
    // enable rosetta blocks mode
    env.restart_rosetta_node(true).await;
    env.pocket_ic.stop_progress().await;

    env.icrc1_transfers(vec![
        // create block 1 and Rosetta Block 1
        TransferArg {
            from_subaccount: None,
            to: Account::from(Principal::anonymous()),
            fee: None,
            created_at_time: None,
            memo: None,
            amount: Nat::from(1u64),
        },
        // create block 2 which will go inside Rosetta Block 1
        TransferArg {
            from_subaccount: None,
            to: Account::from(Principal::anonymous()),
            fee: None,
            created_at_time: None,
            memo: None,
            amount: Nat::from(2u64),
        },
    ])
    .await;
>>>>>>> d4517755

    let rosetta_block1_expected_time_ts = TimeStamp::from(env.pocket_ic.get_time().await);
    let rosetta_block1_expected_time_millis =
        rosetta_block1_expected_time_ts.as_nanos_since_unix_epoch() / 1_000_000;

<<<<<<< HEAD
    let blocks = env.query_blocks_or_panic(1, 2).await;
    assert_eq!(blocks.blocks.len(), 2);

=======
>>>>>>> d4517755
    env.pocket_ic.auto_progress().await;

    let old_block0 = env
        .rosetta
        .block_or_panic(PartialBlockIdentifier {
            index: Some(0),
            hash: None,
        })
        .await;

    env.rosetta.wait_or_panic_until_synced_up_to(2).await;

    // Enabling Rosetta Blocks Mode should not change blocks before
    // the first rosetta index, in this case block 0
    let block0 = env
        .rosetta
        .block_or_panic(PartialBlockIdentifier {
            index: Some(0),
            hash: None,
        })
        .await;
    assert_eq!(old_block0, block0);

    // Block 1 must be a Rosetta block with 2 transactions
    let block1_hash = env
        .rosetta
        .block_or_panic(PartialBlockIdentifier {
            index: Some(1),
            hash: None,
        })
        .await
        .block_identifier
        .hash;
    for (index, hash) in [(Some(1), None), (Some(1), Some(block1_hash.clone()))] {
        let block1 = env
            .rosetta
            .block_or_panic(PartialBlockIdentifier { index, hash })
            .await;
        assert_eq!(block1.block_identifier.index, 1);
        assert_eq!(block1.block_identifier.hash, block1_hash);
        assert_eq!(block1.parent_block_identifier, block0.block_identifier);
        assert_eq!(block1.timestamp, rosetta_block1_expected_time_millis);
        assert_eq!(block1.metadata, None);
        assert_eq!(block1.transactions.len(), 2);

        // Check the first transaction of the first Rossetta Block
        assert_eq!(
            block1.transactions.first().unwrap(),
            &convert::to_rosetta_core_transaction(
                /* block_index: */ 1,
                Transaction {
<<<<<<< HEAD
                    operation: Operation::Mint {
                        to: AccountIdentifier::new(Principal::anonymous().into(), None),
                        amount: Tokens::from_e8s(1u64),
=======
                    operation: Operation::Transfer {
                        from: AccountIdentifier::new(env.sender_id.into(), None),
                        to: AccountIdentifier::new(Principal::anonymous().into(), None),
                        amount: Tokens::from_e8s(1u64),
                        fee: DEFAULT_TRANSFER_FEE,
                        spender: None,
>>>>>>> d4517755
                    },
                    memo: Memo(0),
                    created_at_time: None,
                    icrc1_memo: None,
                },
                rosetta_block1_expected_time_ts,
                "ICP"
            )
            .unwrap(),
        );

        // Check the second transaction of the firsst Rosetta Block
        assert_eq!(
            block1.transactions.get(1).unwrap(),
            &convert::to_rosetta_core_transaction(
                /* block_index: */ 2,
                Transaction {
<<<<<<< HEAD
                    operation: Operation::Mint {
                        to: AccountIdentifier::new(Principal::anonymous().into(), None),
                        amount: Tokens::from_e8s(2u64),
=======
                    operation: Operation::Transfer {
                        from: AccountIdentifier::new(env.sender_id.into(), None),
                        to: AccountIdentifier::new(Principal::anonymous().into(), None),
                        amount: Tokens::from_e8s(2u64),
                        fee: DEFAULT_TRANSFER_FEE,
                        spender: None,
>>>>>>> d4517755
                    },
                    memo: Memo(0),
                    created_at_time: None,
                    icrc1_memo: None,
                },
                rosetta_block1_expected_time_ts,
                "ICP"
            )
            .unwrap(),
        );
    }
<<<<<<< HEAD
}

#[tokio::test]
async fn test_rosetta_blocks_dont_contain_transactions_duplicates() {
    let env = TestEnv::setup_or_panic(true).await;

    // Rosetta block 0 contains transaction 0

    env.pocket_ic.stop_progress().await;

    // Create block 1 and Rosetta Block 1
    let from = test_identity()
        .sender()
        .expect("Unable to create the test sender");
    let id1 = env
        .submit_transfer_or_panic(from, Principal::anonymous(), 1u64)
        .await;
    // Create block 2 with the same transaction as block 1.
    // This must create a new Rosetta Block at index 2
    let id2 = env
        .submit_transfer_or_panic(from, Principal::anonymous(), 1u64)
        .await;
    // Create block 3 with a different transaction than the one in block 2.
    // block 3 will therefore go inside Rosetta Block 2
    let id3 = env
        .submit_transfer_or_panic(from, Principal::anonymous(), 2u64)
        .await;
    // Create block 4 with the same transaction as block 2.
    // This must create a new Rosetta Block at index 3
    let id4 = env
        .submit_transfer_or_panic(from, Principal::anonymous(), 1u64)
        .await;

    for id in [id1, id2, id3, id4] {
        env.pocket_ic
            .await_call(id)
            .await
            .unwrap()
            .unwrap_as::<Result<BlockIndex, TransferError>>()
            .expect("Unable to mint");
    }

    let rosetta_block1_expected_time_ts = TimeStamp::from(env.pocket_ic.get_time().await);
    let rosetta_block1_expected_time_millis =
        rosetta_block1_expected_time_ts.as_nanos_since_unix_epoch() / 1_000_000;

    env.pocket_ic.auto_progress().await;

    // wait for all the blocks to be processed by rosetta
    for i in 0..1000 {
        match env
            .rosetta
            .rosetta_client
            .block(
                env.rosetta.network_or_panic().await,
                PartialBlockIdentifier {
                    index: Some(3),
                    hash: None,
                },
            )
            .await
        {
            Ok(_) => break,
            Err(_) if i == 999 => {
                panic!("Timeout waiting for block 3 to be synced by Roseta")
            }
            Err(_) => {
                sleep(Duration::from_millis(100));
            }
        }
    }

    let block0 = env
        .rosetta
        .block_or_panic(PartialBlockIdentifier {
            index: Some(0),
            hash: None,
        })
        .await;
    let block1 = env
        .rosetta
        .block_or_panic(PartialBlockIdentifier {
            index: Some(1),
            hash: None,
        })
        .await;
    assert_eq!(block1.block_identifier.index, 1);
    assert_eq!(block1.parent_block_identifier, block0.block_identifier);
    assert_eq!(block1.timestamp, rosetta_block1_expected_time_millis);
    assert_eq!(block1.metadata, None);
    assert_eq!(
        block1.transactions,
        vec![convert::to_rosetta_core_transaction(
            /* block_index: */ 1,
            Transaction {
                operation: Operation::Mint {
                    to: AccountIdentifier::new(Principal::anonymous().into(), None),
                    amount: Tokens::from_e8s(1u64),
                },
                memo: Memo(0),
                created_at_time: None,
                icrc1_memo: None,
            },
            rosetta_block1_expected_time_ts,
            "ICP"
        )
        .unwrap()]
    );

    // let block2 = env
    //     .rosetta
    //     .block_or_panic(PartialBlockIdentifier {
    //         index: Some(2),
    //         hash: None,
    //     })
    //     .await;

    // let block3 = env
    //     .rosetta
    //     .block_or_panic(PartialBlockIdentifier {
    //         index: Some(3),
    //         hash: None,
    //     })
    //     .await;
=======
>>>>>>> d4517755
}<|MERGE_RESOLUTION|>--- conflicted
+++ resolved
@@ -9,24 +9,13 @@
     NetworkIdentifier, NetworkListResponse, NetworkStatusResponse, PartialBlockIdentifier,
 };
 use ic_rosetta_api::request_types::{RosettaBlocksMode, RosettaStatus};
-<<<<<<< HEAD
-use icp_ledger::{
-    AccountIdentifier, GetBlocksArgs, Memo, Operation, QueryBlocksResponse, Subaccount, TimeStamp,
-    Tokens, Transaction,
-=======
 use ic_sender_canister_lib::{SendArg, SendResult};
 use icp_ledger::{
     AccountIdentifier, Memo, Operation, TimeStamp, Tokens, Transaction, DEFAULT_TRANSFER_FEE,
->>>>>>> d4517755
 };
 use icp_rosetta_integration_tests::{start_rosetta, RosettaContext};
 use icrc_ledger_types::icrc1::account::Account;
 use icrc_ledger_types::icrc1::transfer::{BlockIndex, TransferArg, TransferError};
-<<<<<<< HEAD
-use pocket_ic::common::rest::RawMessageId;
-use pocket_ic::nonblocking::query_candid;
-=======
->>>>>>> d4517755
 use pocket_ic::WasmResult;
 use pocket_ic::{nonblocking::PocketIc, PocketIcBuilder};
 use serde::Deserialize;
@@ -183,10 +172,7 @@
     rosetta_context: Option<RosettaContext>,
     pub rosetta: RosettaTestingClient,
     ledger_id: Principal,
-<<<<<<< HEAD
-=======
     sender_id: Principal,
->>>>>>> d4517755
 }
 
 impl TestEnv {
@@ -196,10 +182,7 @@
         rosetta_context: RosettaContext,
         rosetta_client: RosettaClient,
         ledger_id: Principal,
-<<<<<<< HEAD
-=======
         sender_id: Principal,
->>>>>>> d4517755
     ) -> Self {
         Self {
             _tmp_dir: tmp_dir,
@@ -207,10 +190,7 @@
             rosetta_context: Some(rosetta_context),
             rosetta: RosettaTestingClient { rosetta_client },
             ledger_id,
-<<<<<<< HEAD
-=======
             sender_id,
->>>>>>> d4517755
         }
     }
 
@@ -325,10 +305,7 @@
             rosetta_context,
             rosetta_client,
             ledger_canister_id,
-<<<<<<< HEAD
-=======
             sender_canister_id,
->>>>>>> d4517755
         );
 
         // block 0 always exists in this setup
@@ -366,42 +343,6 @@
         self.rosetta.wait_or_panic_until_synced_up_to(0).await;
     }
 
-<<<<<<< HEAD
-    pub async fn submit_transfer_or_panic<N>(
-        &self,
-        from: Principal,
-        to: Principal,
-        amount: N,
-    ) -> RawMessageId
-    where
-        Nat: From<N>,
-    {
-        let payload = Encode!(&TransferArg {
-            from_subaccount: None,
-            to: Account::from(to),
-            fee: None,
-            created_at_time: None,
-            memo: None,
-            amount: Nat::from(amount),
-        })
-        .expect("Unable to encode TransferArg");
-        self.pocket_ic
-            .submit_call(self.ledger_id, from, "icrc1_transfer", payload)
-            .await
-            .expect("Unable to submit icrc1_transfer call")
-    }
-
-    pub async fn query_blocks_or_panic(&self, start: u64, length: usize) -> QueryBlocksResponse {
-        let (blocks,): (QueryBlocksResponse,) = query_candid(
-            &self.pocket_ic,
-            self.ledger_id,
-            "query_blocks",
-            (GetBlocksArgs { start, length },),
-        )
-        .await
-        .expect("Unable to query_blocks");
-        blocks
-=======
     pub async fn icrc1_transfers(&self, args: Vec<TransferArg>) -> Vec<BlockIndex> {
         let arg = args
             .into_iter()
@@ -425,7 +366,6 @@
             .into_iter()
             .collect::<Result<Vec<_>, _>>()
             .expect("Error performing icrc1_transfer")
->>>>>>> d4517755
     }
 }
 
@@ -535,36 +475,6 @@
 async fn test_rosetta_blocks_enabled_after_first_block() {
     let mut env = TestEnv::setup_or_panic(false).await;
 
-<<<<<<< HEAD
-    // Enable rosetta blocks mode
-    env.restart_rosetta_node(true).await;
-    env.pocket_ic.stop_progress().await;
-
-    // Create block 1 and Rosetta Block 1
-    let from = test_identity()
-        .sender()
-        .expect("Unable to create the test sender");
-    let id1 = env
-        .submit_transfer_or_panic(from, Principal::anonymous(), 1u64)
-        .await;
-    // Create block 2 which will go inside Rosetta Block 1
-    let id2 = env
-        .submit_transfer_or_panic(from, Principal::anonymous(), 2u64)
-        .await;
-
-    env.pocket_ic
-        .await_call(id1)
-        .await
-        .unwrap()
-        .unwrap_as::<Result<BlockIndex, TransferError>>()
-        .expect("Unable to mint");
-    env.pocket_ic
-        .await_call(id2)
-        .await
-        .unwrap()
-        .unwrap_as::<Result<BlockIndex, TransferError>>()
-        .expect("Unable to mind");
-=======
     // enable rosetta blocks mode
     env.restart_rosetta_node(true).await;
     env.pocket_ic.stop_progress().await;
@@ -590,18 +500,11 @@
         },
     ])
     .await;
->>>>>>> d4517755
 
     let rosetta_block1_expected_time_ts = TimeStamp::from(env.pocket_ic.get_time().await);
     let rosetta_block1_expected_time_millis =
         rosetta_block1_expected_time_ts.as_nanos_since_unix_epoch() / 1_000_000;
 
-<<<<<<< HEAD
-    let blocks = env.query_blocks_or_panic(1, 2).await;
-    assert_eq!(blocks.blocks.len(), 2);
-
-=======
->>>>>>> d4517755
     env.pocket_ic.auto_progress().await;
 
     let old_block0 = env
@@ -653,18 +556,12 @@
             &convert::to_rosetta_core_transaction(
                 /* block_index: */ 1,
                 Transaction {
-<<<<<<< HEAD
-                    operation: Operation::Mint {
-                        to: AccountIdentifier::new(Principal::anonymous().into(), None),
-                        amount: Tokens::from_e8s(1u64),
-=======
                     operation: Operation::Transfer {
                         from: AccountIdentifier::new(env.sender_id.into(), None),
                         to: AccountIdentifier::new(Principal::anonymous().into(), None),
                         amount: Tokens::from_e8s(1u64),
                         fee: DEFAULT_TRANSFER_FEE,
                         spender: None,
->>>>>>> d4517755
                     },
                     memo: Memo(0),
                     created_at_time: None,
@@ -682,18 +579,12 @@
             &convert::to_rosetta_core_transaction(
                 /* block_index: */ 2,
                 Transaction {
-<<<<<<< HEAD
-                    operation: Operation::Mint {
-                        to: AccountIdentifier::new(Principal::anonymous().into(), None),
-                        amount: Tokens::from_e8s(2u64),
-=======
                     operation: Operation::Transfer {
                         from: AccountIdentifier::new(env.sender_id.into(), None),
                         to: AccountIdentifier::new(Principal::anonymous().into(), None),
                         amount: Tokens::from_e8s(2u64),
                         fee: DEFAULT_TRANSFER_FEE,
                         spender: None,
->>>>>>> d4517755
                     },
                     memo: Memo(0),
                     created_at_time: None,
@@ -705,115 +596,114 @@
             .unwrap(),
         );
     }
-<<<<<<< HEAD
 }
 
 #[tokio::test]
 async fn test_rosetta_blocks_dont_contain_transactions_duplicates() {
-    let env = TestEnv::setup_or_panic(true).await;
-
-    // Rosetta block 0 contains transaction 0
-
-    env.pocket_ic.stop_progress().await;
-
-    // Create block 1 and Rosetta Block 1
-    let from = test_identity()
-        .sender()
-        .expect("Unable to create the test sender");
-    let id1 = env
-        .submit_transfer_or_panic(from, Principal::anonymous(), 1u64)
-        .await;
-    // Create block 2 with the same transaction as block 1.
-    // This must create a new Rosetta Block at index 2
-    let id2 = env
-        .submit_transfer_or_panic(from, Principal::anonymous(), 1u64)
-        .await;
-    // Create block 3 with a different transaction than the one in block 2.
-    // block 3 will therefore go inside Rosetta Block 2
-    let id3 = env
-        .submit_transfer_or_panic(from, Principal::anonymous(), 2u64)
-        .await;
-    // Create block 4 with the same transaction as block 2.
-    // This must create a new Rosetta Block at index 3
-    let id4 = env
-        .submit_transfer_or_panic(from, Principal::anonymous(), 1u64)
-        .await;
-
-    for id in [id1, id2, id3, id4] {
-        env.pocket_ic
-            .await_call(id)
-            .await
-            .unwrap()
-            .unwrap_as::<Result<BlockIndex, TransferError>>()
-            .expect("Unable to mint");
-    }
-
-    let rosetta_block1_expected_time_ts = TimeStamp::from(env.pocket_ic.get_time().await);
-    let rosetta_block1_expected_time_millis =
-        rosetta_block1_expected_time_ts.as_nanos_since_unix_epoch() / 1_000_000;
-
-    env.pocket_ic.auto_progress().await;
-
-    // wait for all the blocks to be processed by rosetta
-    for i in 0..1000 {
-        match env
-            .rosetta
-            .rosetta_client
-            .block(
-                env.rosetta.network_or_panic().await,
-                PartialBlockIdentifier {
-                    index: Some(3),
-                    hash: None,
-                },
-            )
-            .await
-        {
-            Ok(_) => break,
-            Err(_) if i == 999 => {
-                panic!("Timeout waiting for block 3 to be synced by Roseta")
-            }
-            Err(_) => {
-                sleep(Duration::from_millis(100));
-            }
-        }
-    }
-
-    let block0 = env
-        .rosetta
-        .block_or_panic(PartialBlockIdentifier {
-            index: Some(0),
-            hash: None,
-        })
-        .await;
-    let block1 = env
-        .rosetta
-        .block_or_panic(PartialBlockIdentifier {
-            index: Some(1),
-            hash: None,
-        })
-        .await;
-    assert_eq!(block1.block_identifier.index, 1);
-    assert_eq!(block1.parent_block_identifier, block0.block_identifier);
-    assert_eq!(block1.timestamp, rosetta_block1_expected_time_millis);
-    assert_eq!(block1.metadata, None);
-    assert_eq!(
-        block1.transactions,
-        vec![convert::to_rosetta_core_transaction(
-            /* block_index: */ 1,
-            Transaction {
-                operation: Operation::Mint {
-                    to: AccountIdentifier::new(Principal::anonymous().into(), None),
-                    amount: Tokens::from_e8s(1u64),
-                },
-                memo: Memo(0),
-                created_at_time: None,
-                icrc1_memo: None,
-            },
-            rosetta_block1_expected_time_ts,
-            "ICP"
-        )
-        .unwrap()]
-    );
+    // let env = TestEnv::setup_or_panic(true).await;
+
+    // // Rosetta block 0 contains transaction 0
+
+    // env.pocket_ic.stop_progress().await;
+
+    // // Create block 1 and Rosetta Block 1
+    // let from = test_identity()
+    //     .sender()
+    //     .expect("Unable to create the test sender");
+    // let id1 = env
+    //     .submit_transfer_or_panic(from, Principal::anonymous(), 1u64)
+    //     .await;
+    // // Create block 2 with the same transaction as block 1.
+    // // This must create a new Rosetta Block at index 2
+    // let id2 = env
+    //     .submit_transfer_or_panic(from, Principal::anonymous(), 1u64)
+    //     .await;
+    // // Create block 3 with a different transaction than the one in block 2.
+    // // block 3 will therefore go inside Rosetta Block 2
+    // let id3 = env
+    //     .submit_transfer_or_panic(from, Principal::anonymous(), 2u64)
+    //     .await;
+    // // Create block 4 with the same transaction as block 2.
+    // // This must create a new Rosetta Block at index 3
+    // let id4 = env
+    //     .submit_transfer_or_panic(from, Principal::anonymous(), 1u64)
+    //     .await;
+
+    // for id in [id1, id2, id3, id4] {
+    //     env.pocket_ic
+    //         .await_call(id)
+    //         .await
+    //         .unwrap()
+    //         .unwrap_as::<Result<BlockIndex, TransferError>>()
+    //         .expect("Unable to mint");
+    // }
+
+    // let rosetta_block1_expected_time_ts = TimeStamp::from(env.pocket_ic.get_time().await);
+    // let rosetta_block1_expected_time_millis =
+    //     rosetta_block1_expected_time_ts.as_nanos_since_unix_epoch() / 1_000_000;
+
+    // env.pocket_ic.auto_progress().await;
+
+    // // wait for all the blocks to be processed by rosetta
+    // for i in 0..1000 {
+    //     match env
+    //         .rosetta
+    //         .rosetta_client
+    //         .block(
+    //             env.rosetta.network_or_panic().await,
+    //             PartialBlockIdentifier {
+    //                 index: Some(3),
+    //                 hash: None,
+    //             },
+    //         )
+    //         .await
+    //     {
+    //         Ok(_) => break,
+    //         Err(_) if i == 999 => {
+    //             panic!("Timeout waiting for block 3 to be synced by Roseta")
+    //         }
+    //         Err(_) => {
+    //             sleep(Duration::from_millis(100));
+    //         }
+    //     }
+    // }
+
+    // let block0 = env
+    //     .rosetta
+    //     .block_or_panic(PartialBlockIdentifier {
+    //         index: Some(0),
+    //         hash: None,
+    //     })
+    //     .await;
+    // let block1 = env
+    //     .rosetta
+    //     .block_or_panic(PartialBlockIdentifier {
+    //         index: Some(1),
+    //         hash: None,
+    //     })
+    //     .await;
+    // assert_eq!(block1.block_identifier.index, 1);
+    // assert_eq!(block1.parent_block_identifier, block0.block_identifier);
+    // assert_eq!(block1.timestamp, rosetta_block1_expected_time_millis);
+    // assert_eq!(block1.metadata, None);
+    // assert_eq!(
+    //     block1.transactions,
+    //     vec![convert::to_rosetta_core_transaction(
+    //         /* block_index: */ 1,
+    //         Transaction {
+    //             operation: Operation::Mint {
+    //                 to: AccountIdentifier::new(Principal::anonymous().into(), None),
+    //                 amount: Tokens::from_e8s(1u64),
+    //             },
+    //             memo: Memo(0),
+    //             created_at_time: None,
+    //             icrc1_memo: None,
+    //         },
+    //         rosetta_block1_expected_time_ts,
+    //         "ICP"
+    //     )
+    //     .unwrap()]
+    // );
 
     // let block2 = env
     //     .rosetta
@@ -830,6 +720,4 @@
     //         hash: None,
     //     })
     //     .await;
-=======
->>>>>>> d4517755
 }