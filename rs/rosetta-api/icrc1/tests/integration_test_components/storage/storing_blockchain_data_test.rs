#![allow(clippy::disallowed_types)]
use crate::common::local_replica;
use crate::common::local_replica::create_and_install_custom_icrc_ledger;
use crate::common::local_replica::test_identity;
use crate::common::local_replica::{create_and_install_icrc_ledger, get_custom_agent};
<<<<<<< HEAD
use candid::Nat;
=======
use candid::{Decode, Encode, Nat};
use ic_agent::identity::BasicIdentity;
>>>>>>> 95196ca1
use ic_agent::Identity;
use ic_agent::identity::BasicIdentity;
use ic_base_types::PrincipalId;
use ic_icrc_rosetta::common::storage::storage_client::StorageClient;
use ic_icrc_rosetta::ledger_blocks_synchronization::blocks_synchronizer::{self, RecurrencyMode};
use ic_icrc1_ledger::FeatureFlags;
use ic_icrc1_ledger::InitArgsBuilder;
<<<<<<< HEAD
=======
use ic_icrc1_ledger::Tokens;
use ic_icrc1_test_utils::icrc3::BlockBuilder;
use ic_icrc1_test_utils::minter_identity;
use ic_icrc1_test_utils::valid_transactions_strategy;
>>>>>>> 95196ca1
use ic_icrc1_test_utils::ArgWithCaller;
use ic_icrc1_test_utils::DEFAULT_TRANSFER_FEE;
use ic_icrc1_test_utils::LedgerEndpointArg;
use ic_icrc1_test_utils::minter_identity;
use ic_icrc1_test_utils::valid_transactions_strategy;
use ic_ledger_canister_core::archive::ArchiveOptions;
use ic_ledger_core::tokens::Zero;
use icrc_ledger_agent::CallMode;
use icrc_ledger_agent::Icrc1Agent;
use icrc_ledger_types::icrc::generic_value::ICRC3Value;
use icrc_ledger_types::icrc1::account::Account;
use icrc_ledger_types::icrc1::transfer::TransferArg;
use lazy_static::lazy_static;
use num_bigint::BigUint;
use num_traits::ToPrimitive;
use pocket_ic::PocketIcBuilder;
use proptest::prelude::*;
use std::collections::HashMap;
use std::collections::HashSet;
use std::sync::Arc;
use std::time::SystemTime;
use tokio::runtime::Runtime;
use tokio::sync::Mutex as AsyncMutex;

lazy_static! {
    pub static ref TEST_ACCOUNT: Account = test_identity().sender().unwrap().into();
    pub static ref MAX_NUM_GENERATED_BLOCKS: usize = 50;
    pub static ref NUM_TEST_CASES: u32 = 2;
    pub static ref MINTER_IDENTITY: Arc<BasicIdentity> = Arc::new(minter_identity());
}

proptest! {
    #![proptest_config(ProptestConfig::with_cases(*NUM_TEST_CASES))]
    #[test]
    fn test_updating_account_balances(args_with_caller in valid_transactions_strategy(
        MINTER_IDENTITY.clone(),
        DEFAULT_TRANSFER_FEE,
        *MAX_NUM_GENERATED_BLOCKS,
        SystemTime::now(),
    ).no_shrink()) {
        // Create a tokio environment to conduct async calls
        let rt = Runtime::new().unwrap();
        let mut pocket_ic = PocketIcBuilder::new().with_nns_subnet().with_sns_subnet().build();
        let init_args = InitArgsBuilder::for_tests()
            .with_minting_account(MINTER_IDENTITY.clone().sender().unwrap())
            .with_transfer_fee(DEFAULT_TRANSFER_FEE)
            .with_feature_flags(FeatureFlags {icrc2:true})
            .with_archive_options(ArchiveOptions {
                // Create archive after every ten blocks
                trigger_threshold: 10,
                num_blocks_to_archive: 5,
                node_max_memory_size_bytes: None,
                max_message_size_bytes: None,
                controller_id: PrincipalId::new_user_test_id(100),
                more_controller_ids: None,
                cycles_for_archive_creation: None,
                max_transactions_per_response: None,
            })
            .build();
        let icrc_ledger_canister_id = create_and_install_icrc_ledger(&pocket_ic, init_args, None);
        let endpoint = pocket_ic.make_live(None);
        let port = endpoint.port().unwrap();

        // Wrap async calls in a blocking Block
        rt.block_on(async {
            // Create a testing agent
            let agent = Arc::new(Icrc1Agent {
                agent: local_replica::get_testing_agent(port).await,
                ledger_canister_id: icrc_ledger_canister_id,
            });

            // Create the storage client where blocks will be stored
            let storage_client = Arc::new(StorageClient::new_in_memory().unwrap());

            // No blocks have been synched. The update should succeed with no accounts being updated
            storage_client.update_account_balances().unwrap();

            // A mapping between accounts, block indices and their respective balances
            let mut account_balance_at_block_idx = HashMap::new();

            // Keep track of all the accounts that will be created by the strategy
            let mut accounts = HashSet::new();
            let mut block_indices = HashSet::new();

            // Create some blocks to be fetched later
            // An archive is created after 10 blocks
            for ArgWithCaller {
                caller,
                arg,
                principal_to_basic_identity:_
            } in args_with_caller.iter() {
                let caller_agent = Icrc1Agent {
                    agent: get_custom_agent(caller.clone(), port).await,
                    ledger_canister_id: icrc_ledger_canister_id
                };
                let (block_idx,account1,account2) = match arg {
                    LedgerEndpointArg::ApproveArg(approve_arg) => {
                        let block_idx = caller_agent.approve(approve_arg.clone()).await.unwrap().unwrap().0.to_u64().unwrap();
                        let from_account = Account{owner:caller.clone().sender().unwrap(),subaccount: approve_arg.from_subaccount};
                        (block_idx,from_account,approve_arg.spender)
                    }
                    LedgerEndpointArg::TransferArg(transfer_arg) => {
                        let block_idx = caller_agent.transfer(transfer_arg.clone()).await.unwrap().unwrap().0.to_u64().unwrap();
                        let from_account = Account{owner:caller.clone().sender().unwrap(),subaccount: transfer_arg.from_subaccount};
                        (block_idx,from_account,transfer_arg.to)
                    }
                    LedgerEndpointArg::TransferFromArg(transfer_from_arg) => {
                        let block_idx = caller_agent.transfer_from(transfer_from_arg.clone()).await.unwrap().unwrap().0.to_u64().unwrap();
                        (block_idx,transfer_from_arg.from,transfer_from_arg.to)
                    }
                };

                // Store the current balance of the involved accounts and add them to the list of accounts if not already present
                let balance_acc1 = agent.balance_of(account1,CallMode::Query).await.unwrap();
                let balance_acc2 = agent.balance_of(account2,CallMode::Query).await.unwrap();
                account_balance_at_block_idx.insert((account1,block_idx),balance_acc1);
                account_balance_at_block_idx.insert((account2,block_idx),balance_acc2);
                accounts.insert(account1);
                accounts.insert(account2);
                block_indices.insert(block_idx);
            }

            let mut current_balances = HashMap::new();
            for account in accounts.clone().into_iter(){
                current_balances.insert(account,Nat(BigUint::zero()));
            }

            blocks_synchronizer::start_synching_blocks(agent.clone(), storage_client.clone(), 10,Arc::new(AsyncMutex::new(vec![])), RecurrencyMode::OneShot, Box::new(|| {})).await.unwrap();
            storage_client.update_account_balances().unwrap();

            let mut block_indices_iter = block_indices.into_iter().collect::<Vec<u64>>();
            block_indices_iter.sort();

            // Iterate over every account at every block index and make sure the balances of the balances of the ledger match the balances of the rosetta storage
            for idx in block_indices_iter.into_iter(){
                for account in accounts.clone().into_iter(){
                    account_balance_at_block_idx.contains_key(&(account,idx)).then(|| current_balances.entry(account).and_modify(|balance| *balance = account_balance_at_block_idx.get(&(account,idx)).unwrap().clone()));
                    assert_eq!(*current_balances.get(&account).unwrap(),storage_client.get_account_balance_at_block_idx(&account,idx).unwrap().unwrap_or(Nat(BigUint::zero())));
                }
            }

            // Check that the current balances of the ledger and rosetta storage match up
            for account  in accounts.clone().into_iter(){
                let balance_ledger = agent.balance_of(account,CallMode::Query).await.unwrap();
                let balance_rosetta = storage_client.get_account_balance(&account).unwrap().unwrap_or(Nat(BigUint::zero()));
                assert_eq!(balance_ledger,balance_rosetta);
            }
        });
    }
}

#[test]
fn test_self_transfer() {
    // Create a tokio environment to conduct async calls
    let rt = Runtime::new().unwrap();
    let account = Account::from(test_identity().sender().unwrap());

    let mut pocket_ic = PocketIcBuilder::new()
        .with_nns_subnet()
        .with_sns_subnet()
        .build();
    let init_args = InitArgsBuilder::for_tests()
        .with_minting_account(MINTER_IDENTITY.clone().sender().unwrap())
        .with_transfer_fee(DEFAULT_TRANSFER_FEE)
        .with_feature_flags(FeatureFlags { icrc2: true })
        .with_initial_balance(account, Nat::from(100_000_000_u64))
        .build();

    let icrc_ledger_canister_id = create_and_install_icrc_ledger(&pocket_ic, init_args, None);
    let endpoint = pocket_ic.make_live(None);
    let port = endpoint.port().unwrap();

    rt.block_on(async {
        let agent = Arc::new(Icrc1Agent {
            agent: local_replica::get_testing_agent(port).await,
            ledger_canister_id: icrc_ledger_canister_id,
        });
        let storage_client = Arc::new(StorageClient::new_in_memory().unwrap());

        blocks_synchronizer::start_synching_blocks(
            agent.clone(),
            storage_client.clone(),
            10,
            Arc::new(AsyncMutex::new(vec![])),
            RecurrencyMode::OneShot,
            Box::new(|| {}),
        )
        .await
        .unwrap();
        storage_client.update_account_balances().unwrap();

        let balance = agent.balance_of(account, CallMode::Query).await.unwrap();
        assert_eq!(balance, Nat::from(100_000_000_u64));
        assert_eq!(
            storage_client
                .get_account_balance(&account)
                .unwrap()
                .unwrap(),
            Nat::from(100_000_000_u64)
        );

        agent
            .transfer(TransferArg {
                to: account,
                amount: 1000u64.into(),
                fee: Some(DEFAULT_TRANSFER_FEE.into()),
                from_subaccount: None,
                created_at_time: None,
                memo: None,
            })
            .await
            .unwrap()
            .unwrap();

        blocks_synchronizer::start_synching_blocks(
            agent.clone(),
            storage_client.clone(),
            10,
            Arc::new(AsyncMutex::new(vec![])),
            RecurrencyMode::OneShot,
            Box::new(|| {}),
        )
        .await
        .unwrap();
        storage_client.update_account_balances().unwrap();

        let balance = agent.balance_of(account, CallMode::Query).await.unwrap();
        assert_eq!(balance, Nat::from(100_000_000 - DEFAULT_TRANSFER_FEE));
        assert_eq!(
            storage_client
                .get_account_balance(&account)
                .unwrap()
                .unwrap(),
            Nat::from(100_000_000 - DEFAULT_TRANSFER_FEE)
        );
    });
}

fn icrc3_test_ledger() -> Vec<u8> {
    std::fs::read(std::env::var("ICRC3_TEST_LEDGER_CANISTER_WASM_PATH").unwrap()).unwrap()
}

/// Adds the block to the ledger
pub async fn add_block(agent: &Arc<Icrc1Agent>, block: &ICRC3Value) -> Result<Nat, String> {
    let result = agent
        .agent
        .update(&agent.ledger_canister_id, "add_block")
        .with_arg(Encode!(block).expect("failed to encode arg"))
        .call_and_wait()
        .await
        .expect("failed to add block");
    Decode!(&result, Result<Nat, String>).unwrap()
}

#[test]
fn test_burn_and_mint_fee() {
    // Create a tokio environment to conduct async calls
    let rt = Runtime::new().unwrap();

    let mut pocket_ic = PocketIcBuilder::new()
        .with_nns_subnet()
        .with_sns_subnet()
        .build();

    let init_args = InitArgsBuilder::for_tests().build();

    let icrc_ledger_canister_id =
        create_and_install_custom_icrc_ledger(&pocket_ic, init_args, icrc3_test_ledger(), None);
    let endpoint = pocket_ic.make_live(None);
    let port = endpoint.port().unwrap();

    rt.block_on(async {
        let agent = Arc::new(Icrc1Agent {
            agent: local_replica::get_testing_agent(port).await,
            ledger_canister_id: icrc_ledger_canister_id,
        });
        let storage_client = Arc::new(StorageClient::new_in_memory().unwrap());

        const FEE_COLLECTOR: Account = Account {
            owner: PrincipalId::new_user_test_id(2).0,
            subaccount: None,
        };

        // Create mint and burn blocks with fees, and add them to the ledger
        let block0 = BlockBuilder::new(0, 1000)
            .with_fee(Tokens::from(50u64))
            .mint(*TEST_ACCOUNT, Tokens::from(1_000u64))
            .build();
        let block1 = BlockBuilder::new(1, 2000)
            .with_parent_hash(block0.clone().hash().to_vec())
            .with_fee(Tokens::from(50u64))
            .burn(*TEST_ACCOUNT, Tokens::from(50u64))
            .build();
        let result0 = add_block(&agent, &block0).await.unwrap();
        assert_eq!(result0, Nat::from(0u64));
        let result1 = add_block(&agent, &block1).await.unwrap();
        assert_eq!(result1, Nat::from(1u64));

        blocks_synchronizer::start_synching_blocks(
            agent.clone(),
            storage_client.clone(),
            10,
            Arc::new(AsyncMutex::new(vec![])),
            RecurrencyMode::OneShot,
            Box::new(|| {}),
        )
        .await
        .unwrap();
        storage_client.update_account_balances().unwrap();

        assert_eq!(
            storage_client
                .get_account_balance(&TEST_ACCOUNT)
                .unwrap()
                .unwrap(),
            Nat::from(850u64) // mint 1000 - mint fee 50 - burn 50 - burn fee 50
        );
        assert!(storage_client
            .get_account_balance(&FEE_COLLECTOR)
            .unwrap()
            .is_none()); // no fee collector in the first 2 blocks

        // Create mint and burn blocks with fees and fee collector, and add them to the ledger
        let block2 = BlockBuilder::new(2, 3000)
            .with_parent_hash(block1.clone().hash().to_vec())
            .with_fee(Tokens::from(50u64))
            .with_fee_collector(FEE_COLLECTOR)
            .mint(*TEST_ACCOUNT, Tokens::from(100u64))
            .build();
        let block3 = BlockBuilder::new(3, 4000)
            .with_parent_hash(block2.clone().hash().to_vec())
            .with_fee_collector_block(2)
            .with_fee(Tokens::from(50u64))
            .burn(*TEST_ACCOUNT, Tokens::from(50u64))
            .build();
        let result2 = add_block(&agent, &block2).await.unwrap();
        assert_eq!(result2, Nat::from(2u64));
        let result3 = add_block(&agent, &block3).await.unwrap();
        assert_eq!(result3, Nat::from(3u64));

        blocks_synchronizer::start_synching_blocks(
            agent.clone(),
            storage_client.clone(),
            10,
            Arc::new(AsyncMutex::new(vec![])),
            RecurrencyMode::OneShot,
            Box::new(|| {}),
        )
        .await
        .unwrap();
        storage_client.update_account_balances().unwrap();

        assert_eq!(
            storage_client
                .get_account_balance(&TEST_ACCOUNT)
                .unwrap()
                .unwrap(),
            Nat::from(800u64) // 850 + mint 100 - mint fee 50 - burn 50 - burn fee 50
        );
        assert_eq!(
            storage_client
                .get_account_balance(&FEE_COLLECTOR)
                .unwrap()
                .unwrap(),
            Nat::from(100u64) // mint fee 50 + burn fee 50
        );
    });
}<|MERGE_RESOLUTION|>--- conflicted
+++ resolved
@@ -3,30 +3,28 @@
 use crate::common::local_replica::create_and_install_custom_icrc_ledger;
 use crate::common::local_replica::test_identity;
 use crate::common::local_replica::{create_and_install_icrc_ledger, get_custom_agent};
-<<<<<<< HEAD
-use candid::Nat;
-=======
 use candid::{Decode, Encode, Nat};
+use ic_agent::Identity;
 use ic_agent::identity::BasicIdentity;
->>>>>>> 95196ca1
-use ic_agent::Identity;
 use ic_agent::identity::BasicIdentity;
 use ic_base_types::PrincipalId;
 use ic_icrc_rosetta::common::storage::storage_client::StorageClient;
 use ic_icrc_rosetta::ledger_blocks_synchronization::blocks_synchronizer::{self, RecurrencyMode};
 use ic_icrc1_ledger::FeatureFlags;
+use ic_icrc1_ledger::FeatureFlags;
 use ic_icrc1_ledger::InitArgsBuilder;
-<<<<<<< HEAD
-=======
+use ic_icrc1_ledger::InitArgsBuilder;
 use ic_icrc1_ledger::Tokens;
+use ic_icrc1_test_utils::ArgWithCaller;
+use ic_icrc1_test_utils::ArgWithCaller;
+use ic_icrc1_test_utils::DEFAULT_TRANSFER_FEE;
+use ic_icrc1_test_utils::DEFAULT_TRANSFER_FEE;
+use ic_icrc1_test_utils::LedgerEndpointArg;
+use ic_icrc1_test_utils::LedgerEndpointArg;
 use ic_icrc1_test_utils::icrc3::BlockBuilder;
 use ic_icrc1_test_utils::minter_identity;
+use ic_icrc1_test_utils::minter_identity;
 use ic_icrc1_test_utils::valid_transactions_strategy;
->>>>>>> 95196ca1
-use ic_icrc1_test_utils::ArgWithCaller;
-use ic_icrc1_test_utils::DEFAULT_TRANSFER_FEE;
-use ic_icrc1_test_utils::LedgerEndpointArg;
-use ic_icrc1_test_utils::minter_identity;
 use ic_icrc1_test_utils::valid_transactions_strategy;
 use ic_ledger_canister_core::archive::ArchiveOptions;
 use ic_ledger_core::tokens::Zero;
@@ -340,10 +338,12 @@
                 .unwrap(),
             Nat::from(850u64) // mint 1000 - mint fee 50 - burn 50 - burn fee 50
         );
-        assert!(storage_client
-            .get_account_balance(&FEE_COLLECTOR)
-            .unwrap()
-            .is_none()); // no fee collector in the first 2 blocks
+        assert!(
+            storage_client
+                .get_account_balance(&FEE_COLLECTOR)
+                .unwrap()
+                .is_none()
+        ); // no fee collector in the first 2 blocks
 
         // Create mint and burn blocks with fees and fee collector, and add them to the ledger
         let block2 = BlockBuilder::new(2, 3000)
