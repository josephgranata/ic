--- conflicted
+++ resolved
@@ -1,177 +1,4 @@
 /// Event loops/actors that implement a graceful shutdown on destruction implement this trait.
 /// This is useful when the the event loop/actor has multiple handles and a separate object
 /// that does the shutdown is required.
-<<<<<<< HEAD
-pub trait JoinGuard {}
-
-#[derive(From, Debug)]
-/// An error type that combines 'NotProcessed' status with an actual
-/// error that might be returned by artifact pools. It is used as
-/// the return type for the `on_artifact` function of `ArtifactManager`.
-pub enum OnArtifactError {
-    NotProcessed,
-}
-
-pub enum ArtifactProcessorEvent<Artifact: ArtifactKind> {
-    Advert((Advert<Artifact>, bool)),
-    Purge(Artifact::Id),
-}
-
-/// An abstraction of artifact processing for a sub-type of the overall
-/// 'Artifact' type.
-pub trait ArtifactClient<Artifact: artifact::ArtifactKind>: Send + Sync {
-    /// Checks if the node already has the artifact in the pool by its
-    /// identifier.
-    fn has_artifact(&self, msg_id: &Artifact::Id) -> bool;
-
-    /// Gets a validated artifact by its identifier. Return `None`
-    /// if no valid artifact is found for the given identifier.
-    fn get_validated_by_identifier(&self, msg_id: &Artifact::Id) -> Option<Artifact::Message>;
-
-    /// Gets the filter that needs to be sent with re-transmission request to
-    /// other peers. This filter contains the information to indicate to
-    /// other peers what this peer already has, and what relevant adverts
-    /// are still needed.
-    ///
-    /// Assuming that Node A is a node trying to resume with the help of Node B.
-    /// get_filter will be used by Node A to figure out its current filter and
-    /// will be sent to Node B as a part of the re-transmission request.
-    /// Node B will then use get_all_validated_by_filter with that filter to
-    /// derive only the relevant adverts to be sent back to Node A.
-    ///
-    /// In the first version to be implemented, this filter is the last
-    /// finalized height of Consensus. For all pool handlers this can be
-    /// used to derive a suitable threshold value. For Consensus it will be
-    /// height, for Ingress messages the time stamp of the finalized block at
-    /// this height, for DKG the DKG instance relevant at this height, for
-    /// Certification and State Synchronization the latest available
-    /// executed state referred to in the block at this height.
-    ///
-    /// `Example`
-    /// If Consensus pool has delivered batches up to height 10, the filter will
-    /// be 'height = 10' since this node only needs consensus artifacts
-    /// with height > 10.
-    fn get_filter(&self) -> Artifact::Filter
-    where
-        Artifact::Filter: Default,
-    {
-        Default::default()
-    }
-
-    /// Get adverts of all validated artifacts by the filter. This filter is
-    /// used to derive only the relevant adverts.
-    ///
-    /// Assuming that Node A is a node trying to resume with the help of Node B.
-    /// get_filter will be used by Node A to figure out its current filter and
-    /// will be sent to Node B as a part of the re-transmission request.
-    /// Node B will then use get_all_validated_by_filter with that filter to
-    /// derive only the relevant adverts to be sent back to Node A.
-    ///
-    /// `Example`
-    /// If the filter contains height = 10; adverts for all the validated
-    /// artifacts with height > 10 will be returned by this function.
-    fn get_all_validated_by_filter(
-        &self,
-        _filter: &Artifact::Filter,
-    ) -> Vec<artifact::Advert<Artifact>> {
-        Vec::new()
-    }
-
-    /// Return the priority function used by this client.
-    #[allow(clippy::type_complexity)]
-    fn get_priority_function(&self) -> PriorityFn<Artifact::Id, Artifact::Attribute>;
-}
-
-/// An abstraction of processing changes for each artifact client.
-pub trait ArtifactProcessor<Artifact: artifact::ArtifactKind>: Send {
-    /// Process changes to the client's state, which includes but not
-    /// limited to:
-    ///   - newly arrived artifacts (passed as input parameters)
-    ///   - changes in dependencies
-    ///   - changes in time
-    ///
-    /// As part of the processing, it may also modify its own state
-    /// including both unvalidated and validated pools. The return
-    /// result includes a list of adverts for P2P to disseminate to
-    /// peers, deleted artifact,  as well as a result flag indicating
-    /// if there are more changes to be processed so that the caller
-    /// can decide whether this function should be called again
-    /// immediately, or after certain period of time.
-    fn process_changes(
-        &self,
-        time_source: &dyn TimeSource,
-        new_artifact_events: Vec<UnvalidatedArtifactMutation<Artifact>>,
-    ) -> ChangeResult<Artifact>;
-}
-
-/// The Artifact Manager stores artifacts to be used by this and other nodes in
-/// the same subnet in the artifact pool.
-///
-/// The Artifact Manager is the API between P2P(Gossip+Transport) and
-/// its clients.
-///
-// tag::artifact_manager[]
-pub trait ArtifactManager: Send + Sync {
-    /// When a new artifact is received, it is forwarded to the
-    /// ArtifactManager together with its advert via the on_artifact call.
-    /// This then forwards them to be processed by the corresponding
-    /// ArtifactClient/ArtifactProcessor based on the artifact type.
-    /// Returns `OnArtifactError` if no clients were able to process it or
-    /// an error has occurred.
-    ///
-    /// See `ArtifactClient::on_artifact` for more details.
-    #[allow(clippy::result_large_err)]
-    fn on_artifact(&self, msg: artifact::Artifact, peer_id: &NodeId)
-        -> Result<(), OnArtifactError>;
-
-    /// Check if the artifact specified by the id already exists in the
-    /// corresponding artifact pool.
-    ///
-    /// Gossip calls `has_artifact` to determine if it should proceed with
-    /// downloading the corresponding artifact.
-    fn has_artifact(&self, artifact_id: &artifact::ArtifactId) -> bool;
-
-    /// Return a `ChunkableArtifact` implementation for the validated
-    /// artifact identified by the id. If the artifact doesn't exist then None is
-    /// returned.
-    ///
-    /// Gossip calls `get_validated_by_identifier` when it needs to send a
-    /// `Chunk`, from the artifact identified by the id, to the requesting peer.
-    fn get_validated_by_identifier(
-        &self,
-        artifact_id: &artifact::ArtifactId,
-    ) -> Option<Box<dyn single_chunked::ChunkableArtifact + '_>>;
-
-    /// Return a filter that is passed along to other peers when Gossip
-    /// sends a re-transmission/bootstrap request. This filter is a collection of all
-    /// filters returned by all Gossip clients. We do this aggregration because
-    /// re-transimission/bootstrap requests happen mainly when a peer joins
-    /// the subnet, so instead of requesting the filter for each Gossip client
-    /// individually we do it in bulk.
-    ///
-    /// See `ArtifactClient::get_filter` for more details.
-    fn get_filter(&self) -> artifact::ArtifactFilter;
-
-    /// Return adverts for all existing validated artifacts accepted
-    /// by the filter.
-    ///
-    /// After Gossip receives a re-tranmission/bootstrap request it calls
-    /// `get_all_validated_by_filter` to get a new set of adverts that sends to the
-    /// requesting peer.
-    ///
-    /// See `ArtifactClient::get_all_validated_by_filter` for more details.
-    fn get_all_validated_by_filter(
-        &self,
-        filter: &artifact::ArtifactFilter,
-    ) -> Vec<p2p::GossipAdvert>;
-
-    /// Return the priority function for a specific client that is identified by
-    /// the given artifact tag.
-    ///
-    /// See `ArtifactClient::get_priority_function` for more details.
-    fn get_priority_function(&self, tag: artifact::ArtifactTag) -> ArtifactPriorityFn;
-}
-// end::artifact_manager[]
-=======
-pub trait JoinGuard {}
->>>>>>> 545a018d
+pub trait JoinGuard {}