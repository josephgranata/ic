--- conflicted
+++ resolved
@@ -106,14 +106,7 @@
 }
 
 pub(crate) fn fake_summary_block_proposal() -> ConsensusMessage {
-<<<<<<< HEAD
-    let block = make_genesis(ic_types::consensus::dkg::DkgSummary::fake())
-        .content
-        .block
-        .into_inner();
-=======
     let block = make_genesis(DkgSummary::fake()).content.block.into_inner();
->>>>>>> 04caf3e2
 
     ConsensusMessage::BlockProposal(BlockProposal::fake(block, node_test_id(0)))
 }
