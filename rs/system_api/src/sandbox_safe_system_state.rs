--- conflicted
+++ resolved
@@ -16,16 +16,10 @@
 };
 use ic_nns_constants::CYCLES_MINTING_CANISTER_ID;
 use ic_registry_subnet_type::SubnetType;
-<<<<<<< HEAD
 use ic_replicated_state::{
     canister_state::{system_state::CyclesUseCase, DEFAULT_QUEUE_CAPACITY},
     CallOrigin, CanisterStatus, ExecutionTask, NetworkTopology, SystemState,
 };
-=======
-use ic_replicated_state::canister_state::system_state::CyclesUseCase;
-use ic_replicated_state::canister_state::DEFAULT_QUEUE_CAPACITY;
-use ic_replicated_state::{CallOrigin, ExecutionTask, NetworkTopology, SystemState};
->>>>>>> 501d3aa8
 use ic_types::{
     messages::{CallContextId, CallbackId, RejectContext, Request, RequestMetadata, NO_DEADLINE},
     methods::Callback,
@@ -309,13 +303,6 @@
         self.validate_cycle_change(system_state.canister_id == CYCLES_MINTING_CANISTER_ID)?;
         self.apply_balance_changes(system_state);
 
-<<<<<<< HEAD
-        system_state
-            .task_queue
-            .enqueue(ExecutionTask::OnLowWasmMemory(
-                self.on_low_wasm_memory_hook_condition_check_result,
-            ));
-=======
         if let Some(hook_condition_check_result) =
             self.on_low_wasm_memory_hook_condition_check_result
         {
@@ -329,7 +316,6 @@
                     .remove(ExecutionTask::OnLowWasmMemory);
             }
         }
->>>>>>> 501d3aa8
 
         // Verify we don't accept more cycles than are available from call
         // context and update the call context balance.
