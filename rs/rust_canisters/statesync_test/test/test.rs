--- conflicted
+++ resolved
@@ -50,14 +50,9 @@
     let val = Decode!(&res, Result<u8, String>).unwrap();
     assert_eq!(
         val,
-<<<<<<< HEAD
-        Ok(119),
-        "Queried 0th element of state vector, should be 20 for seed 33, was {res:?}"
-=======
         Ok(42),
         "Queried 0th element of state vector, should be 42 for seed 33, was {:?}",
         res
->>>>>>> 7664826d
     );
 }
 
