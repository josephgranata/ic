//! Defines a canister which is used in testing Canister HTTP Calls feature.
//!
//! The canister receives HTTP request through inbound message, decodes the HTTP request
//! and forwards it to targeted service. Canister returns the remote service call response
//! as a canister message to client if the call was successful and agreed by majority nodes,
//! otherwise errors out.
//!
use candid::Principal;
<<<<<<< HEAD
use ic_cdk::api::msg_caller;
=======
use futures::future::join_all;
use ic_cdk::api::call::RejectionCode;
use ic_cdk::api::time;
use ic_cdk::{caller, spawn};
>>>>>>> 5fcf760c
use ic_cdk_macros::{query, update};
use ic_management_canister_types_private::{
    CanisterHttpResponsePayload, HttpHeader, TransformArgs,
};
use proxy_canister::{
    RemoteHttpRequest, RemoteHttpResponse, RemoteHttpStressRequest, RemoteHttpStressResponse,
};
use std::cell::RefCell;
use std::collections::HashMap;
use std::time::Duration;

thread_local! {
    #[allow(clippy::type_complexity)]
    pub static REMOTE_CALLS: RefCell<HashMap<String, Result<RemoteHttpResponse, (u32, String)>>>  = RefCell::new(HashMap::new());
}

const MAX_TRANSFORM_SIZE: usize = 2_000_000;

#[update]
<<<<<<< HEAD
async fn send_request(request: RemoteHttpRequest) -> Result<RemoteHttpResponse, (u32, String)> {
=======
async fn send_requests_in_parallel(
    request: RemoteHttpStressRequest,
) -> Result<RemoteHttpStressResponse, (RejectionCode, String)> {
    let start = time();
    if request.count == 0 {
        return Err((
            RejectionCode::CanisterError,
            "Count cannot be 0".to_string(),
        ));
    }

    // This is the maximum size of the queue of canister messages. In our case, it's the highest number of requests we can send in parallel.
    const MAX_CONCURRENCY: usize = 500;

    let mut all_results: Vec<Result<RemoteHttpResponse, (RejectionCode, String)>> = Vec::new();

    let indices: Vec<u64> = (0..request.count).collect();
    for chunk in indices.chunks(MAX_CONCURRENCY) {
        let futures_iter = chunk.iter().map(|_| send_request(request.request.clone()));
        let chunk_results = join_all(futures_iter).await;
        all_results.extend(chunk_results);
    }

    let mut response = None;

    for result in all_results {
        match result {
            Ok(rsp) => response = Some(rsp),
            Err(err) => {
                return Err(err);
            }
        }
    }
    let duration_ns = time() - start;
    Ok(RemoteHttpStressResponse {
        response: response.unwrap(),
        duration: Duration::from_nanos(duration_ns),
    })
}

#[update]
pub async fn start_continuous_requests(
    request: RemoteHttpRequest,
) -> Result<RemoteHttpResponse, (RejectionCode, String)> {
    // This request establishes the session to the target server.
    let _ = send_request(request.clone()).await;

    spawn(async move {
        run_continuous_request_loop(request).await;
    });

    Ok(RemoteHttpResponse::new(
        200,
        vec![],
        "Started non-stop sending.".to_string(),
    ))
}

// TODO: instead of sequentially awaiting on each batch, try to send the next requests anyway, with backoff.
// This should improve the overall qps, as the canister message queue is the bottleneck, and it's not being saturated.
async fn run_continuous_request_loop(request: RemoteHttpRequest) {
    const BATCH_SIZE: usize = 500;
    let futures_iter = (0..BATCH_SIZE).map(|_| send_request(request.clone()));
    let results = join_all(futures_iter).await;

    let mut successes = 0;
    let mut errors = 0;
    for result in results {
        match result {
            Ok(_resp) => {
                successes += 1;
            }
            Err((rejection_code, msg)) => {
                errors += 1;
                println!("Request failed: {:?} - {}", rejection_code, msg);
            }
        }
    }
    println!(
        "Finished batch of {} requests => successes: {}, errors: {}",
        BATCH_SIZE, successes, errors
    );

    spawn(async move {
        run_continuous_request_loop(request).await;
    });
}

#[update]
async fn send_request(
    request: RemoteHttpRequest,
) -> Result<RemoteHttpResponse, (RejectionCode, String)> {
>>>>>>> 5fcf760c
    let RemoteHttpRequest { request, cycles } = request;
    let request_url = request.url.clone();
    println!("send_request making IC call.");
    match ic_cdk::call::Call::unbounded_wait(Principal::management_canister(), "http_request")
        .with_arg(request.clone())
        .with_cycles(cycles as u128)
        .await
    {
        Ok(raw_response) => {
            println!("send_request returning with success case.");
            let decoded: CanisterHttpResponsePayload = raw_response
                .candid()
                .expect("Failed to decode CanisterHttpResponsePayload");
            let mut response_headers = vec![];
            for header in decoded.headers {
                response_headers.push((header.name, header.value));
            }
            let response = RemoteHttpResponse::new(
                decoded.status,
                response_headers,
                String::from_utf8_lossy(&decoded.body).to_string(),
            );

            REMOTE_CALLS.with(|results| {
                let mut writer = results.borrow_mut();
                writer
                    .entry(request_url)
                    .or_insert_with(|| Ok(response.clone()));
            });
            Result::Ok(response)
        }
        Err(ic_cdk::call::CallFailed::CallRejected(rejection)) => {
            let r = rejection.raw_reject_code();
            let m: String = rejection.reject_message().into();
            REMOTE_CALLS.with(|results| {
                let mut writer = results.borrow_mut();
                writer
                    .entry(request.url)
                    .or_insert_with(|| Err((r, m.clone())));
            });
            Err((r, m))
        }
        Err(ic_cdk::call::CallFailed::InsufficientLiquidCycleBalance(_))
        | Err(ic_cdk::call::CallFailed::CallPerformFailed(_)) => {
            unreachable!("unexpected error");
        }
    }
}

#[query]
async fn check_response(url: String) -> Option<Result<RemoteHttpResponse, (u32, String)>> {
    println!("check_response being called");
    REMOTE_CALLS.with(|results| {
        let reader = results.borrow();
        println!("Size of dictionary is: {}", reader.len());
        match reader.get(&url) {
            Some(Ok(x)) => Some(Ok(x.clone())),
            Some(Err((r, m))) => Some(Err((*r, m.clone()))),
            None => None,
        }
    })
}

#[query]
fn transform(raw: TransformArgs) -> CanisterHttpResponsePayload {
    let (response, _) = (raw.response, raw.context);
    let mut transformed = response;
    transformed.headers = vec![];
    transformed
}

#[query]
fn deterministic_transform(raw: TransformArgs) -> CanisterHttpResponsePayload {
    let (response, _) = (raw.response, raw.context);
    let mut transformed = response;
    transformed.headers = vec![];
    transformed.body = "deterministic".as_bytes().to_vec();
    transformed
}

#[query]
fn transform_with_context(raw: TransformArgs) -> CanisterHttpResponsePayload {
    let (response, context) = (raw.response, raw.context);
    let mut context = context;
    let mut transformed = response;
    transformed.body.append(&mut context);
    transformed.headers = vec![];
    transformed
}

fn test_transform_(raw: TransformArgs) -> CanisterHttpResponsePayload {
    let (response, context) = (raw.response, raw.context);
    let mut transformed = response;
    transformed.headers = vec![
        HttpHeader {
            name: "hello".to_string(),
            value: "bonjour".to_string(),
        },
        HttpHeader {
            name: "caller".to_string(),
            value: msg_caller().to_string(),
        },
    ];
    transformed.body = context;
    transformed.status = 202;
    transformed
}

#[query]
fn test_transform(raw: TransformArgs) -> CanisterHttpResponsePayload {
    test_transform_(raw)
}

#[query(composite = true)]
fn test_composite_transform(raw: TransformArgs) -> CanisterHttpResponsePayload {
    test_transform_(raw)
}

#[query]
fn bloat_transform(raw: TransformArgs) -> CanisterHttpResponsePayload {
    let (response, _) = (raw.response, raw.context);
    let mut transformed = response;
    transformed.headers = vec![];
    // TODO: size_of<CanisterHttpResponsePayload> = 64, so not exactly sure why 50 does it..
    let overhead = 50;
    // Return response that is bigger than allowed limit.
    // - 50 is small enough, but -49 is too large.
    transformed.body = vec![0; MAX_TRANSFORM_SIZE - overhead + 1];

    transformed
}

#[query]
fn very_large_but_allowed_transform(raw: TransformArgs) -> CanisterHttpResponsePayload {
    let (response, _) = (raw.response, raw.context);
    let mut transformed = response;
    transformed.headers = vec![];
    let overhead = 50;
    // Return response that is exactly equal to the allowed limit.
    transformed.body = vec![0; MAX_TRANSFORM_SIZE - overhead];

    transformed
}

fn main() {}

#[cfg(test)]
mod proxy_canister_test {
    use super::*;
    use ic_management_canister_types_private::HttpHeader;

    #[test]
    fn test_transform() {
        let raw_response = CanisterHttpResponsePayload {
            status: 200,
            body: "homepage".as_bytes().to_vec(),
            headers: vec![HttpHeader {
                name: "date".to_string(),
                value: "Fri, 03 Jun 2022 16:23:43 GMT".to_string(),
            }],
        };
        let sanitized = transform(TransformArgs {
            response: raw_response,
            context: vec![0, 1, 2],
        });
        let sanitized_body = std::str::from_utf8(&sanitized.body).unwrap();
        println!("Sanitized body is: {}", sanitized_body);
        assert!(sanitized.headers.is_empty());
        assert_eq!(sanitized_body, "homepage");
    }

    #[test]
    fn test_transform_with_context() {
        let response = "response";
        let context = "context";
        let raw = TransformArgs {
            response: CanisterHttpResponsePayload {
                status: 200,
                headers: vec![],
                body: response.as_bytes().to_vec(),
            },
            context: context.as_bytes().to_vec(),
        };
        let transformed = transform_with_context(raw);
        assert_eq!(
            response.to_owned() + context,
            String::from_utf8_lossy(&transformed.body).to_string()
        );
    }
}<|MERGE_RESOLUTION|>--- conflicted
+++ resolved
@@ -6,14 +6,10 @@
 //! otherwise errors out.
 //!
 use candid::Principal;
-<<<<<<< HEAD
-use ic_cdk::api::msg_caller;
-=======
 use futures::future::join_all;
-use ic_cdk::api::call::RejectionCode;
-use ic_cdk::api::time;
-use ic_cdk::{caller, spawn};
->>>>>>> 5fcf760c
+use ic_cdk::api::{msg_caller, time};
+use ic_cdk::call::{Call, CallFailed, RejectCode};
+use ic_cdk::futures::spawn;
 use ic_cdk_macros::{query, update};
 use ic_management_canister_types_private::{
     CanisterHttpResponsePayload, HttpHeader, TransformArgs,
@@ -33,16 +29,13 @@
 const MAX_TRANSFORM_SIZE: usize = 2_000_000;
 
 #[update]
-<<<<<<< HEAD
-async fn send_request(request: RemoteHttpRequest) -> Result<RemoteHttpResponse, (u32, String)> {
-=======
 async fn send_requests_in_parallel(
     request: RemoteHttpStressRequest,
-) -> Result<RemoteHttpStressResponse, (RejectionCode, String)> {
+) -> Result<RemoteHttpStressResponse, (u32, String)> {
     let start = time();
     if request.count == 0 {
         return Err((
-            RejectionCode::CanisterError,
+            RejectCode::CanisterError as u32,
             "Count cannot be 0".to_string(),
         ));
     }
@@ -50,7 +43,7 @@
     // This is the maximum size of the queue of canister messages. In our case, it's the highest number of requests we can send in parallel.
     const MAX_CONCURRENCY: usize = 500;
 
-    let mut all_results: Vec<Result<RemoteHttpResponse, (RejectionCode, String)>> = Vec::new();
+    let mut all_results: Vec<Result<RemoteHttpResponse, (u32, String)>> = Vec::new();
 
     let indices: Vec<u64> = (0..request.count).collect();
     for chunk in indices.chunks(MAX_CONCURRENCY) {
@@ -79,7 +72,7 @@
 #[update]
 pub async fn start_continuous_requests(
     request: RemoteHttpRequest,
-) -> Result<RemoteHttpResponse, (RejectionCode, String)> {
+) -> Result<RemoteHttpResponse, (u32, String)> {
     // This request establishes the session to the target server.
     let _ = send_request(request.clone()).await;
 
@@ -108,9 +101,9 @@
             Ok(_resp) => {
                 successes += 1;
             }
-            Err((rejection_code, msg)) => {
+            Err((reject_code, msg)) => {
                 errors += 1;
-                println!("Request failed: {:?} - {}", rejection_code, msg);
+                println!("Request failed: {:?} - {}", reject_code, msg);
             }
         }
     }
@@ -125,14 +118,11 @@
 }
 
 #[update]
-async fn send_request(
-    request: RemoteHttpRequest,
-) -> Result<RemoteHttpResponse, (RejectionCode, String)> {
->>>>>>> 5fcf760c
+async fn send_request(request: RemoteHttpRequest) -> Result<RemoteHttpResponse, (u32, String)> {
     let RemoteHttpRequest { request, cycles } = request;
     let request_url = request.url.clone();
     println!("send_request making IC call.");
-    match ic_cdk::call::Call::unbounded_wait(Principal::management_canister(), "http_request")
+    match Call::unbounded_wait(Principal::management_canister(), "http_request")
         .with_arg(request.clone())
         .with_cycles(cycles as u128)
         .await
@@ -160,9 +150,9 @@
             });
             Result::Ok(response)
         }
-        Err(ic_cdk::call::CallFailed::CallRejected(rejection)) => {
+        Err(CallFailed::CallRejected(rejection)) => {
             let r = rejection.raw_reject_code();
-            let m: String = rejection.reject_message().into();
+            let m = rejection.reject_message().to_string();
             REMOTE_CALLS.with(|results| {
                 let mut writer = results.borrow_mut();
                 writer
@@ -171,10 +161,7 @@
             });
             Err((r, m))
         }
-        Err(ic_cdk::call::CallFailed::InsufficientLiquidCycleBalance(_))
-        | Err(ic_cdk::call::CallFailed::CallPerformFailed(_)) => {
-            unreachable!("unexpected error");
-        }
+        Err(err) => Err((RejectCode::CanisterError as u32, format!("{:?}", err))),
     }
 }
 
