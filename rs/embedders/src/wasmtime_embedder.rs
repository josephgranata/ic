use std::{
    cell::Ref,
    collections::HashMap,
    convert::TryFrom,
    fs::File,
    mem::size_of,
    sync::{atomic::Ordering, Arc, Mutex},
    time::Duration,
};

use ic_management_canister_types_private::Global;
use wasmtime::{
    Engine, Instance, InstancePre, Linker, Memory, Module, Mutability, Store, StoreLimits,
    StoreLimitsBuilder, Val, ValType,
};

pub use host_memory::WasmtimeMemoryCreator;
use ic_config::{embedders::Config as EmbeddersConfig, flag_status::FlagStatus};
use ic_interfaces::execution_environment::{
    CanisterBacktrace, HypervisorError, HypervisorResult, InstanceStats, SystemApi, TrapCode,
};
use ic_logger::{debug, error, fatal, ReplicaLogger};
use ic_replicated_state::{
    canister_state::{execution_state, WASM_PAGE_SIZE_IN_BYTES},
    EmbedderCache, NumWasmPages, PageIndex, PageMap,
};
use ic_sys::PAGE_SIZE;
use ic_types::{
    methods::{FuncRef, WasmMethod},
    CanisterId, NumBytes, NumInstructions, NumOsPages, MAX_STABLE_MEMORY_IN_BYTES,
};
use ic_wasm_types::{BinaryEncodedWasm, WasmEngineError};
use memory_tracker::{uffd_handler, DirtyPageTracking, PageBitmap, SigsegvMemoryTracker};
use signal_stack::WasmtimeSignalStack;

use crate::{
    serialized_module::SerializedModuleBytes, wasm_utils::validation::wasmtime_validation_config,
};
use crate::{
    wasm_utils::instrumentation::{
        WasmMemoryType, ACCESSED_PAGES_COUNTER_GLOBAL_NAME, DIRTY_PAGES_COUNTER_GLOBAL_NAME,
        INSTRUCTIONS_COUNTER_GLOBAL_NAME,
    },
    wasmtime_embedder::host_memory::CreatedWasmtimeMemory,
};
use std::sync::MutexGuard;
use userfaultfd::{Event, FaultKind, ReadWrite, Uffd};

use super::InstanceRunResult;

use self::host_memory::{MemoryPageSize, MemoryStart};

pub mod host_memory;
/// pub for usage in fuzzing
#[doc(hidden)]
pub mod linker;
mod signal_handler;
mod signal_stack;
pub mod system_api;
pub mod system_api_complexity;

use system_api::{ModificationTracking, SystemApiImpl};

#[cfg(test)]
mod tests;

const BAD_SIGNATURE_MESSAGE: &str = "function invocation does not match its signature";
pub(crate) const WASM_HEAP_MEMORY_NAME: &str = "memory";
pub(crate) const STABLE_MEMORY_NAME: &str = "stable_memory";
pub(crate) const STABLE_BYTEMAP_MEMORY_NAME: &str = "stable_bytemap_memory";

pub(crate) const MAX_STORE_TABLES: usize = 1;
pub(crate) const MAX_STORE_TABLE_ELEMENTS: usize = 1_000_000;

fn demangle(func_name: &str) -> String {
    if let Ok(name) = rustc_demangle::try_demangle(func_name) {
        format!("{:#}", name)
    } else {
        func_name.to_string()
    }
}

/// Convert a backtrace to our internal representation. Returns `None` if we
/// can't get function names for any of the frames. This likely indicates that
/// the `name` section is not present and the user won't want an error
/// cluttered with a useless backtrace anyway.
fn convert_backtrace(wasm: &wasmtime::WasmBacktrace) -> Option<CanisterBacktrace> {
    let funcs: Vec<_> = wasm
        .frames()
        .iter()
        .map(|f| (f.func_index(), f.func_name().map(demangle)))
        .collect();
    if funcs.iter().all(|(_, name)| name.is_none()) {
        None
    } else {
        Some(CanisterBacktrace(funcs))
    }
}

fn wasmtime_error_to_hypervisor_error(err: anyhow::Error) -> HypervisorError {
    let backtrace = err
        .downcast_ref::<wasmtime::WasmBacktrace>()
        .and_then(convert_backtrace);
    match err.downcast::<wasmtime::Trap>() {
        Ok(trap) => trap_code_to_hypervisor_error(trap, backtrace),
        Err(err) => {
            // The error could be either a compile error or some other error.
            // We have to inspect the error message to distinguish these cases.
            let message = {
                // We cannot use `format!` here because displaying `err` may fail.
                let mut output = String::new();
                match std::fmt::write(&mut output, format_args!("{}", err.root_cause())) {
                    Ok(()) => output,
                    Err(_) => "Conversion of Wasmtime error to string failed.".to_string(),
                }
            };
            // Check if the message contains one of:
            // - "expected ... arguments, got ..."
            // - "expected ... results, got ..."
            let arguments_or_results_mismatch = message
                .find("expected ")
                .and_then(|i| {
                    message
                        .get(i..)
                        .map(|s| s.contains(" arguments, got ") || s.contains(" results, got "))
                })
                .unwrap_or(false);
            if message.contains("argument type mismatch") || arguments_or_results_mismatch {
                return HypervisorError::ToolchainContractViolation {
                    error: BAD_SIGNATURE_MESSAGE.to_string(),
                };
            }
            HypervisorError::Trapped {
                trap_code: TrapCode::Other,
                backtrace,
            }
        }
    }
}

fn trap_code_to_hypervisor_error(
    trap: wasmtime::Trap,
    backtrace: Option<CanisterBacktrace>,
) -> HypervisorError {
    if trap == wasmtime::Trap::BadSignature {
        return HypervisorError::ToolchainContractViolation {
            error: BAD_SIGNATURE_MESSAGE.to_string(),
        };
    };
    let trap_code = match trap {
        wasmtime::Trap::StackOverflow => TrapCode::StackOverflow,
        wasmtime::Trap::MemoryOutOfBounds => TrapCode::HeapOutOfBounds,
        wasmtime::Trap::TableOutOfBounds => TrapCode::TableOutOfBounds,
        wasmtime::Trap::IntegerDivisionByZero => TrapCode::IntegerDivByZero,
        wasmtime::Trap::UnreachableCodeReached => TrapCode::Unreachable,
        // The `wasmtime::TrapCode` enum is marked as #[non_exhaustive]
        // so we have to use the wildcard matching here.
        _ => TrapCode::Other,
    };
    HypervisorError::Trapped {
        trap_code,
        backtrace,
    }
}

fn get_exported_globals<T>(instance: &Instance, store: &mut Store<T>) -> Vec<wasmtime::Global> {
    const TO_IGNORE: &[&str] = &[
        DIRTY_PAGES_COUNTER_GLOBAL_NAME,
        ACCESSED_PAGES_COUNTER_GLOBAL_NAME,
    ];

    instance
        .exports(store)
        .filter_map(|e| {
            if TO_IGNORE.contains(&e.name()) {
                None
            } else {
                e.into_global()
            }
        })
        .collect()
}

#[derive(Copy, Clone, Eq, PartialEq, Hash, Debug)]
pub enum CanisterMemoryType {
    Heap,
    Stable,
}

impl std::fmt::Display for CanisterMemoryType {
    fn fmt(&self, f: &mut std::fmt::Formatter<'_>) -> std::fmt::Result {
        write!(f, "{:?}", self)
    }
}

/// Information needed to instantiate a Wasm memory.
struct WasmMemoryInfo {
    /// The exported name of the memory.
    name: &'static str,
    /// The exported name of the associated dirty page bytemap memory (if it exists).
    bytemap_name: Option<&'static str>,
    /// The initial memory state.
    memory: execution_state::Memory,
    /// The type of this memory.
    memory_type: CanisterMemoryType,
    /// Indicates whether dirty page tracking should be enabled.
    dirty_page_tracking: DirtyPageTracking,
}

pub struct WasmtimeEmbedder {
    log: ReplicaLogger,
    config: EmbeddersConfig,
    // Each time a new memory is created it is added to this map.  Each time a
    // `SigsegvMemoryTracker` is created it will look up the corresponding memory in the map
    // and remove it. So memories will only be in this map for the time between module
    // instantiation and creation of the corresponding `SigsegvMemoryTracker`.
    created_memories: Arc<Mutex<HashMap<MemoryStart, CreatedWasmtimeMemory>>>,
}

impl WasmtimeEmbedder {
    pub fn new(config: EmbeddersConfig, log: ReplicaLogger) -> Self {
        WasmtimeEmbedder {
            log,
            config,
            created_memories: Arc::new(Mutex::new(HashMap::new())),
        }
    }

    /// Only public for use in tests that create their own wasmtime engine. This
    /// contains all the wasmtime configuration used to actually run the
    /// canisters __except__ the `host_memory`.
    #[doc(hidden)]
    pub fn wasmtime_execution_config(embedder_config: &EmbeddersConfig) -> wasmtime::Config {
        let mut config = wasmtime_validation_config(embedder_config);

        config.wasm_multi_memory(true);
        config.wasm_memory64(true);
        config
    }

    fn create_engine(&self) -> HypervisorResult<Engine> {
        let mut config = Self::wasmtime_execution_config(&self.config);
        let mem_creator = Arc::new(WasmtimeMemoryCreator::new(Arc::clone(
            &self.created_memories,
        )));
        config.with_host_memory(mem_creator);

        wasmtime::Engine::new(&config).map_err(|_| {
            HypervisorError::WasmEngineError(WasmEngineError::FailedToInitializeEngine)
        })
    }

    pub fn compile(&self, wasm_binary: &BinaryEncodedWasm) -> HypervisorResult<Module> {
        let module = wasmtime::Module::new(&self.create_engine()?, wasm_binary.as_slice())
            .map_err(|e| {
                HypervisorError::WasmEngineError(WasmEngineError::FailedToInstantiateModule(
                    format!("{:?}", e),
                ))
            })?;
        Ok(module)
    }

    pub fn pre_instantiate(&self, module: &Module) -> HypervisorResult<InstancePre<StoreData>> {
        let mut linker: wasmtime::Linker<StoreData> = Linker::new(module.engine());
        let mut main_memory_type = WasmMemoryType::Wasm32;

        if let Some(export) = module.get_export(WASM_HEAP_MEMORY_NAME) {
            if let Some(mem) = export.memory() {
                if mem.is_64() {
                    main_memory_type = WasmMemoryType::Wasm64;
                }
            }
        }

        match main_memory_type {
            WasmMemoryType::Wasm32 => {
                linker::syscalls::<u32>(
                    &mut linker,
                    self.config.feature_flags,
                    self.config.stable_memory_dirty_page_limit,
                    self.config.stable_memory_accessed_page_limit,
                    main_memory_type,
                );
            }
            WasmMemoryType::Wasm64 => {
                linker::syscalls::<u64>(
                    &mut linker,
                    self.config.feature_flags,
                    self.config.stable_memory_dirty_page_limit,
                    self.config.stable_memory_accessed_page_limit,
                    main_memory_type,
                );
            }
        }

        let instance_pre = linker.instantiate_pre(module).map_err(|e| {
            HypervisorError::WasmEngineError(WasmEngineError::FailedToInstantiateModule(format!(
                "{:?}",
                e
            )))
        })?;

        // Note that a wasmtime::InstancePre object is cheaply clonable (just doing
        // a bit of reference counting, i.e. it is a "shallow copy"). This is
        // important because EmbedderCache is cloned frequently, and that must
        // not be an expensive operation.
        Ok(instance_pre)
    }

    pub fn deserialize_module(
        &self,
        serialized_module: &SerializedModuleBytes,
    ) -> HypervisorResult<Module> {
        // SAFETY: `SerializedModuleBytes` guarantees that `as_slice` returns a
        // sequence of bytes generated by serializing a `wasmtime::Module`. This
        // is precisely what is needed for `deserialize` to be safe.
        unsafe {
            Module::deserialize(&self.create_engine()?, serialized_module.as_slice()).map_err(
                |err| {
                    HypervisorError::WasmEngineError(WasmEngineError::FailedToDeserializeModule(
                        format!("{:?}", err),
                    ))
                },
            )
        }
    }

    pub fn deserialize_module_and_pre_instantiate(
        &self,
        serialized_module: &SerializedModuleBytes,
    ) -> HypervisorResult<InstancePre<StoreData>> {
        let module = self.deserialize_module(serialized_module)?;
        self.pre_instantiate(&module)
    }

    fn deserialize_from_file(&self, serialized_module: File) -> HypervisorResult<Module> {
        // SAFETY: The compilation cache setup guarantees that this file is a
        // valid serialized module and will not be modified after initial
        // creation.
        unsafe {
            Module::deserialize_open_file(&self.create_engine()?, serialized_module).map_err(
                |err| {
                    HypervisorError::WasmEngineError(WasmEngineError::FailedToDeserializeModule(
                        format!("{:?}", err),
                    ))
                },
            )
        }
    }

    pub fn read_file_and_pre_instantiate(
        &self,
        serialized_module: File,
    ) -> HypervisorResult<InstancePre<StoreData>> {
        let module = self.deserialize_from_file(serialized_module)?;
        self.pre_instantiate(&module)
    }

    fn list_memory_infos(
        &self,
        modification_tracking: ModificationTracking,
        heap_memory: &execution_state::Memory,
        stable_memory: &execution_state::Memory,
    ) -> Vec<WasmMemoryInfo> {
        let dirty_page_tracking = match modification_tracking {
            ModificationTracking::Ignore => DirtyPageTracking::Ignore,
            ModificationTracking::Track => DirtyPageTracking::Track,
        };

        let mut result = vec![WasmMemoryInfo {
            name: WASM_HEAP_MEMORY_NAME,
            bytemap_name: None,
            memory: heap_memory.clone(),
            memory_type: CanisterMemoryType::Heap,
            dirty_page_tracking,
        }];

        result.push(WasmMemoryInfo {
            name: STABLE_MEMORY_NAME,
            bytemap_name: Some(STABLE_BYTEMAP_MEMORY_NAME),
            memory: stable_memory.clone(),
            memory_type: CanisterMemoryType::Stable,
            // Wasm native stable memory will always be tracked by a
            // bytemap within the wasm module.
            dirty_page_tracking: DirtyPageTracking::Ignore,
        });

        result
    }

    #[allow(clippy::too_many_arguments)]
    #[allow(clippy::result_large_err)]
    pub fn new_instance(
        &self,
        canister_id: CanisterId,
        cache: &EmbedderCache,
        exported_globals: Option<&[Global]>,
        heap_memory: &execution_state::Memory,
        stable_memory: &execution_state::Memory,
        modification_tracking: ModificationTracking,
        system_api: Option<SystemApiImpl>,
    ) -> Result<WasmtimeInstance, (HypervisorError, Option<SystemApiImpl>)> {
        let instance_pre = match cache
            .downcast::<HypervisorResult<InstancePre<StoreData>>>()
            .expect("incompatible embedder cache, expected HypervisorResult<wasmtime::InstancePre<StoreData>>>")
        {
            Ok(x) => x,
            Err(err) => return Err((err.clone(), system_api)),
        };

        // Compute dirty page limit and access page limit based on the message type.
        let (current_dirty_page_limit, current_accessed_limit) = match system_api {
            Some(ref system_api) => (
                system_api.get_page_limit(&self.config.stable_memory_dirty_page_limit),
                system_api.get_page_limit(&self.config.stable_memory_accessed_page_limit),
            ),

            // If system api is not present, then this function has been called from
            // get_initial_globals_and_memory(). In this case, the number of
            // dirty pages does not matter as the canister is not running.
            None => (
                self.config.stable_memory_dirty_page_limit.message,
                self.config.stable_memory_accessed_page_limit.message,
            ),
        };

        let mut store = Store::new(
            instance_pre.module().engine(),
            StoreData {
                system_api,
                num_instructions_global: None,
                log: self.log.clone(),
                num_stable_dirty_pages_from_non_native_writes: NumOsPages::from(0),
                limits: StoreLimitsBuilder::new()
                    .memory_size(MAX_STABLE_MEMORY_IN_BYTES as usize)
                    .tables(MAX_STORE_TABLES)
                    .table_elements(MAX_STORE_TABLE_ELEMENTS)
                    .build(),
                canister_backtrace: self.config.feature_flags.canister_backtrace,
            },
        );
        store.limiter(|state| &mut state.limits);

        let instance = match instance_pre.instantiate(&mut store) {
            Ok(instance) => instance,
            Err(err) => {
                error!(
                    self.log,
                    "Failed to instantiate module for {}: {}", canister_id, err
                );
                return Err((
                    HypervisorError::WasmEngineError(WasmEngineError::FailedToInstantiateModule(
                        format!("{:?}", err),
                    )),
                    store.into_data().system_api,
                ));
            }
        };

        store.data_mut().num_instructions_global =
            instance.get_global(&mut store, INSTRUCTIONS_COUNTER_GLOBAL_NAME);

        if let Some(exported_globals) = exported_globals {
            let instance_globals = get_exported_globals(&instance, &mut store);

            if exported_globals.len() != instance_globals.len() {
                fatal!(
                self.log,
                "Given number of exported globals {} is not equal to the number of instance exported globals {}",
                exported_globals.len(),
                instance_globals.len()
            );
            }

            // set the globals to persisted values
            for ((ix, v), instance_global) in exported_globals
                .iter()
                .enumerate()
                .zip(instance_globals.iter())
            {
                if instance_global.ty(&mut store).mutability() == Mutability::Var {
                    instance_global
                        .set(
                            &mut store,
                            match v {
                                Global::I32(val) => Val::I32(*val),
                                Global::I64(val) => Val::I64(*val),
                                Global::F32(val) => Val::F32((val).to_bits()),
                                Global::F64(val) => Val::F64((val).to_bits()),
                                Global::V128(val) => Val::V128((*val).into()),
                            },
                        )
                        .unwrap_or_else(|e| {
                            let v = match v {
                                Global::I32(val) => (val).to_string(),
                                Global::I64(val) => (val).to_string(),
                                Global::F32(val) => (val).to_string(),
                                Global::F64(val) => (val).to_string(),
                                Global::V128(val) => (val).to_string(),
                            };
                            fatal!(
                                self.log,
                                "error while setting exported global {} to {}: {}",
                                ix,
                                v,
                                e
                            )
                        })
                } else {
                    debug!(
                        self.log,
                        "skipping initialization of immutable global {}", ix
                    );
                }
            }
        }

        instance
            .get_global(&mut store, DIRTY_PAGES_COUNTER_GLOBAL_NAME)
            .expect(
                "Counter for dirty pages global should have been added \
                with native stable memory enabled.",
            )
            .set(&mut store, Val::I64(current_dirty_page_limit.get() as i64))
            .expect("Couldn't set dirty page counter global");
        instance
            .get_global(&mut store, ACCESSED_PAGES_COUNTER_GLOBAL_NAME)
            .expect(
                "Counter for accessed pages global should have been added \
                with native stable memory enabled.",
            )
            .set(&mut store, Val::I64(current_accessed_limit.get() as i64))
            .expect("Couldn't set dirty page counter global");

        let mut memories = HashMap::new();
        for mem_info in self.list_memory_infos(modification_tracking, heap_memory, stable_memory) {
            if let Err(e) =
                self.instantiate_memory(mem_info, &instance, &mut store, &mut memories, canister_id)
            {
                return Err((e, store.into_data().system_api));
            }
        }

        let memory_trackers = sigsegv_memory_tracker(memories, &mut store, self.log.clone());

        let signal_stack = WasmtimeSignalStack::new();
        let mut main_memory_type = WasmMemoryType::Wasm32;
        if let Some(mem) = instance.get_memory(&mut store, WASM_HEAP_MEMORY_NAME) {
            if mem.ty(&store).is_64() {
                main_memory_type = WasmMemoryType::Wasm64;
            }
        }
        let dirty_page_overhead = match main_memory_type {
            WasmMemoryType::Wasm32 => self.config.dirty_page_overhead,
            WasmMemoryType::Wasm64 => NumInstructions::from(
                self.config.dirty_page_overhead.get()
                    * self.config.wasm64_dirty_page_overhead_multiplier,
            ),
        };

        Ok(WasmtimeInstance {
            instance,
            memory_trackers,
            signal_stack,
            log: self.log.clone(),
            instance_stats: InstanceStats::default(),
            store,
            canister_backtrace: self.config.feature_flags.canister_backtrace,
            modification_tracking,
            dirty_page_overhead,
            #[cfg(debug_assertions)]
            stable_memory_dirty_page_limit: current_dirty_page_limit,
            stable_memory_page_access_limit: current_accessed_limit,
            main_memory_type,
        })
    }

    fn instantiate_memory(
        &self,
        memory_info: WasmMemoryInfo,
        instance: &Instance,
        mut store: &mut Store<StoreData>,
        memories_to_track: &mut HashMap<CanisterMemoryType, MemorySigSegvInfo>,
        canister_id: CanisterId,
    ) -> HypervisorResult<()> {
        if let Some(instance_memory) = instance.get_memory(&mut store, memory_info.name) {
            let current_size = instance_memory.size(&store);
            let requested_size = memory_info.memory.size.get() as u64;

            if current_size < requested_size {
                let delta = requested_size - current_size;
                instance_memory
                    .grow(&mut store, delta)
                    .expect("memory grow failed");
            }
            let start = MemoryStart(instance_memory.data_ptr(&store) as usize);
            let mut created_memories = self.created_memories.lock().unwrap();
            let memory = match created_memories.remove(&start) {
                None => {
                    error!(
                        self.log,
                        "Unable to find memory for canister {} when instantiating", canister_id
                    );
                    return Err(HypervisorError::WasmEngineError(
                        WasmEngineError::FailedToInstantiateModule(
                            "Unable to find memory when instantiating".to_string(),
                        ),
                    ));
                }
                Some(current_memory_size_in_pages) => current_memory_size_in_pages,
            };
            let (current_size, uffd) = memory.into_parts();
            memories_to_track.insert(
                memory_info.memory_type,
                MemorySigSegvInfo {
                    instance_memory,
                    current_memory_size_in_pages: current_size,
                    uffd,
                    page_map: memory_info.memory.page_map.clone(),
                    dirty_page_tracking: memory_info.dirty_page_tracking,
                },
            );

            if let Some(bytemap_name) = memory_info.bytemap_name {
                self.bytemap_protect_read_write(
                    bytemap_name,
                    instance,
                    store,
                    &mut created_memories,
                    canister_id,
                )?;
            }
        }
        Ok(())
    }

    /// We don't need to track changes to the bytemap so it can
    /// be immediately read/write permissioned and we don't have
    /// to register it with the sigsegv tracker.
    fn bytemap_protect_read_write(
        &self,
        bytemap_name: &str,
        instance: &Instance,
        mut store: &mut Store<StoreData>,
        created_memories: &mut HashMap<MemoryStart, CreatedWasmtimeMemory>,
        canister_id: CanisterId,
    ) -> HypervisorResult<()> {
        let memory =
            instance
                .get_memory(&mut store, bytemap_name)
                .and_then(|bytemap_instance_memory| {
                    let start = MemoryStart(bytemap_instance_memory.data_ptr(&store) as usize);
                    created_memories
                        .remove(&start)
                        .map(|s| (bytemap_instance_memory, s))
                });
        match memory {
            None => {
                error!(
                    self.log,
                    "Unable to find memory bytemap for canister {} when instantiating", canister_id
                );
                Err(HypervisorError::WasmEngineError(
                    WasmEngineError::FailedToInstantiateModule(
                        "Unable to find bytemap memory when instantiating".to_string(),
                    ),
                ))
            }
            Some((instance_memory, created_memory)) => {
                let addr = instance_memory.data_ptr(store) as usize;
                let size_in_bytes =
                    created_memory.current_size().load(Ordering::SeqCst) * WASM_PAGE_SIZE_IN_BYTES;
                use nix::sys::mman;
                // SAFETY: This is the array we created in the host_memory creator, so we know it is a valid memory region that we own.
                unsafe {
                    mman::mprotect(
                        addr as *mut _,
                        size_in_bytes,
                        mman::ProtFlags::PROT_READ | mman::ProtFlags::PROT_WRITE,
                    )
                    .unwrap();
                }
                Ok(())
            }
        }
    }

    pub fn config(&self) -> &EmbeddersConfig {
        &self.config
    }
}

pub struct MemorySigSegvInfo {
    instance_memory: wasmtime::Memory,
    current_memory_size_in_pages: MemoryPageSize,
    page_map: PageMap,
    uffd: Arc<Uffd>,
    dirty_page_tracking: DirtyPageTracking,
}

fn sigsegv_memory_tracker<S>(
    memories: HashMap<CanisterMemoryType, MemorySigSegvInfo>,
    store: &mut wasmtime::Store<S>,
    log: ReplicaLogger,
) -> HashMap<
    CanisterMemoryType,
    (
        Arc<Mutex<SigsegvMemoryTracker>>,
        stoppable_thread::StoppableHandle<()>,
    ),
> {
    let mut result = HashMap::new();
    for (
        mem_type,
        MemorySigSegvInfo {
            instance_memory,
            current_memory_size_in_pages,
            page_map,
            uffd,
            dirty_page_tracking,
        },
    ) in memories
    {
        let base = instance_memory.data_ptr(&store);
        let size = instance_memory.data_size(&store);
        // println!("memory tracker size: {}", size);

        // For both SIGSEGV and in the future UFFD memory tracking we need
        // the base address of the heap and its size
        let base = base as *mut libc::c_void;
        if base as usize % PAGE_SIZE != 0 {
            fatal!(log, "[EXC-BUG] Memory tracker - Heap must be page aligned.");
        }
        if size % PAGE_SIZE != 0 {
            fatal!(
                log,
                "[EXC-BUG] Memory tracker - Heap size must be a multiple of page size."
            );
        }

        let sigsegv_memory_tracker = {
            Arc::new(Mutex::new(
                SigsegvMemoryTracker::new(
                    base,
                    NumBytes::new(size as u64),
                    log.clone(),
                    dirty_page_tracking,
                    page_map,
                    Arc::clone(&uffd),
                )
                .expect("failed to instantiate SIGSEGV memory tracker"),
            ))
        };
        let sigsegv_memory_tracker_clone = Arc::clone(&sigsegv_memory_tracker);

        let handle = stoppable_thread::spawn(move |stopped| {
            while !stopped.get() {
                let event = uffd.read_event().expect("Failed to read uffd event");

                if let Some(Event::Pagefault { addr, rw, kind }) = event {
                    // println!(
                    //     "Page fault for mem_type {}, at address: {:p}",
                    //     mem_type, addr
                    // );

                    let memory_tracker = sigsegv_memory_tracker.lock().unwrap();

                    let check_if_expanded =
                        move |tracker: &MutexGuard<SigsegvMemoryTracker>,
                              addr: *mut libc::c_void,
                              current_size_in_pages: &MemoryPageSize| unsafe {
                            let page_count = current_size_in_pages.load(Ordering::SeqCst);
                            let heap_size = page_count * WASM_PAGE_SIZE_IN_BYTES;
                            let heap_start = tracker.area().addr() as *mut libc::c_void;
                            if (heap_start <= addr) && (addr < { heap_start.add(heap_size) }) {
                                Some(heap_size)
                            } else {
                                None
                            }
                        };

                    if !memory_tracker.area().is_within(addr) {
                        // The heap has expanded. Update tracked memory area.
                        if let Some(heap_size) =
                            check_if_expanded(&memory_tracker, addr, &current_memory_size_in_pages)
                        {
                            let delta =
                                NumBytes::new(heap_size as u64) - memory_tracker.area().size();
                            memory_tracker.expand(delta);
                        }
                    }

                    match (kind, rw) {
                        (FaultKind::Missing, ReadWrite::Read) => {
                            // println!("[handler] Handling missing page fault for read access");

                            let res = uffd_handler(&memory_tracker, &uffd, rw, addr);

                            if let Some((start_addr, size)) = res {
                                if memory_tracker.dirty_page_tracking() == DirtyPageTracking::Track
                                {
                                    // Undocumented requirement: write-protect ioctl on the region
                                    // can only happen after a missing page fault has been handled
                                    // (as opposed to performing it right after registration but
                                    // before any page fault).
                                    uffd.write_protect(start_addr, size)
                                        .expect("write_protect failed");
                                }
                                uffd.wake(start_addr, size).expect("wake failed");
                            }
                        }
                        (FaultKind::Missing, ReadWrite::Write) => {
                            // println!("[handler] Handling missing page fault for write access");

                            let res = uffd_handler(&memory_tracker, &uffd, rw, addr);

                            // println!("[handler] Missing page for write access res: {:?}", res);

                            if let Some((start_addr, size)) = res {
                                uffd.wake(start_addr, size).expect("wake failed");
                            }
                        }
                        (FaultKind::WriteProtected, ReadWrite::Read) => {
                            unreachable!("Should not receive notification");
                        }
                        (FaultKind::WriteProtected, ReadWrite::Write) => {
                            // println!(
                            //     "[handler] Handling write-protect page fault for write access"
                            // );
                            let res = uffd_handler(&memory_tracker, &uffd, rw, addr);

                            if let Some((start_addr, size)) = res {
                                if memory_tracker.dirty_page_tracking() == DirtyPageTracking::Track
                                {
                                    // If the page is already dirty, we can remove write protection.
                                    uffd.remove_write_protection(start_addr, size, false)
                                        .expect("remove_write_protection failed");
                                }
                                uffd.wake(start_addr, size).expect("wake failed");
                            }
                        }
                    }
                }
            }
        });

        result.insert(mem_type, (sigsegv_memory_tracker_clone, handle));
    }

<<<<<<< HEAD
    // let handler = crate::signal_handler::sigsegv_memory_tracker_handler(tracked_memories);
    // // http://man7.org/linux/man-pages/man7/signal-safety.7.html
    // unsafe {
    //     store.set_signal_handler(handler);
    // };
=======
    let handler = signal_handler::sigsegv_memory_tracker_handler(tracked_memories);
    // http://man7.org/linux/man-pages/man7/signal-safety.7.html
    unsafe {
        store.set_signal_handler(handler);
    };
>>>>>>> 3adbde3b
    result
}

/// Additional types that need to be owned by the `wasmtime::Store`.
pub struct StoreData {
    pub system_api: Option<SystemApiImpl>,
    pub num_instructions_global: Option<wasmtime::Global>,
    pub log: ReplicaLogger,
    /// Tracks the number of dirty pages in stable memory in non-native stable mode
    pub num_stable_dirty_pages_from_non_native_writes: NumOsPages,
    pub limits: StoreLimits,
    pub canister_backtrace: FlagStatus,
}

impl StoreData {
    pub fn system_api(&self) -> HypervisorResult<&SystemApiImpl> {
        self.system_api.as_ref().ok_or_else(|| {
            HypervisorError::WasmEngineError(WasmEngineError::Other(
                "System api not present in data store".to_string(),
            ))
        })
    }

    pub fn system_api_mut(&mut self) -> HypervisorResult<&mut SystemApiImpl> {
        self.system_api.as_mut().ok_or_else(|| {
            HypervisorError::WasmEngineError(WasmEngineError::Other(
                "System api not present in data store".to_string(),
            ))
        })
    }

    pub fn system_api_mut_log(&mut self) -> HypervisorResult<(&mut SystemApiImpl, &ReplicaLogger)> {
        let api = self.system_api.as_mut().ok_or_else(|| {
            HypervisorError::WasmEngineError(WasmEngineError::Other(
                "System api not present in data store".to_string(),
            ))
        })?;
        Ok((api, &self.log))
    }
}

#[derive(Default)]
pub struct PageAccessResults {
    pub wasm_dirty_pages: Vec<PageIndex>,
    pub wasm_num_accessed_pages: usize,
    pub wasm_read_before_write_count: usize,
    pub wasm_direct_write_count: usize,
    pub wasm_sigsegv_count: usize,
    pub wasm_mmap_count: usize,
    pub wasm_mprotect_count: usize,
    pub wasm_copy_page_count: usize,
    pub wasm_sigsegv_handler_duration: Duration,
    pub stable_dirty_pages: Vec<PageIndex>,
    pub stable_accessed_pages: usize,
    pub stable_read_before_write_count: usize,
    pub stable_direct_write_count: usize,
    pub stable_sigsegv_count: usize,
    pub stable_mmap_count: usize,
    pub stable_mprotect_count: usize,
    pub stable_copy_page_count: usize,
    pub stable_sigsegv_handler_duration: Duration,
}

/// Encapsulates a Wasmtime instance on the Internet Computer.
pub struct WasmtimeInstance {
    instance: wasmtime::Instance,
    memory_trackers: HashMap<
        CanisterMemoryType,
        (
            Arc<Mutex<SigsegvMemoryTracker>>,
            stoppable_thread::StoppableHandle<()>,
        ),
    >,
    signal_stack: WasmtimeSignalStack,
    log: ReplicaLogger,
    instance_stats: InstanceStats,
    store: wasmtime::Store<StoreData>,
    #[allow(unused)]
    canister_backtrace: FlagStatus,
    modification_tracking: ModificationTracking,
    dirty_page_overhead: NumInstructions,
    #[cfg(debug_assertions)]
    #[allow(dead_code)]
    stable_memory_dirty_page_limit: ic_types::NumOsPages,
    stable_memory_page_access_limit: ic_types::NumOsPages,
    main_memory_type: WasmMemoryType,
}

impl WasmtimeInstance {
    pub fn into_store_data(self) -> StoreData {
        // Big hack incoming. Need to do this here because having a `Drop` conflicts
        // with consuming `self` in this method.
        // Stop the uffd handler threads.
        // println!("Stopping uffd handler threads");
        for (_, handle) in self.memory_trackers.into_values() {
            handle.stop().join().unwrap();
        }
        self.store.into_data()
    }

    pub fn store_data_mut(&mut self) -> &mut StoreData {
        self.store.data_mut()
    }

    pub fn store_data(&self) -> &StoreData {
        self.store.data()
    }

    fn invoke_export(&mut self, export: &str, args: &[Val]) -> HypervisorResult<()> {
        self.instance
            .get_export(&mut self.store, export)
            .ok_or_else(|| {
                HypervisorError::MethodNotFound(WasmMethod::try_from(export.to_string()).unwrap())
            })?
            .into_func()
            .ok_or_else(|| HypervisorError::ToolchainContractViolation {
                error: "export is not a function".to_string(),
            })?
            .call(&mut self.store, args, &mut [])
            .map_err(wasmtime_error_to_hypervisor_error)
    }

    fn page_accesses(&mut self) -> HypervisorResult<PageAccessResults> {
        let stable_dirty_pages = self.stable_dirty_pages_from_bytemap()?;

        // Get stable accessed pages from the global counter.
        let stable_accessed_pages = (self.stable_memory_page_access_limit.get() as i64
            - self
                .instance
                .get_global(&mut self.store, ACCESSED_PAGES_COUNTER_GLOBAL_NAME)
                .unwrap()
                .get(&mut self.store)
                .i64()
                .unwrap()) as usize;

        if !self.memory_trackers.contains_key(&CanisterMemoryType::Heap) {
            debug!(
                self.log,
                "Memory tracking disabled. Returning empty list of dirty pages"
            );
            Ok(PageAccessResults {
                stable_dirty_pages,
                stable_accessed_pages,
                ..PageAccessResults::default()
            })
        } else {
            let wasm_dirty_pages = match self.modification_tracking {
<<<<<<< HEAD
                ModificationTracking::Track => match self.write_barrier {
                    FlagStatus::Enabled => {
                        self.dirty_pages_from_bytemap(CanisterMemoryType::Heap)?
                    }
                    FlagStatus::Disabled => {
                        let tracker = self
                            .memory_trackers
                            .get(&CanisterMemoryType::Heap)
                            .unwrap()
                            .0
                            .lock()
                            .unwrap();
                        let speculatively_dirty_pages = tracker.take_speculatively_dirty_pages();
                        let dirty_pages = tracker.take_dirty_pages();
                        dirty_pages
                            .into_iter()
                            .chain(speculatively_dirty_pages)
                            .filter_map(|p| tracker.validate_speculatively_dirty_page(p))
                            .collect::<Vec<PageIndex>>()
                    }
                },
=======
                ModificationTracking::Track => {
                    let tracker = self
                        .memory_trackers
                        .get(&CanisterMemoryType::Heap)
                        .unwrap()
                        .lock()
                        .unwrap();
                    let speculatively_dirty_pages = tracker.take_speculatively_dirty_pages();
                    let dirty_pages = tracker.take_dirty_pages();
                    dirty_pages
                        .into_iter()
                        .chain(speculatively_dirty_pages)
                        .filter_map(|p| tracker.validate_speculatively_dirty_page(p))
                        .collect::<Vec<PageIndex>>()
                }
>>>>>>> 3adbde3b
                ModificationTracking::Ignore => {
                    vec![]
                }
            };

            let wasm_tracker = self
                .memory_trackers
                .get(&CanisterMemoryType::Heap)
                .unwrap()
                .0
                .lock()
                .unwrap();

            let wasm_sigsegv_handler_duration = Duration::from_nanos(
                wasm_tracker
                    .metrics
                    .sigsegv_handler_duration_nanos
                    .load(Ordering::Relaxed),
            );

            // We don't have a tracker for stable memory.
            if !self
                .memory_trackers
                .contains_key(&CanisterMemoryType::Stable)
            {
                return Ok(PageAccessResults {
                    wasm_dirty_pages,
                    wasm_num_accessed_pages: wasm_tracker.num_accessed_pages(),
                    wasm_read_before_write_count: wasm_tracker.read_before_write_count(),
                    wasm_direct_write_count: wasm_tracker.direct_write_count(),
                    wasm_sigsegv_count: wasm_tracker.sigsegv_count(),
                    wasm_mmap_count: wasm_tracker.mmap_count(),
                    wasm_mprotect_count: wasm_tracker.mprotect_count(),
                    wasm_copy_page_count: wasm_tracker.copy_page_count(),
                    wasm_sigsegv_handler_duration,
                    stable_dirty_pages,
                    stable_accessed_pages,
                    ..Default::default()
                });
            }

            let stable_tracker = self
                .memory_trackers
                .get(&CanisterMemoryType::Stable)
                .unwrap()
                .0
                .lock()
                .unwrap();

            let stable_sigsegv_handler_duration = Duration::from_nanos(
                stable_tracker
                    .metrics
                    .sigsegv_handler_duration_nanos
                    .load(Ordering::Relaxed),
            );

            Ok(PageAccessResults {
                wasm_dirty_pages,
                wasm_num_accessed_pages: wasm_tracker.num_accessed_pages(),
                wasm_read_before_write_count: wasm_tracker.read_before_write_count(),
                wasm_direct_write_count: wasm_tracker.direct_write_count(),
                wasm_sigsegv_count: wasm_tracker.sigsegv_count(),
                wasm_mmap_count: wasm_tracker.mmap_count(),
                wasm_mprotect_count: wasm_tracker.mprotect_count(),
                wasm_copy_page_count: wasm_tracker.copy_page_count(),
                wasm_sigsegv_handler_duration,
                stable_dirty_pages,
                stable_accessed_pages,
                stable_read_before_write_count: stable_tracker.read_before_write_count(),
                stable_direct_write_count: stable_tracker.direct_write_count(),
                stable_sigsegv_count: stable_tracker.sigsegv_count(),
                stable_mmap_count: stable_tracker.mmap_count(),
                stable_mprotect_count: stable_tracker.mprotect_count(),
                stable_copy_page_count: stable_tracker.copy_page_count(),
                stable_sigsegv_handler_duration,
            })
        }
    }

    fn get_memory(&mut self, name: &str) -> HypervisorResult<Memory> {
        match self.instance.get_export(&mut self.store, name) {
            Some(export) => {
                export
                    .into_memory()
                    .ok_or_else(|| HypervisorError::ToolchainContractViolation {
                        error: format!("export '{}' is not a memory", name),
                    })
            }
            None => Err(HypervisorError::ToolchainContractViolation {
                error: format!("export '{}' not found", name),
            }),
        }
    }

    fn set_instance_stats(&mut self, access_results: &PageAccessResults) {
        // Wasm stats.
        self.instance_stats.wasm_accessed_pages = access_results.wasm_num_accessed_pages;
        self.instance_stats.wasm_dirty_pages = access_results.wasm_dirty_pages.len();
        self.instance_stats.wasm_read_before_write_count =
            access_results.wasm_read_before_write_count;
        self.instance_stats.wasm_direct_write_count = access_results.wasm_direct_write_count;
        self.instance_stats.wasm_sigsegv_count = access_results.wasm_sigsegv_count;
        self.instance_stats.wasm_mmap_count = access_results.wasm_mmap_count;
        self.instance_stats.wasm_mprotect_count = access_results.wasm_mprotect_count;
        self.instance_stats.wasm_copy_page_count = access_results.wasm_copy_page_count;
        self.instance_stats.wasm_sigsegv_handler_duration =
            access_results.wasm_sigsegv_handler_duration;
        // Stable stats.
        self.instance_stats.stable_accessed_pages = access_results.stable_accessed_pages;
        self.instance_stats.stable_dirty_pages = access_results.stable_dirty_pages.len();
        self.instance_stats.stable_read_before_write_count =
            access_results.stable_read_before_write_count;
        self.instance_stats.stable_direct_write_count = access_results.stable_direct_write_count;
        self.instance_stats.stable_sigsegv_count = access_results.stable_sigsegv_count;
        self.instance_stats.stable_mmap_count = access_results.stable_mmap_count;
        self.instance_stats.stable_mprotect_count = access_results.stable_mprotect_count;
        self.instance_stats.stable_copy_page_count = access_results.stable_copy_page_count;
        self.instance_stats.stable_sigsegv_handler_duration =
            access_results.stable_sigsegv_handler_duration;
    }

    /// Executes first exported method on an embedder instance, whose name
    /// consists of one of the prefixes and method_name.
    pub fn run(&mut self, func_ref: FuncRef) -> HypervisorResult<InstanceRunResult> {
        let _alt_sig_stack = unsafe { self.signal_stack.register() };

        let result = match &func_ref {
            FuncRef::Method(wasm_method) => self.invoke_export(&wasm_method.to_string(), &[]),
            FuncRef::QueryClosure(closure) | FuncRef::UpdateClosure(closure) => {
                let call_args = match self.main_memory_type {
                    WasmMemoryType::Wasm32 => {
                        // Wasm32 closure should hold a value which fits in u32
                        let Ok(env32): Result<u32, _> = closure.env.try_into() else {
                            return Err(HypervisorError::ToolchainContractViolation {
                                error: format!(
                                    "error converting additional value {} to u32",
                                    closure.env
                                ),
                            });
                        };
                        [Val::I32(env32 as i32)]
                    }
                    WasmMemoryType::Wasm64 => [Val::I64(closure.env as i64)],
                };

                self.instance
                    .get_export(&mut self.store, "table")
                    .ok_or_else(|| HypervisorError::ToolchainContractViolation {
                        error: "table not found".to_string(),
                    })?
                    .into_table()
                    .ok_or_else(|| HypervisorError::ToolchainContractViolation {
                        error: "export 'table' is not a table".to_string(),
                    })?
                    .get(&mut self.store, closure.func_idx as u64)
                    .ok_or(HypervisorError::FunctionNotFound(0, closure.func_idx))?
                    .as_func()
                    .ok_or_else(|| HypervisorError::ToolchainContractViolation {
                        error: "not a function reference".to_string(),
                    })?
                    .ok_or_else(|| HypervisorError::ToolchainContractViolation {
                        error: "unexpected null function reference".to_string(),
                    })?
                    .call(&mut self.store, &call_args, &mut [])
                    .map_err(wasmtime_error_to_hypervisor_error)
            }
        }
        .map_err(|e| {
            let exec_err = self
                .store
                .data()
                .system_api()
                .map(|api| api.get_execution_error().cloned());
            match exec_err {
                Ok(Some(HypervisorError::WasmEngineError(WasmEngineError::Unexpected(err)))) => {
                    // safe to unwrap because previous line succeeded
                    let cid = self.store.data().system_api().unwrap().canister_id();
                    error!(self.log, "[EXC-BUG] Canister {}: {}", cid, err);
                    HypervisorError::WasmEngineError(WasmEngineError::Unexpected(err))
                }
                Ok(Some(err)) => err,
                Ok(None) => e,
                Err(_) => e,
            }
        });

        if let Err(HypervisorError::Aborted) = result {
            // The replica process has aborted the execution and the memory may
            // have already been dropped. Return early instead of trying to
            // compute instance stats because they will not be used anyway.
            return Err(HypervisorError::Aborted);
        }

        let access = self.page_accesses()?;
        self.set_instance_stats(&access);

        // Charge for dirty wasm heap pages.
        let x = self.instruction_counter().saturating_sub_unsigned(
            self.dirty_page_overhead
                .get()
                .saturating_mul(access.wasm_dirty_pages.len() as u64),
        );
        self.set_instruction_counter(x);

        match result {
            Ok(_) => Ok(InstanceRunResult {
                exported_globals: self.get_exported_globals()?,
                wasm_dirty_pages: access.wasm_dirty_pages,
                stable_memory_dirty_pages: access.stable_dirty_pages,
            }),
            Err(err) => Err(err),
        }
    }

    fn stable_dirty_pages_from_bytemap(&mut self) -> HypervisorResult<Vec<PageIndex>> {
        let mut result = vec![];
<<<<<<< HEAD
        if let Ok(heap_memory) = self.get_memory(memory_name) {
            let bytemap = self.get_memory(bytemap_name)?.data(&self.store);
            let tracker = self.memory_trackers.get(&memory_type).ok_or_else(|| {
                HypervisorError::ToolchainContractViolation {
                    error: format!("No {} memory tracker", memory_type),
                }
            })?;
            let tracker = tracker.0.lock().unwrap();
=======
        if let Ok(heap_memory) = self.get_memory(STABLE_MEMORY_NAME) {
            let bytemap = self
                .get_memory(STABLE_BYTEMAP_MEMORY_NAME)?
                .data(&self.store);
            let tracker = self
                .memory_trackers
                .get(&CanisterMemoryType::Stable)
                .ok_or_else(|| HypervisorError::ToolchainContractViolation {
                    error: "No memory tracker for stable memory".to_string(),
                })?;
            let tracker = tracker.lock().unwrap();
>>>>>>> 3adbde3b
            let page_map = tracker.page_map();
            let accessed_pages = tracker.accessed_pages().borrow();
            let heap_memory = heap_memory.data(&self.store);

            fn handle_bytemap_entry(
                previous_page_marked_written: &mut bool,
                result: &mut Vec<PageIndex>,
                page_index: usize,
                heap_memory: &[u8],
                page_map: &PageMap,
                accessed_pages: &Ref<PageBitmap>,
                written: u8,
            ) -> HypervisorResult<()> {
                let index = PageIndex::new(page_index as u64);
                match written & 0x1 {
                    1 => {
                        result.push(index);
                        *previous_page_marked_written = true;
                        Ok(())
                    }
                    0 => {
                        // We must check that the page was accessed during
                        // execution before trying to read it because if it
                        // wasn't accessed then it will still be mapped
                        // `PROT_NONE` and trying to read it will segfault.
                        if *previous_page_marked_written && accessed_pages.is_marked(index) {
                            // An unaligned V128 write to the previous page may
                            // have written as many as 15 bytes into this page.
                            // So even if we didn't see a write here we need to
                            // check that the first 15 bytes haven't been
                            // modified to be sure it isn't dirty.
                            let first_bytes = &heap_memory[PAGE_SIZE * page_index
                                ..PAGE_SIZE * page_index + size_of::<u128>() - 1];
                            let previous_bytes =
                                &page_map.get_page(index)[0..size_of::<u128>() - 1];
                            if first_bytes != previous_bytes {
                                result.push(index);
                            }
                        }
                        *previous_page_marked_written = false;
                        Ok(())
                    }
                    _ => Err(HypervisorError::ToolchainContractViolation {
                        error: format!("Bytemap contains invalid value {}", written),
                    }),
                }
            }

            // We only need to scan the bytemap up to and including the last
            // page that is actually used by the existing memory (i.e. the page
            // of the last byte of heap memory).
            let bytemap = &bytemap[0..=(heap_memory.len().saturating_sub(1)) / PAGE_SIZE];
            // SAFETY: It is always safe to transmute a sequence of `u8` to a
            // `u128`. These will then be converted back to `u8` using
            // the native ordering.
            let (prefix, middle, suffix) = unsafe { bytemap.align_to::<u128>() };
            let mut previous_page_marked_written = false;
            let mut page_index: usize = 0;
            for written in prefix {
                handle_bytemap_entry(
                    &mut previous_page_marked_written,
                    &mut result,
                    page_index,
                    heap_memory,
                    page_map,
                    &accessed_pages,
                    *written,
                )?;
                page_index += 1;
            }
            for group in middle {
                if *group != 0 {
                    for (group_index, written) in group.to_ne_bytes().iter().enumerate() {
                        handle_bytemap_entry(
                            &mut previous_page_marked_written,
                            &mut result,
                            page_index + group_index,
                            heap_memory,
                            page_map,
                            &accessed_pages,
                            *written,
                        )?;
                    }
                }
                page_index += size_of::<u128>();
            }
            for written in suffix {
                handle_bytemap_entry(
                    &mut previous_page_marked_written,
                    &mut result,
                    page_index,
                    heap_memory,
                    page_map,
                    &accessed_pages,
                    *written,
                )?;
                page_index += 1;
            }
        }
        Ok(result)
    }

    /// Sets the instruction counter to the given value.
    pub fn set_instruction_counter(&mut self, instruction_counter: i64) {
        match self.store.data().num_instructions_global {
            Some(num_instructions_global) => {
                match num_instructions_global.set(&mut self.store, Val::I64(instruction_counter)) {
                    Ok(_) => (),
                    Err(e) => panic!("couldn't set the instruction counter: {:?}", e),
                }
            }
            None => panic!("couldn't find the instruction counter in the canister globals"),
        }
    }

    /// Returns the current instruction counter.
    pub fn instruction_counter(&mut self) -> i64 {
        let Some(num_instructions) = self.store.data().num_instructions_global else {
            panic!("couldn't find the instruction counter in the canister globals");
        };
        let Val::I64(instruction_counter) = num_instructions.get(&mut self.store) else {
            panic!("invalid instruction counter type");
        };
        instruction_counter
    }

    /// Returns the heap size.
    /// Result is guaranteed to fit in a `u32`.
    pub fn heap_size(&mut self, canister_memory_type: CanisterMemoryType) -> NumWasmPages {
        let name = match canister_memory_type {
            CanisterMemoryType::Heap => WASM_HEAP_MEMORY_NAME,
            CanisterMemoryType::Stable => STABLE_MEMORY_NAME,
        };
        NumWasmPages::from(self.get_memory(name).map_or(0, |mem| mem.size(&self.store)) as usize)
    }

    /// Returns true iff the Wasm memory is 32 bit.
    pub fn is_wasm32(&self) -> bool {
        matches!(self.main_memory_type, WasmMemoryType::Wasm32)
    }

    /// Returns a list of exported globals.
    pub fn get_exported_globals(&mut self) -> HypervisorResult<Vec<Global>> {
        let globals = get_exported_globals(&self.instance, &mut self.store);

        globals
            .iter()
            .map(|g| match g.ty(&self.store).content() {
                ValType::I32 => Ok(Global::I32(
                    g.get(&mut self.store).i32().expect("global i32"),
                )),
                ValType::I64 => Ok(Global::I64(
                    g.get(&mut self.store).i64().expect("global i64"),
                )),
                ValType::F32 => Ok(Global::F32(
                    g.get(&mut self.store).f32().expect("global f32"),
                )),
                ValType::F64 => Ok(Global::F64(
                    g.get(&mut self.store).f64().expect("global f64"),
                )),
                ValType::V128 => Ok(Global::V128(
                    g.get(&mut self.store).v128().expect("global v128").into(),
                )),
                _ => Err(HypervisorError::WasmEngineError(WasmEngineError::Other(
                    "Unexpected global value type".to_string(),
                ))),
            })
            .collect()
    }

    /// Return the heap address. If the Instance does not contain any memory,
    /// the pointer is null.
    ///
    /// # Safety
    /// This function returns a pointer to Instance's memory. The pointer is
    /// only valid while the Instance object is kept alive.
    pub unsafe fn heap_addr(&mut self, canister_memory_type: CanisterMemoryType) -> *const u8 {
        let name = match canister_memory_type {
            CanisterMemoryType::Heap => WASM_HEAP_MEMORY_NAME,
            CanisterMemoryType::Stable => STABLE_MEMORY_NAME,
        };
        self.get_memory(name)
            .map(|mem| mem.data(&self.store).as_ptr())
            .unwrap_or_else(|_| std::ptr::null())
    }

    /// Returns execution statistics for this instance.
    ///
    /// Note that stats must be available even if this instance trapped.
    pub fn get_stats(&self) -> InstanceStats {
        self.instance_stats.clone()
    }
}<|MERGE_RESOLUTION|>--- conflicted
+++ resolved
@@ -847,19 +847,11 @@
         result.insert(mem_type, (sigsegv_memory_tracker_clone, handle));
     }
 
-<<<<<<< HEAD
     // let handler = crate::signal_handler::sigsegv_memory_tracker_handler(tracked_memories);
     // // http://man7.org/linux/man-pages/man7/signal-safety.7.html
     // unsafe {
     //     store.set_signal_handler(handler);
     // };
-=======
-    let handler = signal_handler::sigsegv_memory_tracker_handler(tracked_memories);
-    // http://man7.org/linux/man-pages/man7/signal-safety.7.html
-    unsafe {
-        store.set_signal_handler(handler);
-    };
->>>>>>> 3adbde3b
     result
 }
 
@@ -1007,7 +999,6 @@
             })
         } else {
             let wasm_dirty_pages = match self.modification_tracking {
-<<<<<<< HEAD
                 ModificationTracking::Track => match self.write_barrier {
                     FlagStatus::Enabled => {
                         self.dirty_pages_from_bytemap(CanisterMemoryType::Heap)?
@@ -1029,23 +1020,6 @@
                             .collect::<Vec<PageIndex>>()
                     }
                 },
-=======
-                ModificationTracking::Track => {
-                    let tracker = self
-                        .memory_trackers
-                        .get(&CanisterMemoryType::Heap)
-                        .unwrap()
-                        .lock()
-                        .unwrap();
-                    let speculatively_dirty_pages = tracker.take_speculatively_dirty_pages();
-                    let dirty_pages = tracker.take_dirty_pages();
-                    dirty_pages
-                        .into_iter()
-                        .chain(speculatively_dirty_pages)
-                        .filter_map(|p| tracker.validate_speculatively_dirty_page(p))
-                        .collect::<Vec<PageIndex>>()
-                }
->>>>>>> 3adbde3b
                 ModificationTracking::Ignore => {
                     vec![]
                 }
@@ -1262,7 +1236,6 @@
 
     fn stable_dirty_pages_from_bytemap(&mut self) -> HypervisorResult<Vec<PageIndex>> {
         let mut result = vec![];
-<<<<<<< HEAD
         if let Ok(heap_memory) = self.get_memory(memory_name) {
             let bytemap = self.get_memory(bytemap_name)?.data(&self.store);
             let tracker = self.memory_trackers.get(&memory_type).ok_or_else(|| {
@@ -1271,19 +1244,6 @@
                 }
             })?;
             let tracker = tracker.0.lock().unwrap();
-=======
-        if let Ok(heap_memory) = self.get_memory(STABLE_MEMORY_NAME) {
-            let bytemap = self
-                .get_memory(STABLE_BYTEMAP_MEMORY_NAME)?
-                .data(&self.store);
-            let tracker = self
-                .memory_trackers
-                .get(&CanisterMemoryType::Stable)
-                .ok_or_else(|| HypervisorError::ToolchainContractViolation {
-                    error: "No memory tracker for stable memory".to_string(),
-                })?;
-            let tracker = tracker.lock().unwrap();
->>>>>>> 3adbde3b
             let page_map = tracker.page_map();
             let accessed_pages = tracker.accessed_pages().borrow();
             let heap_memory = heap_memory.data(&self.store);
