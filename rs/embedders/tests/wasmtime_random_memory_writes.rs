use ic_config::{
    embedders::Config as EmbeddersConfig, flag_status::FlagStatus, subnet_config::SchedulerConfig,
};
use ic_cycles_account_manager::ResourceSaturation;
use ic_embedders::wasm_utils::compile;
use ic_embedders::WasmtimeEmbedder;
use ic_interfaces::execution_environment::{ExecutionMode, SubnetAvailableMemory};
use ic_logger::{replica_logger::no_op_logger, ReplicaLogger};
use ic_registry_subnet_type::SubnetType;
use ic_replicated_state::{Memory, NetworkTopology, NumWasmPages};
use ic_sys::PAGE_SIZE;
use ic_system_api::{sandbox_safe_system_state::SandboxSafeSystemState, ApiType, SystemApiImpl};
use ic_system_api::{DefaultOutOfInstructionsHandler, ExecutionParameters, InstructionLimits};
use ic_test_utilities::cycles_account_manager::CyclesAccountManagerBuilder;
use ic_test_utilities_logger::with_test_replica_logger;
use ic_test_utilities_state::SystemStateBuilder;
use ic_test_utilities_types::ids::{call_context_test_id, user_test_id};
use ic_types::MemoryAllocation;
use ic_types::{
    messages::RequestMetadata,
    methods::{FuncRef, WasmMethod},
    time::UNIX_EPOCH,
    ComputeAllocation, Cycles, NumBytes, NumInstructions, PrincipalId,
};
use ic_wasm_types::BinaryEncodedWasm;
use lazy_static::lazy_static;
use proptest::prelude::*;
use std::collections::BTreeSet;
use std::convert::TryFrom;
use std::rc::Rc;
use std::sync::Arc;

const MAX_NUM_INSTRUCTIONS: NumInstructions = NumInstructions::new(1_000_000_000);
const STABLE_OP_BYTES: u64 = 37;

const SUBNET_MEMORY_CAPACITY: i64 = i64::MAX / 2;

lazy_static! {
    static ref MAX_SUBNET_AVAILABLE_MEMORY: SubnetAvailableMemory = SubnetAvailableMemory::new(
        SUBNET_MEMORY_CAPACITY,
        SUBNET_MEMORY_CAPACITY,
        SUBNET_MEMORY_CAPACITY
    );
}

fn test_api_for_update(
    log: ReplicaLogger,
    caller: Option<PrincipalId>,
    payload: Vec<u8>,
    subnet_type: SubnetType,
    instruction_limit: NumInstructions,
) -> SystemApiImpl {
    let caller = caller.unwrap_or_else(|| user_test_id(24).get());
    let system_state = SystemStateBuilder::default().build();
    let cycles_account_manager = Arc::new(
        CyclesAccountManagerBuilder::new()
            .with_subnet_type(subnet_type)
            .build(),
    );

    let api_type = ApiType::update(
        UNIX_EPOCH,
        payload,
        Cycles::zero(),
        caller,
        call_context_test_id(13),
    );

    let static_system_state = SandboxSafeSystemState::new(
        &system_state,
        *cycles_account_manager,
        &NetworkTopology::default(),
        match subnet_type {
            SubnetType::Application => SchedulerConfig::application_subnet(),
            SubnetType::System => SchedulerConfig::system_subnet(),
            SubnetType::VerifiedApplication => SchedulerConfig::verified_application_subnet(),
        }
        .dirty_page_overhead,
        ComputeAllocation::default(),
        RequestMetadata::new(0, UNIX_EPOCH),
        Some(caller),
        api_type.call_context_id(),
    );
    let canister_memory_limit = NumBytes::from(4 << 30);
    let canister_current_memory_usage = NumBytes::from(0);
    let canister_current_message_memory_usage = NumBytes::from(0);

    SystemApiImpl::new(
        api_type,
        static_system_state,
        canister_current_memory_usage,
        canister_current_message_memory_usage,
        ExecutionParameters {
            instruction_limits: InstructionLimits::new(
                FlagStatus::Disabled,
                instruction_limit,
                instruction_limit,
            ),
            canister_memory_limit,
            wasm_memory_limit: None,
            memory_allocation: MemoryAllocation::default(),
            compute_allocation: ComputeAllocation::default(),
            subnet_type: SubnetType::Application,
            execution_mode: ExecutionMode::Replicated,
            subnet_memory_saturation: ResourceSaturation::default(),
        },
        *MAX_SUBNET_AVAILABLE_MEMORY,
        EmbeddersConfig::default()
            .feature_flags
            .wasm_native_stable_memory,
        EmbeddersConfig::default().feature_flags.canister_backtrace,
        EmbeddersConfig::default().max_sum_exported_function_name_lengths,
        Memory::new_for_testing(),
<<<<<<< HEAD
        Memory::new_for_testing().size,
=======
        NumWasmPages::from(0),
>>>>>>> 7f4cfdf6
        Rc::new(DefaultOutOfInstructionsHandler::new(instruction_limit)),
        log,
    )
}

fn make_module_wat(heap_size: usize) -> String {
    format!(
        r#"
    (module
      (import "ic0" "msg_reply" (func $msg_reply))
      (import "ic0" "msg_reply_data_append"
        (func $msg_reply_data_append (param i32) (param i32)))
      (import "ic0" "msg_arg_data_copy"
        (func $ic0_msg_arg_data_copy (param i32) (param i32) (param i32)))
      (import "ic0" "msg_arg_data_size"
        (func $ic0_msg_arg_data_size (result i32)))
      (import "ic0" "stable_grow"
        (func $ic0_stable_grow (param $pages i32) (result i32)))
      (import "ic0" "stable_read"
        (func $ic0_stable_read (param $dst i32) (param $offset i32) (param $size i32)))
      (import "ic0" "stable64_read"
        (func $ic0_stable64_read (param $dst i64) (param $offset i64) (param $size i64)))
      (import "ic0" "stable_write"
        (func $ic0_stable_write (param $offset i32) (param $src i32) (param $size i32)))
      (import "ic0" "stable64_write"
        (func $ic0_stable64_write (param $offset i64) (param $src i64) (param $size i64)))

      (func $dump_heap
        (call $msg_reply_data_append (i32.const 0) (i32.mul (memory.size) (i32.const 0x10000)))
        (call $msg_reply)
      )

      ;; write to memory
      (func $write_bytes
        ;; copy the i32 `addr` to heap[0;4]
        (call $ic0_msg_arg_data_copy
          (i32.const 0) ;; dst
          (i32.const 0) ;; off
          (i32.const 4) ;; len
        )
        ;; copy the remainder of the payload to the heap[addr;size]
        (call $ic0_msg_arg_data_copy
          ;; addr
          (i32.load (i32.const 0))
          ;; offset
          (i32.const 4)
          ;; size
          (i32.sub
            (call $ic0_msg_arg_data_size)
            (i32.const 4)
          )
        )
      )

      ;; One stable_read() System API call
      (func $test_stable_read
        (drop (call $ic0_stable_grow (i32.const 1)))
        (call $ic0_stable_read (i32.const 0) (i32.const 0) (i32.const 0))
      )

      ;; stable_read of non-zero length
      (func $test_stable_read_nonzero
        (drop (call $ic0_stable_grow (i32.const 1)))
        (call $ic0_stable_read (i32.const 0) (i32.const 0) (i32.const {STABLE_OP_BYTES}))
      )

      ;; stable64_read of non-zero length
      (func $test_stable64_read_nonzero
        (drop (call $ic0_stable_grow (i32.const 1)))
        (call $ic0_stable64_read (i64.const 0) (i64.const 0) (i64.const {STABLE_OP_BYTES}))
      )

      ;; stable_write of non-zero length
      (func $test_stable_write_nonzero
        (drop (call $ic0_stable_grow (i32.const 1)))
        (call $ic0_stable_write (i32.const 0) (i32.const 0) (i32.const {STABLE_OP_BYTES}))
      )

      ;; stable64_write of non-zero length
      (func $test_stable64_write_nonzero
        (drop (call $ic0_stable_grow (i32.const 1)))
        (call $ic0_stable64_write (i64.const 0) (i64.const 0) (i64.const {STABLE_OP_BYTES}))
      )

      (memory $memory {HEAP_SIZE})
      (export "memory" (memory $memory))
      (export "canister_query dump_heap" (func $dump_heap))
      (export "canister_update write_bytes" (func $write_bytes))
      (export "canister_update test_stable_read" (func $test_stable_read))
      (export "canister_update test_stable_read_nonzero" (func $test_stable_read_nonzero))
      (export "canister_update test_stable64_read_nonzero" (func $test_stable_read_nonzero))
      (export "canister_update test_stable_write_nonzero" (func $test_stable_write_nonzero))
      (export "canister_update test_stable64_write_nonzero" (func $test_stable64_write_nonzero))
    )"#,
        HEAP_SIZE = heap_size
    )
}

fn make_module_wat_for_api_calls(heap_size: usize) -> String {
    format!(
        r#"
    (module
      (import "ic0" "msg_reply" (func $msg_reply))
      (import "ic0" "msg_reply_data_append"
        (func $msg_reply_data_append (param i32) (param i32)))
      (import "ic0" "msg_arg_data_copy"
        (func $ic0_msg_arg_data_copy (param i32) (param i32) (param i32)))
      (import "ic0" "msg_arg_data_size"
        (func $ic0_msg_arg_data_size (result i32)))
      (import "ic0" "msg_caller_copy"
        (func $ic0_msg_caller_copy (param i32) (param i32) (param i32)))
      (import "ic0" "msg_caller_size"
        (func $ic0_msg_caller_size (result i32)))
      (import "ic0" "canister_self_copy"
        (func $ic0_canister_self_copy (param i32) (param i32) (param i32)))
      (import "ic0" "canister_self_size"
        (func $ic0_canister_self_size (result i32)))

      (import "ic0" "canister_cycle_balance128"
        (func $ic0_canister_cycle_balance128 (param i32)))

      (import "ic0" "stable_grow"
        (func $ic0_stable_grow (param $pages i32) (result i32)))
      (import "ic0" "stable_read"
        (func $ic0_stable_read (param $dst i32) (param $offset i32) (param $size i32)))
      (import "ic0" "stable_write"
        (func $ic0_stable_write (param $offset i32) (param $src i32) (param $size i32)))

      (func $touch_heap_with_api_calls
        (call $ic0_msg_caller_copy (i32.const 4096) (i32.const 0) (call $ic0_msg_caller_size))
        (call $ic0_msg_arg_data_copy (i32.const 12288) (i32.const 0) (call $ic0_msg_arg_data_size))
        (call $ic0_canister_self_copy (i32.const 20480) (i32.const 0) (call $ic0_canister_self_size))
        (call $ic0_canister_cycle_balance128 (i32.const 36864))

        (; Write some data to page 10 using stable_read, by first copying 4
        bytes from the second page to stable memory, then copying back ;)
        (drop (call $ic0_stable_grow (i32.const 1)))
        (call $ic0_stable_write (i32.const 0) (i32.const 4096) (i32.const 4))
        (call $ic0_stable_read (i32.const 40960) (i32.const 0) (i32.const 4))
      )

      (memory $memory {HEAP_SIZE})
      (export "memory" (memory $memory))
      (export "canister_update touch_heap_with_api_calls" (func $touch_heap_with_api_calls))
    )"#,
        HEAP_SIZE = heap_size
    )
}

fn make_module64_wat_for_api_calls(heap_size: usize) -> String {
    format!(
        r#"
    (module
      (import "ic0" "msg_reply" (func $msg_reply))
      (import "ic0" "msg_reply_data_append"
        (func $msg_reply_data_append (param i64) (param i64)))
      (import "ic0" "msg_arg_data_copy"
        (func $ic0_msg_arg_data_copy (param i64) (param i64) (param i64)))
      (import "ic0" "msg_arg_data_size"
        (func $ic0_msg_arg_data_size (result i64)))
      (import "ic0" "msg_caller_copy"
        (func $ic0_msg_caller_copy (param i64) (param i64) (param i64)))
      (import "ic0" "msg_caller_size"
        (func $ic0_msg_caller_size (result i64)))
      (import "ic0" "canister_self_copy"
        (func $ic0_canister_self_copy (param i64) (param i64) (param i64)))
      (import "ic0" "canister_self_size"
        (func $ic0_canister_self_size (result i64)))

      (import "ic0" "canister_cycle_balance128"
        (func $ic0_canister_cycle_balance128 (param i64)))

      (import "ic0" "stable64_grow"
        (func $ic0_stable64_grow (param $pages i64) (result i64)))
      (import "ic0" "stable64_read"
        (func $ic0_stable64_read (param $dst i64) (param $offset i64) (param $size i64)))
      (import "ic0" "stable64_write"
        (func $ic0_stable64_write (param $offset i64) (param $src i64) (param $size i64)))

      (func $touch_heap_with_api_calls
        (call $ic0_msg_caller_copy (i64.const 4096) (i64.const 0) (call $ic0_msg_caller_size))
        (call $ic0_msg_arg_data_copy (i64.const 12288) (i64.const 0) (call $ic0_msg_arg_data_size))
        (call $ic0_canister_self_copy (i64.const 20480) (i64.const 0) (call $ic0_canister_self_size))
        (call $ic0_canister_cycle_balance128 (i64.const 36864))

        (; Write some data to page 10 using stable_read, by first copying 4
        bytes from the second page to stable memory, then copying back ;)
        (drop (call $ic0_stable64_grow (i64.const 1)))
        (call $ic0_stable64_write (i64.const 0) (i64.const 4096) (i64.const 4))
        (call $ic0_stable64_read (i64.const 40960) (i64.const 0) (i64.const 4))
      )

      (memory $memory i64 {HEAP_SIZE})
      (export "memory" (memory $memory))
      (export "canister_update touch_heap_with_api_calls" (func $touch_heap_with_api_calls))
    )"#,
        HEAP_SIZE = heap_size
    )
}

fn make_module_wat_with_write_fun(heap_size: usize, write_fun: &str) -> String {
    format!(
        r#"
    (module
      (import "ic0" "msg_reply" (func $msg_reply))
      (import "ic0" "msg_arg_data_copy"
        (func $ic0_msg_arg_data_copy (param i32) (param i32) (param i32)))
      (import "ic0" "msg_arg_data_size"
        (func $ic0_msg_arg_data_size (result i32)))

      ;; write to memory
      {WRITE_FUN}

      (memory $memory {HEAP_SIZE})
      (export "memory" (memory $memory))
      (export "canister_update write_bytes" (func $write_bytes))
    )"#,
        WRITE_FUN = write_fun,
        HEAP_SIZE = heap_size
    )
}

fn make_backward_store_module_wat(
    heap_size: usize,
    store_inst_data_size: usize,
    store_inst: &str,
    load_inst: &str,
) -> String {
    let write_fun = format!(
        r#"
      (func $write_bytes
        (local $i i32)
        ;; copy payload to the beginning of the heap
        (call $ic0_msg_arg_data_copy
          (i32.const 0) ;; dst
          (i32.const 0) ;; off
          (call $ic0_msg_arg_data_size) ;; len
        )
        ;; now copy the payload[4..] using I32.store to the heap[addr;size-4]
        (local.set $i (i32.sub (call $ic0_msg_arg_data_size) (i32.const 4)))
        (loop $copy_loop
          (i32.sub (local.get $i) (i32.const {store_inst_data_size}))
          (local.set $i)

          ({store_inst}
            (i32.add (i32.load (i32.const 0)) (local.get $i))
            ({load_inst} (i32.add (local.get $i) (i32.const 4)))
          )

          (i32.gt_s (local.get $i) (i32.const 0))
          br_if $copy_loop
        )
        (call $msg_reply)
      )
      "#,
        store_inst_data_size = store_inst_data_size,
        store_inst = store_inst,
        load_inst = load_inst,
    );
    make_module_wat_with_write_fun(heap_size, &write_fun)
}

/// Note: this module may not actually do the write properly if the payload is
/// large enough to read the destination address, because we first copy the
/// payload to address 4 and then move it to the destination in the forward
/// direction.
fn make_i32_store_forward_module_wat(heap_size: usize) -> String {
    let write_fun = r#"
      (func $write_bytes
        (local $i i32)
        ;; copy payload to the beginning of the heap
        (call $ic0_msg_arg_data_copy
          (i32.const 0) ;; dst
          (i32.const 0) ;; off
          (call $ic0_msg_arg_data_size) ;; len
        )
        ;; now copy the payload[4..] using I32.store to the heap[addr;size-4]
        (local.set $i (i32.const 0))
        (loop $copy_loop
          (i32.store
            (i32.add (i32.load (i32.const 0)) (local.get $i))
            (i32.load (i32.add (local.get $i) (i32.const 4)))
          )

          (i32.add (local.get $i) (i32.const 4))
          (local.set $i)

          (i32.lt_u (local.get $i) (i32.sub (call $ic0_msg_arg_data_size) (i32.const 4)))
          br_if $copy_loop
        )
        (call $msg_reply)
      )
      "#;
    make_module_wat_with_write_fun(heap_size, write_fun)
}

#[derive(Clone, Debug)]
pub struct Write {
    dst: u32,
    bytes: Vec<u8>,
}

fn random_writes(
    heap_size: usize,
    num_writes: usize,
    quant_size: usize,
) -> impl Strategy<Value = Vec<Write>> {
    // Start generating writes at address 4096 (or higher) to avoid generating
    // writes to the first OS page. This is because we must first copy the
    // offset from the payload to Wasm memory. We store the 4-byte offset at
    // addr=0, hence dirtying the first OS page.
    let write_strategy = (4096..(heap_size as u32)).prop_flat_map(move |dst| {
        // up to 128 bytes
        let remain = (heap_size - dst as usize) % 128;
        prop::collection::vec(any::<u8>(), 0..=remain).prop_map(move |mut bytes| {
            bytes.truncate(bytes.len() - bytes.len() % quant_size);
            Write { dst, bytes }
        })
    });
    prop::collection::vec(write_strategy, 1..num_writes)
}

fn corner_case_writes(heap_size: usize, quant_size: usize) -> Vec<Vec<Write>> {
    assert!(heap_size > 4096 * 3); // These cases assume we have at least three pages.

    vec![
        // Write zero to second page so that the contents doesn't actually
        // change and it is no longer considered dirty.
        vec![Write {
            dst: 4096,
            bytes: vec![0; quant_size],
        }],
        // Write that crosses a page boundary.
        vec![Write {
            dst: (4096 * 2 - if quant_size == 1 { 1 } else { quant_size - 1 }) as u32,
            bytes: vec![5; if quant_size == 1 { 2 } else { quant_size }],
        }],
        // Write that just fits on the second page.
        vec![Write {
            dst: (4096 * 2 - quant_size) as u32,
            bytes: vec![5; quant_size],
        }],
    ]
}

fn buf_apply_write(heap: &mut [u8], write: &Write, copies_data_to_first_page: bool) {
    // match the behavior of write_bytes: copy the i32 `addr` to heap[0;4]
    heap[0..4].copy_from_slice(&write.dst.to_le_bytes());
    if copies_data_to_first_page {
        heap[4..4 + write.bytes.len()].copy_from_slice(&write.bytes);
    }
    heap[write.dst as usize..(write.dst as usize + write.bytes.len())].copy_from_slice(&write.bytes)
}

const TEST_HEAP_SIZE_BYTES: usize = WASM_PAGE_SIZE_BYTES * TEST_NUM_PAGES;
const TEST_NUM_PAGES: usize = 800;
const TEST_NUM_WRITES: usize = 2000;
const WASM_PAGE_SIZE_BYTES: usize = 65536;
const BYTES_PER_INSTRUCTION: usize = 1;

fn wat2wasm(wat: &str) -> Result<BinaryEncodedWasm, wat::Error> {
    wat::parse_str(wat).map(BinaryEncodedWasm::new)
}

#[cfg(test)]
mod tests {
    use super::*;

    use ic_embedders::{
        wasm_executor::compute_page_delta, wasm_utils::instrumentation::instruction_to_cost,
        wasm_utils::instrumentation::WasmMemoryType, wasmtime_embedder::CanisterMemoryType,
    };
    // Get .current() trait method
    use ic_interfaces::execution_environment::{HypervisorError, SystemApi};
    use ic_logger::ReplicaLogger;
    use ic_replicated_state::{PageIndex, PageMap};
    use ic_system_api::ModificationTracking;
    use ic_test_utilities_types::ids::canister_test_id;
    use proptest::strategy::ValueTree;

    fn apply_writes_and_check_heap(
        writes: &[Write],
        modification_tracking: ModificationTracking,
        wat: &str,
        copies_data_to_first_page: bool,
    ) {
        with_test_replica_logger(|log| {
            let wasm = wat2wasm(wat).unwrap();

            let embedder = WasmtimeEmbedder::new(EmbeddersConfig::default(), log);
            let (embedder_cache, result) = compile(&embedder, &wasm);
            result.unwrap();

            // We will perform identical writes to wasm module's heap and this buffer.
            let mut test_heap = vec![0; TEST_HEAP_SIZE_BYTES];
            // Use SIGSEGV tracking and later compare against /proc/pic/pagemap.
            let mut page_map = PageMap::new_for_testing();
            let mut dirty_pages: BTreeSet<u64> = BTreeSet::new();

            for write in writes {
                let mut payload = write.dst.to_le_bytes().to_vec();
                payload.extend(write.bytes.iter());

                let api = test_api_for_update(
                    no_op_logger(),
                    None,
                    payload,
                    SubnetType::Application,
                    MAX_NUM_INSTRUCTIONS,
                );
                let instruction_limit = api.slice_instruction_limit();
                let mut instance = embedder
                    .new_instance(
                        canister_test_id(1),
                        &embedder_cache,
                        None,
                        &Memory::new(page_map.clone(), NumWasmPages::from(0)),
                        &Memory::new(PageMap::new_for_testing(), NumWasmPages::from(0)),
                        modification_tracking,
                        Some(api),
                    )
                    .map_err(|r| r.0)
                    .expect("Failed to create instance");
                instance.set_instruction_counter(i64::try_from(instruction_limit.get()).unwrap());

                // Apply the write to the test buffer.
                buf_apply_write(&mut test_heap, write, copies_data_to_first_page);

                // Apply the write to the Wasm instance.
                println!(
                    "write_bytes(dst: {}, page: {}, bytes: {:?})",
                    write.dst,
                    write.dst / PAGE_SIZE as u32,
                    write.bytes
                );
                let result = instance
                    .run(FuncRef::Method(WasmMethod::Update(
                        "write_bytes".to_string(),
                    )))
                    .expect("call to write_bytes failed");

                // Compare the written regions.
                let wasm_heap: &[u8] = unsafe {
                    let addr = instance.heap_addr(CanisterMemoryType::Heap);
                    let size_in_bytes =
                        instance.heap_size(CanisterMemoryType::Heap).get() * WASM_PAGE_SIZE_BYTES;
                    std::slice::from_raw_parts_mut(addr as *mut _, size_in_bytes)
                };
                let start = write.dst as usize;
                let end = start + write.bytes.len();
                assert_eq!(wasm_heap[start..end], test_heap[start..end]);

                if modification_tracking == ModificationTracking::Track {
                    dirty_pages.extend(result.wasm_dirty_pages.iter().map(|x| x.get()));

                    // Verify that wasm heap and test buffer are the same.
                    let i = result.wasm_dirty_pages.last().unwrap().get();
                    let offset = i as usize * PAGE_SIZE;
                    let page1 = unsafe { test_heap.as_ptr().add(offset) };
                    let page2 = unsafe { wasm_heap.as_ptr().add(offset) };
                    let pages_match = unsafe {
                        libc::memcmp(
                            page1 as *const libc::c_void,
                            page2 as *const libc::c_void,
                            PAGE_SIZE,
                        )
                    };
                    assert!(
                        pages_match == 0,
                        "page({}) of test buffer and Wasm heap doesn't match",
                        i
                    );
                    page_map.update(&compute_page_delta(
                        &mut instance,
                        &result.wasm_dirty_pages,
                        CanisterMemoryType::Heap,
                    ));
                }
            }

            if modification_tracking == ModificationTracking::Track {
                for i in 0..TEST_NUM_PAGES {
                    let wasm_page = page_map.get_page(PageIndex::new(i as u64));
                    let test_page = &test_heap[i * PAGE_SIZE..(i + 1) * PAGE_SIZE];
                    assert_eq!(wasm_page[..], test_page[..]);
                }

                let sigsegv_dirty_pages = dirty_pages.iter().cloned().collect::<Vec<u64>>();

                let writes_pages: Vec<u64> = {
                    let mut result = BTreeSet::new();
                    // Pre-populate with page(0). This is because despite 0 does
                    // not appear in any writes, calling $write_bytes dirties
                    // page(0) by copying the 4-byte value to addr=0.
                    result.insert(0);
                    // Add the target pages.
                    for Write { dst, bytes } in writes {
                        if !bytes.is_empty() {
                            if embedder.config().feature_flags.write_barrier == FlagStatus::Disabled
                            {
                                // A page will not actually be considered dirty
                                // unless the contents has changed. Memory is
                                // initially all 0, so this means we should ignore
                                // all zero bytes.
                                result.extend(
                                    bytes
                                        .iter()
                                        .enumerate()
                                        .filter(|(_, b)| **b != 0)
                                        .map(|(addr, _)| {
                                            (*dst as u64 + addr as u64) / PAGE_SIZE as u64
                                        })
                                        .collect::<BTreeSet<_>>(),
                                );
                            } else {
                                result.extend(
                                    *dst as u64 / PAGE_SIZE as u64
                                        ..=(*dst as u64 + bytes.len() as u64 - 1)
                                            / PAGE_SIZE as u64,
                                );
                            }
                        }
                    }
                    result.iter().cloned().collect()
                };

                // Check SIGSEGV against expected.
                assert_eq!(
                sigsegv_dirty_pages,
                writes_pages,
                "dirty pages returned by SIGSEGV tracking (left) don't match the expected value (right)"
            );
            }
        });
    }

    fn random_payload() -> Vec<u8> {
        let mut runner = proptest::test_runner::TestRunner::deterministic();
        let writes: Vec<Write> = random_writes(TEST_HEAP_SIZE_BYTES, TEST_NUM_WRITES, 1)
            .new_tree(&mut runner)
            .unwrap()
            .current()
            .iter()
            .filter(|w| !w.bytes.is_empty())
            .cloned()
            .collect();

        let mut payload: Vec<u8> = vec![];
        for w in &writes {
            payload.extend(&w.bytes);
        }
        payload
    }

    #[test]
    fn test_charge_instruction_for_data_copy() {
        with_test_replica_logger(|log| {
            // This test is to ensure that the callers of `charge_for_system_api_call`
            // properly convert `size: i32` to u64 and this process does not charge
            // more than the equivalent of `size` for values >= 2^31.
            let num_bytes = 2147483648; // equivalent to 2^31
            let payload = vec![0u8; num_bytes];
            let wasm = wat2wasm(
                r#"
              (module
                (import "ic0" "trap" (func $trap (param i32) (param i32)))

                (func $func_trap
                    (call $trap (i32.const 0) (i32.const 2147483648)) ;; equivalent to 2 ^ 31
                )
                (memory $memory 65536)
                (export "memory" (memory $memory))
                (export "canister_update func_trap" (func $func_trap))
              )
            "#,
            )
            .unwrap();

            let config = EmbeddersConfig::default();
            let embedder = WasmtimeEmbedder::new(config, log.clone());
            let (cache, result) = compile(&embedder, &wasm);
            result.unwrap();

            let api = test_api_for_update(
                log,
                None,
                payload,
                SubnetType::Application,
                MAX_NUM_INSTRUCTIONS,
            );
            let instruction_limit = api.slice_instruction_limit();
            let mut inst = embedder
                .new_instance(
                    canister_test_id(1),
                    &cache,
                    None,
                    &Memory::new(PageMap::new_for_testing(), NumWasmPages::from(0)),
                    &Memory::new(PageMap::new_for_testing(), NumWasmPages::from(0)),
                    ModificationTracking::Ignore,
                    Some(api),
                )
                .map_err(|r| r.0)
                .expect("Failed to create instance");
            inst.set_instruction_counter(i64::try_from(instruction_limit.get()).unwrap());

            let _result = inst.run(FuncRef::Method(WasmMethod::Update("func_trap".into())));

            // The amount of instructions consumed: 2 constants, trap() (21 instructions)
            // plus equivalent of `num_bytes` in instructions.
            let instruction_counter = inst.instruction_counter();
            let instructions_executed = inst
                .store_data()
                .system_api()
                .unwrap()
                .slice_instructions_executed(instruction_counter);

            // (call $trap (i32.const 0) (i32.const 2147483648)) ;; equivalent to 2 ^ 31
            let expected_instructions = 1 // Function is 1 instruction.
                + instruction_to_cost(&wasmparser::Operator::Call { function_index: 0 }, WasmMemoryType::Wasm32)
                + ic_embedders::wasmtime_embedder::system_api_complexity::overhead::TRAP.get()
                + 2 * instruction_to_cost(&wasmparser::Operator::I32Const { value: 1 }, WasmMemoryType::Wasm32);
            assert_eq!(
                instructions_executed.get(),
                expected_instructions + (num_bytes / BYTES_PER_INSTRUCTION) as u64
            )
        });
    }

    #[test]
    fn test_running_out_of_instructions() {
        with_test_replica_logger(|log| {
            let subnet_type = SubnetType::Application;

            let dst: u32 = 0;
            let mut payload: Vec<u8> = dst.to_le_bytes().to_vec();
            payload.extend(random_payload());

            // Set maximum number of instructions to some low value to trap
            // Note: system API calls get charged per call, see system_api::charges
            let max_num_instructions = NumInstructions::new(10_000);

            // Consumes less than max_num_instructions.
            let instructions_consumed_without_data = get_num_instructions_consumed(
                log.clone(),
                "write_bytes",
                dst.to_le_bytes().to_vec(),
                max_num_instructions,
                subnet_type,
            )
            .unwrap();
            assert!(instructions_consumed_without_data.get() > 0);

            // Exceeds the maximum amount of instructions.
            assert_eq!(
                get_num_instructions_consumed(
                    log,
                    "write_bytes",
                    payload,
                    max_num_instructions,
                    subnet_type,
                ),
                Err(HypervisorError::InstructionLimitExceeded(
                    max_num_instructions
                ))
            )
        })
    }

    mod stable_api_charges {
        //! These tests check the proper instructions are charged for various
        //! stable API operations.  Each function contains a single stable read
        //! or write, in addition to 7 instructions required for setup.

        use super::{
            get_num_instructions_consumed, SubnetType, MAX_NUM_INSTRUCTIONS, STABLE_OP_BYTES,
        };
        use ic_config::subnet_config::SchedulerConfig;
        use ic_embedders::wasm_utils::instrumentation::instruction_to_cost;
        use ic_embedders::wasm_utils::instrumentation::WasmMemoryType;
        use ic_logger::replica_logger::no_op_logger;

        // (drop (call $ic0_stable_grow (i32.const 1)))
        // (call $ic0_stable64_read (i64.const 0) (i64.const 0) (i64.const {STABLE_OP_BYTES}))
        fn setup_instruction_overhead() -> u64 {
            instruction_to_cost(&wasmparser::Operator::Drop, WasmMemoryType::Wasm32)
                + instruction_to_cost(&wasmparser::Operator::Call { function_index: 0 }, WasmMemoryType::Wasm32)
                + ic_embedders::wasmtime_embedder::system_api_complexity::overhead_native::STABLE_GROW.get()
                + instruction_to_cost(&wasmparser::Operator::I32Const { value: 1 }, WasmMemoryType::Wasm32)
                + instruction_to_cost(&wasmparser::Operator::Call { function_index: 0 }, WasmMemoryType::Wasm32)
                + 3 * instruction_to_cost(&wasmparser::Operator::I32Const { value: 1 }, WasmMemoryType::Wasm32)
                + 1 // Function is 1 instruction.
        }

        #[test]
        fn empty_stable_read_charge() {
            let instructions_consumed = get_num_instructions_consumed(
                no_op_logger(),
                "test_stable_read",
                vec![],
                MAX_NUM_INSTRUCTIONS,
                SubnetType::Application,
            )
            .unwrap();
            // Additional charge for an empty read should just be the overhead.
            assert_eq!(
                instructions_consumed.get(),
                setup_instruction_overhead()
                    + ic_embedders::wasmtime_embedder::system_api_complexity::overhead::STABLE_READ
                        .get()
            );
        }

        #[test]
        fn nonempty_stable_read_charge() {
            let instructions_consumed = get_num_instructions_consumed(
                no_op_logger(),
                "test_stable_read_nonzero",
                vec![],
                MAX_NUM_INSTRUCTIONS,
                SubnetType::Application,
            )
            .unwrap();
            // Read of `STABLE_OP_BYTES` should cost an additional instruction
            // for each byte.
            assert_eq!(
                instructions_consumed.get(),
                setup_instruction_overhead()
                    + ic_embedders::wasmtime_embedder::system_api_complexity::overhead::STABLE_READ
                        .get()
                    + STABLE_OP_BYTES
            );
        }

        #[test]
        fn nonempty_stable64_read_charge() {
            let instructions_consumed = get_num_instructions_consumed(
                no_op_logger(),
                "test_stable64_read_nonzero",
                vec![],
                MAX_NUM_INSTRUCTIONS,
                SubnetType::Application,
            )
            .unwrap();
            // Read of `STABLE_OP_BYTES` should cost an additional instruction
            // for each byte.
            assert_eq!(
                instructions_consumed.get(),
                setup_instruction_overhead()
                    + ic_embedders::wasmtime_embedder::system_api_complexity::overhead::STABLE64_READ
                        .get()
                    + STABLE_OP_BYTES
            );
        }

        #[test]
        fn stable_read_charge_system_subnet() {
            let instructions_consumed = get_num_instructions_consumed(
                no_op_logger(),
                "test_stable_read_nonzero",
                vec![],
                MAX_NUM_INSTRUCTIONS,
                SubnetType::System,
            )
            .unwrap();
            // Only the fixed cost is charged on system subnets.
            assert_eq!(
                instructions_consumed.get(),
                setup_instruction_overhead()
                    + ic_embedders::wasmtime_embedder::system_api_complexity::overhead::STABLE_READ
                        .get()
            );
        }

        #[test]
        fn nonempty_stable_write_charge() {
            let instructions_consumed = get_num_instructions_consumed(
                no_op_logger(),
                "test_stable_write_nonzero",
                vec![],
                MAX_NUM_INSTRUCTIONS,
                SubnetType::Application,
            )
            .unwrap();
            // Read of `STABLE_OP_BYTES` should cost an additional instruction
            // for each byte and an extra charge for one dirty page.
            assert_eq!(
                instructions_consumed.get(),
                setup_instruction_overhead()
                    + ic_embedders::wasmtime_embedder::system_api_complexity::overhead::STABLE_WRITE
                        .get()
                    + STABLE_OP_BYTES
                    + SchedulerConfig::application_subnet()
                        .dirty_page_overhead
                        .get()
            );
        }

        #[test]
        fn nonempty_stable_write_charge_system_subnet() {
            let instructions_consumed = get_num_instructions_consumed(
                no_op_logger(),
                "test_stable_write_nonzero",
                vec![],
                MAX_NUM_INSTRUCTIONS,
                SubnetType::System,
            )
            .unwrap();
            // Only the extra charge for the dirty page.
            assert_eq!(
                instructions_consumed.get(),
                setup_instruction_overhead()
                    + ic_embedders::wasmtime_embedder::system_api_complexity::overhead::STABLE_WRITE
                        .get()
                    + SchedulerConfig::system_subnet().dirty_page_overhead.get()
            );
        }

        #[test]
        fn nonempty_stable64_write_charge() {
            let instructions_consumed = get_num_instructions_consumed(
                no_op_logger(),
                "test_stable64_write_nonzero",
                vec![],
                MAX_NUM_INSTRUCTIONS,
                SubnetType::Application,
            )
            .unwrap();
            // Read of `STABLE_OP_BYTES` should cost an additional instruction
            // for each byte and an extra charge for one dirty page.
            assert_eq!(
                instructions_consumed.get(),
                setup_instruction_overhead()
                    + ic_embedders::wasmtime_embedder::system_api_complexity::overhead::STABLE_WRITE
                        .get()
                    + STABLE_OP_BYTES
                    + SchedulerConfig::application_subnet()
                        .dirty_page_overhead
                        .get()
            );
        }

        #[test]
        fn nonempty_stable64_write_charge_system_subnet() {
            let instructions_consumed = get_num_instructions_consumed(
                no_op_logger(),
                "test_stable64_write_nonzero",
                vec![],
                MAX_NUM_INSTRUCTIONS,
                SubnetType::System,
            )
            .unwrap();
            // Only the extra charge for the dirty page.
            assert_eq!(
                instructions_consumed.get(),
                setup_instruction_overhead()
                    + ic_embedders::wasmtime_embedder::system_api_complexity::overhead::STABLE_WRITE
                        .get()
                    + SchedulerConfig::system_subnet().dirty_page_overhead.get()
            );
        }
    }

    #[test]
    fn test_proportional_instructions_consumption_to_data_size() {
        with_test_replica_logger(|log| {
            let subnet_type = SubnetType::Application;
            let dst: u32 = 0;

            let dirty_heap_cost = match EmbeddersConfig::default().metering_type {
                ic_config::embedders::MeteringType::New => SchedulerConfig::application_subnet()
                    .dirty_page_overhead
                    .get(),
                _ => 0,
            };

            let mut payload: Vec<u8> = dst.to_le_bytes().to_vec();
            payload.extend(random_payload());
            let payload_size = payload.len() - 4;

            let mut double_size_payload: Vec<u8> = payload.clone();
            double_size_payload.extend(random_payload());

            let (instructions_consumed_without_data, dry_run_stats) = run_and_get_stats(
                log.clone(),
                "write_bytes",
                dst.to_le_bytes().to_vec(),
                MAX_NUM_INSTRUCTIONS,
                subnet_type,
            )
            .unwrap();
            let dry_run_dirty_heap = dry_run_stats.wasm_dirty_pages.len() as u64;

            {
                // Number of instructions consumed only for copying the payload.
                let (consumed_instructions, run_stats) = run_and_get_stats(
                    log.clone(),
                    "write_bytes",
                    payload,
                    MAX_NUM_INSTRUCTIONS,
                    subnet_type,
                )
                .unwrap();
                let dirty_heap = run_stats.wasm_dirty_pages.len() as u64;
                let consumed_instructions =
                    consumed_instructions - instructions_consumed_without_data;
                assert_eq!(
                    (consumed_instructions.get() - dirty_heap * dirty_heap_cost) as usize,
                    (payload_size / BYTES_PER_INSTRUCTION)
                        - (dry_run_dirty_heap * dirty_heap_cost) as usize,
                );
            }

            {
                // Number of instructions consumed increased with the size of the data.
                let (consumed_instructions, run_stats) = run_and_get_stats(
                    log,
                    "write_bytes",
                    double_size_payload,
                    MAX_NUM_INSTRUCTIONS,
                    subnet_type,
                )
                .unwrap();
                let dirty_heap = run_stats.wasm_dirty_pages.len() as u64;
                let consumed_instructions =
                    consumed_instructions - instructions_consumed_without_data;

                assert_eq!(
                    (consumed_instructions.get() - dirty_heap * dirty_heap_cost) as usize,
                    (2 * payload_size / BYTES_PER_INSTRUCTION)
                        - (dry_run_dirty_heap * dirty_heap_cost) as usize
                );
            }
        })
    }

    #[test]
    fn test_no_instructions_consumption_based_on_data_size_on_system_subnet() {
        with_test_replica_logger(|log| {
            let subnet_type = SubnetType::System;
            let dst: u32 = 0;

            let mut payload: Vec<u8> = dst.to_le_bytes().to_vec();
            payload.extend(random_payload());

            let mut double_size_payload: Vec<u8> = payload.clone();
            double_size_payload.extend(random_payload());

            let instructions_consumed_without_data = get_num_instructions_consumed(
                log.clone(),
                "write_bytes",
                dst.to_le_bytes().to_vec(),
                MAX_NUM_INSTRUCTIONS,
                subnet_type,
            )
            .unwrap();

            {
                // Number of instructions consumed for copying the payload is zero.
                let consumed_instructions = get_num_instructions_consumed(
                    log.clone(),
                    "write_bytes",
                    payload,
                    MAX_NUM_INSTRUCTIONS,
                    subnet_type,
                )
                .unwrap()
                    - instructions_consumed_without_data;
                assert_eq!(consumed_instructions.get(), 0);
            }

            {
                // Number of instructions consumed for copying the payload is zero.
                let consumed_instructions = get_num_instructions_consumed(
                    log,
                    "write_bytes",
                    double_size_payload,
                    MAX_NUM_INSTRUCTIONS,
                    subnet_type,
                )
                .unwrap()
                    - instructions_consumed_without_data;
                assert_eq!(consumed_instructions.get(), 0);
            }
        })
    }

    fn run_and_get_stats(
        log: ReplicaLogger,
        method: &str,
        payload: Vec<u8>,
        max_num_instructions: NumInstructions,
        subnet_type: SubnetType,
    ) -> Result<(NumInstructions, ic_embedders::InstanceRunResult), HypervisorError> {
        let wat = make_module_wat(2 * TEST_NUM_PAGES);
        let wasm = wat2wasm(&wat).unwrap();

        let config = EmbeddersConfig {
            subnet_type,
            dirty_page_overhead: match subnet_type {
                SubnetType::System => SchedulerConfig::system_subnet(),
                SubnetType::Application => SchedulerConfig::application_subnet(),
                SubnetType::VerifiedApplication => SchedulerConfig::verified_application_subnet(),
            }
            .dirty_page_overhead,
            ..EmbeddersConfig::default()
        };
        let embedder = WasmtimeEmbedder::new(config, log.clone());
        let (cache, result) = compile(&embedder, &wasm);
        result.unwrap();
        let api = test_api_for_update(log, None, payload, subnet_type, max_num_instructions);
        let instruction_limit = api.slice_instruction_limit();
        let mut inst = embedder
            .new_instance(
                canister_test_id(1),
                &cache,
                None,
                &Memory::new(PageMap::new_for_testing(), NumWasmPages::from(0)),
                &Memory::new(PageMap::new_for_testing(), NumWasmPages::from(0)),
                ModificationTracking::Track,
                Some(api),
            )
            .map_err(|r| r.0)
            .expect("Failed to create instance");
        inst.set_instruction_counter(i64::try_from(instruction_limit.get()).unwrap());

        let res = inst.run(FuncRef::Method(WasmMethod::Update(method.into())))?;

        let instruction_counter = inst.instruction_counter();
        let instructions_executed = inst
            .store_data()
            .system_api()
            .unwrap()
            .slice_instructions_executed(instruction_counter);

        Ok((instructions_executed, res))
    }

    fn get_num_instructions_consumed(
        log: ReplicaLogger,
        method: &str,
        payload: Vec<u8>,
        max_num_instructions: NumInstructions,
        subnet_type: SubnetType,
    ) -> Result<NumInstructions, HypervisorError> {
        let (num_instructions, _) =
            run_and_get_stats(log, method, payload, max_num_instructions, subnet_type)?;
        Ok(num_instructions)
    }

    #[test]
    fn wasmtime_random_memory_writes() {
        // The seed value will always be the same for a particular version of
        // Proptest and algorithm, but may change across releases.
        let mut runner = proptest::test_runner::TestRunner::deterministic();
        let wat = make_module_wat(TEST_NUM_PAGES);
        let corner_writes = corner_case_writes(TEST_HEAP_SIZE_BYTES, 1);
        // Random, *non-empty* writes
        let writes: Vec<Write> = random_writes(TEST_HEAP_SIZE_BYTES, TEST_NUM_WRITES, 1)
            .new_tree(&mut runner)
            .unwrap()
            .current()
            .iter()
            .filter(|w| !w.bytes.is_empty())
            .cloned()
            .collect();
        for writes in corner_writes {
            apply_writes_and_check_heap(&writes, ModificationTracking::Track, &wat, false)
        }
        apply_writes_and_check_heap(&writes, ModificationTracking::Track, &wat, false);
    }

    #[test]
    fn wasmtime_random_memory_writes_i32store() {
        // The seed value will always be the same for a particular version of
        // Proptest and algorithm, but may change across releases.
        let mut runner = proptest::test_runner::TestRunner::deterministic();
        let wat = make_backward_store_module_wat(TEST_NUM_PAGES, 4, "i32.store", "i32.load");
        let wat2 = make_i32_store_forward_module_wat(TEST_NUM_PAGES);
        // Random, *non-empty* writes
        let writes: Vec<Write> = random_writes(TEST_HEAP_SIZE_BYTES, TEST_NUM_WRITES, 4)
            .new_tree(&mut runner)
            .unwrap()
            .current()
            .iter()
            .filter(|w| !w.bytes.is_empty())
            .cloned()
            .collect();
        let corner_writes = corner_case_writes(TEST_HEAP_SIZE_BYTES, 4);
        for writes in &corner_writes {
            apply_writes_and_check_heap(writes, ModificationTracking::Track, &wat, true)
        }
        apply_writes_and_check_heap(&writes, ModificationTracking::Track, &wat, true);

        for writes in &corner_writes {
            apply_writes_and_check_heap(writes, ModificationTracking::Track, &wat2, true)
        }
        apply_writes_and_check_heap(&writes, ModificationTracking::Track, &wat2, true);
    }

    #[test]
    fn wasmtime_random_memory_writes_i32store8() {
        // The seed value will always be the same for a particular version of
        // Proptest and algorithm, but may change across releases.
        let mut runner = proptest::test_runner::TestRunner::deterministic();
        let wat = make_backward_store_module_wat(TEST_NUM_PAGES, 1, "i32.store8", "i32.load8_u");
        // Random, *non-empty* writes
        let writes: Vec<Write> = random_writes(TEST_HEAP_SIZE_BYTES, TEST_NUM_WRITES, 1)
            .new_tree(&mut runner)
            .unwrap()
            .current()
            .iter()
            .filter(|w| !w.bytes.is_empty())
            .cloned()
            .collect();
        let corner_writes = corner_case_writes(TEST_HEAP_SIZE_BYTES, 1);
        for writes in corner_writes {
            apply_writes_and_check_heap(&writes, ModificationTracking::Track, &wat, true)
        }
        apply_writes_and_check_heap(&writes, ModificationTracking::Track, &wat, true);
    }

    #[test]
    fn wasmtime_random_memory_writes_i32store16() {
        // The seed value will always be the same for a particular version of
        // Proptest and algorithm, but may change across releases.
        let mut runner = proptest::test_runner::TestRunner::deterministic();
        let wat = make_backward_store_module_wat(TEST_NUM_PAGES, 2, "i32.store16", "i32.load16_u");
        // Random, *non-empty* writes
        let writes: Vec<Write> = random_writes(TEST_HEAP_SIZE_BYTES, TEST_NUM_WRITES, 2)
            .new_tree(&mut runner)
            .unwrap()
            .current()
            .iter()
            .filter(|w| !w.bytes.is_empty())
            .cloned()
            .collect();
        let corner_writes = corner_case_writes(TEST_HEAP_SIZE_BYTES, 2);
        for writes in corner_writes {
            apply_writes_and_check_heap(&writes, ModificationTracking::Track, &wat, true)
        }
        apply_writes_and_check_heap(&writes, ModificationTracking::Track, &wat, true);
    }

    #[test]
    fn wasmtime_random_memory_writes_i64store() {
        // The seed value will always be the same for a particular version of
        // Proptest and algorithm, but may change across releases.
        let mut runner = proptest::test_runner::TestRunner::deterministic();
        let wat = make_backward_store_module_wat(TEST_NUM_PAGES, 8, "i64.store", "i64.load");
        // Random, *non-empty* writes
        let writes: Vec<Write> = random_writes(TEST_HEAP_SIZE_BYTES, TEST_NUM_WRITES, 8)
            .new_tree(&mut runner)
            .unwrap()
            .current()
            .iter()
            .filter(|w| !w.bytes.is_empty())
            .cloned()
            .collect();
        let corner_writes = corner_case_writes(TEST_HEAP_SIZE_BYTES, 8);
        for writes in corner_writes {
            apply_writes_and_check_heap(&writes, ModificationTracking::Track, &wat, true)
        }
        apply_writes_and_check_heap(&writes, ModificationTracking::Track, &wat, true);
    }

    #[test]
    fn wasmtime_random_memory_writes_i64store8() {
        // The seed value will always be the same for a particular version of
        // Proptest and algorithm, but may change across releases.
        let mut runner = proptest::test_runner::TestRunner::deterministic();
        let wat = make_backward_store_module_wat(TEST_NUM_PAGES, 1, "i64.store8", "i64.load8_u");
        // Random, *non-empty* writes
        let writes: Vec<Write> = random_writes(TEST_HEAP_SIZE_BYTES, TEST_NUM_WRITES, 1)
            .new_tree(&mut runner)
            .unwrap()
            .current()
            .iter()
            .filter(|w| !w.bytes.is_empty())
            .cloned()
            .collect();
        let corner_writes = corner_case_writes(TEST_HEAP_SIZE_BYTES, 1);
        for writes in corner_writes {
            apply_writes_and_check_heap(&writes, ModificationTracking::Track, &wat, true)
        }
        apply_writes_and_check_heap(&writes, ModificationTracking::Track, &wat, true);
    }

    #[test]
    fn wasmtime_random_memory_writes_i64store16() {
        // The seed value will always be the same for a particular version of
        // Proptest and algorithm, but may change across releases.
        let mut runner = proptest::test_runner::TestRunner::deterministic();
        let wat = make_backward_store_module_wat(TEST_NUM_PAGES, 2, "i64.store16", "i64.load16_u");
        // Random, *non-empty* writes
        let writes: Vec<Write> = random_writes(TEST_HEAP_SIZE_BYTES, TEST_NUM_WRITES, 2)
            .new_tree(&mut runner)
            .unwrap()
            .current()
            .iter()
            .filter(|w| !w.bytes.is_empty())
            .cloned()
            .collect();
        let corner_writes = corner_case_writes(TEST_HEAP_SIZE_BYTES, 2);
        for writes in corner_writes {
            apply_writes_and_check_heap(&writes, ModificationTracking::Track, &wat, true)
        }
        apply_writes_and_check_heap(&writes, ModificationTracking::Track, &wat, true);
    }

    #[test]
    fn wasmtime_random_memory_writes_i64store32() {
        // The seed value will always be the same for a particular version of
        // Proptest and algorithm, but may change across releases.
        let mut runner = proptest::test_runner::TestRunner::deterministic();
        let wat = make_backward_store_module_wat(TEST_NUM_PAGES, 4, "i64.store32", "i64.load32_u");
        // Random, *non-empty* writes
        let writes: Vec<Write> = random_writes(TEST_HEAP_SIZE_BYTES, TEST_NUM_WRITES, 4)
            .new_tree(&mut runner)
            .unwrap()
            .current()
            .iter()
            .filter(|w| !w.bytes.is_empty())
            .cloned()
            .collect();
        let corner_writes = corner_case_writes(TEST_HEAP_SIZE_BYTES, 4);
        for writes in corner_writes {
            apply_writes_and_check_heap(&writes, ModificationTracking::Track, &wat, true)
        }
        apply_writes_and_check_heap(&writes, ModificationTracking::Track, &wat, true);
    }

    #[test]
    fn wasmtime_random_memory_writes_f32store() {
        // The seed value will always be the same for a particular version of
        // Proptest and algorithm, but may change across releases.
        let mut runner = proptest::test_runner::TestRunner::deterministic();
        let wat = make_backward_store_module_wat(TEST_NUM_PAGES, 4, "f32.store", "f32.load");
        // Random, *non-empty* writes
        let writes: Vec<Write> = random_writes(TEST_HEAP_SIZE_BYTES, TEST_NUM_WRITES, 4)
            .new_tree(&mut runner)
            .unwrap()
            .current()
            .iter()
            .filter(|w| !w.bytes.is_empty())
            .cloned()
            .collect();
        let corner_writes = corner_case_writes(TEST_HEAP_SIZE_BYTES, 4);
        for writes in corner_writes {
            apply_writes_and_check_heap(&writes, ModificationTracking::Track, &wat, true)
        }
        apply_writes_and_check_heap(&writes, ModificationTracking::Track, &wat, true);
    }

    #[test]
    fn wasmtime_random_memory_writes_f64store() {
        // The seed value will always be the same for a particular version of
        // Proptest and algorithm, but may change across releases.
        let mut runner = proptest::test_runner::TestRunner::deterministic();
        let wat = make_backward_store_module_wat(TEST_NUM_PAGES, 8, "f64.store", "f64.load");
        // Random, *non-empty* writes
        let writes: Vec<Write> = random_writes(TEST_HEAP_SIZE_BYTES, TEST_NUM_WRITES, 8)
            .new_tree(&mut runner)
            .unwrap()
            .current()
            .iter()
            .filter(|w| !w.bytes.is_empty())
            .cloned()
            .collect();
        let corner_writes = corner_case_writes(TEST_HEAP_SIZE_BYTES, 8);
        for writes in corner_writes {
            apply_writes_and_check_heap(&writes, ModificationTracking::Track, &wat, true)
        }
        apply_writes_and_check_heap(&writes, ModificationTracking::Track, &wat, true);
    }

    #[test]
    fn touch_heap_with_api_calls() {
        with_test_replica_logger(|log| {
            let wat = make_module_wat_for_api_calls(TEST_NUM_PAGES);
            let wasm = wat2wasm(&wat).unwrap();
            let embedder = WasmtimeEmbedder::new(EmbeddersConfig::default(), log);
            let (embedder_cache, result) = compile(&embedder, &wasm);
            result.unwrap();

            let mut dirty_pages: BTreeSet<u64> = BTreeSet::new();

            let payload = vec![0, 1, 2, 3, 4, 5, 6, 7];

            let api = test_api_for_update(
                no_op_logger(),
                None,
                payload,
                SubnetType::Application,
                MAX_NUM_INSTRUCTIONS,
            );
            let instruction_limit = api.slice_instruction_limit();
            let mut instance = embedder
                .new_instance(
                    canister_test_id(1),
                    &embedder_cache,
                    None,
                    &Memory::new(PageMap::new_for_testing(), NumWasmPages::from(0)),
                    &Memory::new(PageMap::new_for_testing(), NumWasmPages::from(0)),
                    ModificationTracking::Track,
                    Some(api),
                )
                .map_err(|r| r.0)
                .expect("Failed to create instance");
            instance.set_instruction_counter(i64::try_from(instruction_limit.get()).unwrap());

            let result = instance
                .run(FuncRef::Method(WasmMethod::Update(
                    "touch_heap_with_api_calls".to_string(),
                )))
                .expect("call to touch_heap_with_api_calls failed");
            dirty_pages.extend(result.wasm_dirty_pages.iter().map(|x| x.get()));

            let mut expected_dirty_pages: BTreeSet<u64> = BTreeSet::new();
            expected_dirty_pages.insert(1); // caller_copy
            expected_dirty_pages.insert(3); // data_copy
            expected_dirty_pages.insert(5); // canister_self_copy
            expected_dirty_pages.insert(9); // canister_cycle_balance128
            expected_dirty_pages.insert(9); // msg_cycles_available128
            expected_dirty_pages.insert(10); // stable_read

            assert_eq!(expected_dirty_pages, dirty_pages);
        });
    }

    #[test]
    fn touch_heap64_with_api_calls() {
        with_test_replica_logger(|log| {
            let wat = make_module64_wat_for_api_calls(TEST_NUM_PAGES);
            let wasm = wat2wasm(&wat).unwrap();
            let mut config = EmbeddersConfig::default();
            config.feature_flags.wasm64 = FlagStatus::Enabled;
            let embedder = WasmtimeEmbedder::new(config, log);
            let (embedder_cache, result) = compile(&embedder, &wasm);
            result.unwrap();

            let mut dirty_pages: BTreeSet<u64> = BTreeSet::new();

            let payload = vec![0, 1, 2, 3, 4, 5, 6, 7];

            let api = test_api_for_update(
                no_op_logger(),
                None,
                payload,
                SubnetType::Application,
                MAX_NUM_INSTRUCTIONS,
            );
            let instruction_limit = api.slice_instruction_limit();
            let mut instance = embedder
                .new_instance(
                    canister_test_id(1),
                    &embedder_cache,
                    None,
                    &Memory::new(PageMap::new_for_testing(), NumWasmPages::from(0)),
                    &Memory::new(PageMap::new_for_testing(), NumWasmPages::from(0)),
                    ModificationTracking::Track,
                    Some(api),
                )
                .map_err(|r| r.0)
                .expect("Failed to create instance");
            instance.set_instruction_counter(i64::try_from(instruction_limit.get()).unwrap());

            let result = instance
                .run(FuncRef::Method(WasmMethod::Update(
                    "touch_heap_with_api_calls".to_string(),
                )))
                .expect("call to touch_heap_with_api_calls failed");
            dirty_pages.extend(result.wasm_dirty_pages.iter().map(|x| x.get()));

            let mut expected_dirty_pages: BTreeSet<u64> = BTreeSet::new();
            expected_dirty_pages.insert(1); // caller_copy
            expected_dirty_pages.insert(3); // data_copy
            expected_dirty_pages.insert(5); // canister_self_copy
            expected_dirty_pages.insert(9); // canister_cycle_balance128
            expected_dirty_pages.insert(9); // msg_cycles_available128
            expected_dirty_pages.insert(10); // stable_read

            assert_eq!(expected_dirty_pages, dirty_pages);
        });
    }

    #[test]
    fn wasmtime_random_memory_writes_ignore_dirty_pages() {
        // The seed value will always be the same for a particular version of
        // Proptest and algorithm, but may change across releases.
        let mut runner = proptest::test_runner::TestRunner::deterministic();
        let wat = make_module_wat(TEST_NUM_PAGES);
        let corner_writes = corner_case_writes(TEST_HEAP_SIZE_BYTES, 1);
        // Random, *non-empty* writes
        let writes: Vec<Write> = random_writes(TEST_HEAP_SIZE_BYTES, TEST_NUM_WRITES, 1)
            .new_tree(&mut runner)
            .unwrap()
            .current()
            .iter()
            .filter(|w| !w.bytes.is_empty())
            .cloned()
            .collect();
        for writes in corner_writes {
            apply_writes_and_check_heap(&writes, ModificationTracking::Track, &wat, false)
        }
        apply_writes_and_check_heap(&writes, ModificationTracking::Ignore, &wat, false);
    }
}<|MERGE_RESOLUTION|>--- conflicted
+++ resolved
@@ -111,11 +111,7 @@
         EmbeddersConfig::default().feature_flags.canister_backtrace,
         EmbeddersConfig::default().max_sum_exported_function_name_lengths,
         Memory::new_for_testing(),
-<<<<<<< HEAD
-        Memory::new_for_testing().size,
-=======
         NumWasmPages::from(0),
->>>>>>> 7f4cfdf6
         Rc::new(DefaultOutOfInstructionsHandler::new(instruction_limit)),
         log,
     )
