--- conflicted
+++ resolved
@@ -56,15 +56,7 @@
         .collect();
 
     // Then we collect new signatures into the signature_agreements
-<<<<<<< HEAD
-    for (callback_id, context) in all_requests {
-        if context.is_vet_kd() {
-            // Don't build vet KD responses in the IDKG payload builder.
-            continue;
-        }
-=======
     for (&callback_id, context) in all_requests {
->>>>>>> 9d768e5d
         if payload
             .signature_agreements
             .contains_key(&context.pseudo_random_id)
@@ -137,11 +129,7 @@
             continue;
         }
 
-<<<<<<< HEAD
-        let signature = match signature_builder.get_completed_signature(*callback_id, context) {
-=======
         let signature = match signature_builder.get_completed_signature(callback_id, context) {
->>>>>>> 9d768e5d
             Some(CombinedSignature::Ecdsa(signature)) => SignWithECDSAReply {
                 signature: signature.signature.clone(),
             }
@@ -192,18 +180,7 @@
         },
         Height,
     };
-<<<<<<< HEAD
-
-    use crate::idkg::test_utils::{
-        create_available_pre_signature, empty_idkg_payload_with_key_ids, empty_response,
-        fake_ecdsa_master_public_key_id, fake_master_public_key_ids_for_all_algorithms,
-        fake_signature_request_context, fake_signature_request_context_from_id,
-        fake_signature_request_context_with_pre_sig, request_id, set_up_idkg_payload,
-        TestThresholdSignatureBuilder,
-    };
-=======
     use std::collections::BTreeSet;
->>>>>>> 9d768e5d
 
     use super::*;
 
@@ -328,11 +305,7 @@
         for (i, _) in pre_sig_ids.iter().enumerate().skip(1) {
             signature_builder.signatures.insert(
                 ids[i],
-<<<<<<< HEAD
-                match key_id {
-=======
                 match key_id.inner() {
->>>>>>> 9d768e5d
                     MasterPublicKeyId::Ecdsa(_) => {
                         CombinedSignature::Ecdsa(ThresholdEcdsaCombinedSignature {
                             signature: vec![i as u8; 32],
