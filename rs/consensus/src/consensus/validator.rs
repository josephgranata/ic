//! This module encapsulates functions required for validating consensus
//! artifacts.

use crate::{
    consensus::{
        check_protocol_version,
        metrics::ValidatorMetrics,
        status::{self, Status},
        ConsensusMessageId,
    },
    dkg, idkg,
};
use ic_consensus_utils::{
    active_high_threshold_nidkg_id, active_low_threshold_nidkg_id,
    crypto::ConsensusCrypto,
    get_oldest_idkg_state_registry_version,
    membership::{Membership, MembershipError},
    pool_reader::PoolReader,
    RoundRobin,
};
use ic_interfaces::{
    batch_payload::ProposalContext,
    consensus::{InvalidPayloadReason, PayloadBuilder, PayloadValidationFailure},
    consensus_pool::*,
    dkg::DkgPool,
    messaging::MessageRouting,
    time_source::TimeSource,
    validation::{ValidationError, ValidationResult},
};
use ic_interfaces_registry::RegistryClient;
use ic_interfaces_state_manager::{StateHashError, StateManager, StateManagerError};
use ic_logger::{trace, warn, ReplicaLogger};
use ic_replicated_state::ReplicatedState;
use ic_types::{
    batch::ValidationContext,
    consensus::{
        Block, BlockMetadata, BlockPayload, BlockProposal, CatchUpContent, CatchUpPackage,
        CatchUpShareContent, Committee, ConsensusMessage, ConsensusMessageHashable,
        EquivocationProof, FinalizationContent, HasCommittee, HasHash, HasHeight, HasRank,
        HasVersion, Notarization, NotarizationContent, RandomBeacon, RandomBeaconShare, RandomTape,
        RandomTapeShare, Rank,
    },
    crypto::{threshold_sig::ni_dkg::NiDkgId, CryptoError, CryptoHashOf, Signed},
    registry::RegistryClientError,
    replica_config::ReplicaConfig,
    signature::{BasicSigned, MultiSignature, MultiSignatureShare, ThresholdSignatureShare},
    Height, NodeId, RegistryVersion, SubnetId,
};
use std::{
    collections::{BTreeMap, HashSet},
    sync::{Arc, RwLock},
    time::Duration,
};

use super::block_maker::is_time_to_make_block;

/// The number of seconds spent in unvalidated pool, after which we start
/// logging why we cannot validate an artifact.
const SECONDS_TO_LOG_UNVALIDATED: u64 = 300;

/// How often we log an old unvalidated artifact.
const LOG_EVERY_N_SECONDS: i32 = 60;

/// The time, after which we will load a CUP even if we
/// where holding it back before, to give recomputation a chance during catch up.
const CATCH_UP_HOLD_OF_TIME: Duration = Duration::from_secs(150);

/// Possible transient validation failures.
#[derive(Debug)]
// The fields are only read by the `Debug` implementation.
// The `dead_code` lint ignores `Debug` impls, see: https://github.com/rust-lang/rust/issues/88900.
#[allow(dead_code)]
enum ValidationFailure {
    CryptoError(CryptoError),
    RegistryClientError(RegistryClientError),
    PayloadValidationFailed(PayloadValidationFailure),
    DkgPayloadValidationFailed(dkg::DkgPayloadValidationFailure),
    IDkgPayloadValidationFailed(idkg::IDkgPayloadValidationFailure),
    DkgSummaryNotFound(Height),
    RandomBeaconNotFound(Height),
    StateHashError(StateHashError),
    StateManagerError(StateManagerError),
    BlockNotFound(CryptoHashOf<Block>, Height),
    FinalizedBlockNotFound(Height),
    FailedToGetRegistryVersion,
    ValidationContextNotReached(ValidationContext, ValidationContext),
    CatchUpHeightNegligible,
}

/// Possible reasons for invalid artifacts.
#[derive(Debug)]
// The fields are only read by the `Debug` implementation.
// The `dead_code` lint ignores `Debug` impls, see: https://github.com/rust-lang/rust/issues/88900.
#[allow(dead_code)]
enum InvalidArtifactReason {
    CryptoError(CryptoError),
    MismatchedRank(Rank, Option<Rank>),
    MembershipError(MembershipError),
    InappropriateDkgId(NiDkgId),
    SignerNotInThresholdCommittee(NodeId),
    SignerNotInMultiSigCommittee(NodeId),
    InvalidPayload(InvalidPayloadReason),
    InvalidDkgPayload(dkg::InvalidDkgPayloadReason),
    InvalidIDkgPayload(idkg::InvalidIDkgPayloadReason),
    InsufficientSignatures,
    CannotVerifyBlockHeightZero,
    NonEmptyPayloadPastUpgradePoint,
    NonStrictlyIncreasingValidationContext,
    MismatchedBlockInCatchUpPackageShare,
    DataPayloadBlockInCatchUpPackageShare,
    MismatchedOldestRegistryVersionInCatchUpPackageShare,
    MismatchedStateHashInCatchUpPackageShare,
    MismatchedRandomBeaconInCatchUpPackageShare,
    RepeatedSigner,
    ReplicaVersionMismatch,
    NotABlockmaker,
}

impl From<CryptoError> for ValidationFailure {
    fn from(err: CryptoError) -> ValidationFailure {
        ValidationFailure::CryptoError(err)
    }
}

impl From<CryptoError> for InvalidArtifactReason {
    fn from(err: CryptoError) -> InvalidArtifactReason {
        InvalidArtifactReason::CryptoError(err)
    }
}

impl<T> From<InvalidArtifactReason> for ValidationError<InvalidArtifactReason, T> {
    fn from(err: InvalidArtifactReason) -> ValidationError<InvalidArtifactReason, T> {
        ValidationError::InvalidArtifact(err)
    }
}

impl<P> From<ValidationFailure> for ValidationError<P, ValidationFailure> {
    fn from(err: ValidationFailure) -> ValidationError<P, ValidationFailure> {
        ValidationError::ValidationFailed(err)
    }
}

type ValidatorError = ValidationError<InvalidArtifactReason, ValidationFailure>;

fn membership_error_to_validation_error(err: MembershipError) -> ValidatorError {
    match err {
        MembershipError::NodeNotFound(_) => InvalidArtifactReason::MembershipError(err).into(),
        MembershipError::UnableToRetrieveDkgSummary(h) => {
            ValidationFailure::DkgSummaryNotFound(h).into()
        }
        MembershipError::RegistryClientError(err) => {
            ValidationFailure::RegistryClientError(err).into()
        }
    }
}

/// `SignatureVerify` provides a uniform interface to the verification of things
/// directly related to the signature on a Consensus artifact.
trait SignatureVerify: HasHeight {
    fn verify_signature(
        &self,
        membership: &Membership,
        crypto: &dyn ConsensusCrypto,
        pool: &PoolReader<'_>,
        cfg: &ReplicaConfig,
    ) -> ValidationResult<ValidatorError>;
}

impl SignatureVerify for BlockProposal {
    fn verify_signature(
        &self,
        membership: &Membership,
        crypto: &dyn ConsensusCrypto,
        pool: &PoolReader<'_>,
        cfg: &ReplicaConfig,
    ) -> ValidationResult<ValidatorError> {
        let height = self.height();
        let previous_beacon = get_previous_beacon(pool, height)?;
        let rank = membership
            .get_block_maker_rank(height, &previous_beacon, self.signature.signer)
            .map_err(membership_error_to_validation_error)?;
        if rank != Some(self.rank()) {
            return Err(ValidationError::from(
                InvalidArtifactReason::MismatchedRank(self.rank(), rank),
            ));
        }
        let registry_version = get_registry_version(pool, height)?;
        let signed_metadata = BlockMetadata::signed_from_proposal(self, cfg.subnet_id);
        crypto.verify(&signed_metadata, registry_version)?;
        Ok(())
    }
}

impl SignatureVerify for RandomTape {
    fn verify_signature(
        &self,
        _membership: &Membership,
        crypto: &dyn ConsensusCrypto,
        pool: &PoolReader<'_>,
        _cfg: &ReplicaConfig,
    ) -> ValidationResult<ValidatorError> {
        let dkg_id = active_low_threshold_nidkg_id(pool.as_cache(), self.height())
            .ok_or_else(|| ValidationFailure::DkgSummaryNotFound(self.height()))?;
        if self.signature.signer == dkg_id {
            crypto.verify_aggregate(self, self.signature.signer.clone())?;
            Ok(())
        } else {
            Err(InvalidArtifactReason::InappropriateDkgId(self.signature.signer.clone()).into())
        }
    }
}

impl SignatureVerify for RandomTapeShare {
    fn verify_signature(
        &self,
        membership: &Membership,
        crypto: &dyn ConsensusCrypto,
        pool: &PoolReader<'_>,
        _cfg: &ReplicaConfig,
    ) -> ValidationResult<ValidatorError> {
        let height = self.height();
        let dkg_id = active_low_threshold_nidkg_id(pool.as_cache(), height)
            .ok_or_else(|| ValidationFailure::DkgSummaryNotFound(self.height()))?;
        verify_threshold_committee(
            membership,
            self.signature.signer,
            height,
            RandomTape::committee(),
        )?;
        crypto.verify(self, dkg_id)?;
        Ok(())
    }
}

impl SignatureVerify for RandomBeacon {
    fn verify_signature(
        &self,
        _membership: &Membership,
        crypto: &dyn ConsensusCrypto,
        pool: &PoolReader<'_>,
        _cfg: &ReplicaConfig,
    ) -> ValidationResult<ValidatorError> {
        let dkg_id = active_low_threshold_nidkg_id(pool.as_cache(), self.height())
            .ok_or_else(|| ValidationFailure::DkgSummaryNotFound(self.height()))?;
        if self.signature.signer == dkg_id {
            crypto.verify_aggregate(self, self.signature.signer.clone())?;
            Ok(())
        } else {
            Err(InvalidArtifactReason::InappropriateDkgId(self.signature.signer.clone()).into())
        }
    }
}

impl SignatureVerify for RandomBeaconShare {
    fn verify_signature(
        &self,
        membership: &Membership,
        crypto: &dyn ConsensusCrypto,
        pool: &PoolReader<'_>,
        _cfg: &ReplicaConfig,
    ) -> ValidationResult<ValidatorError> {
        let height = self.height();
        let dkg_id = active_low_threshold_nidkg_id(pool.as_cache(), height)
            .ok_or_else(|| ValidationFailure::DkgSummaryNotFound(self.height()))?;
        verify_threshold_committee(
            membership,
            self.signature.signer,
            height,
            RandomBeacon::committee(),
        )?;

        crypto.verify(self, dkg_id)?;
        Ok(())
    }
}

impl SignatureVerify for Signed<CatchUpContent, ThresholdSignatureShare<CatchUpContent>> {
    fn verify_signature(
        &self,
        membership: &Membership,
        crypto: &dyn ConsensusCrypto,
        pool: &PoolReader<'_>,
        _cfg: &ReplicaConfig,
    ) -> ValidationResult<ValidatorError> {
        let height = self.height();
        let dkg_id = active_high_threshold_nidkg_id(pool.as_cache(), height)
            .ok_or_else(|| ValidationFailure::DkgSummaryNotFound(self.height()))?;
        verify_threshold_committee(
            membership,
            self.signature.signer,
            height,
            CatchUpPackage::committee(),
        )?;
        crypto.verify(self, dkg_id)?;
        Ok(())
    }
}

impl SignatureVerify for CatchUpPackage {
    fn verify_signature(
        &self,
        membership: &Membership,
        crypto: &dyn ConsensusCrypto,
        _pool: &PoolReader<'_>,
        _cfg: &ReplicaConfig,
    ) -> ValidationResult<ValidatorError> {
        crypto
            .verify_combined_threshold_sig_by_public_key(
                &self.signature.signature,
                &self.content,
                membership.subnet_id,
                // Using any registry version here is fine because we assume that the
                // public key of the subnet will not change. The alternative of trying
                // to use the registry version obtained from the pool is not an option
                // here because we may not be able to get a proper value if we do not
                // have the relevant portion of the chain.
                membership.registry_client.get_latest_version(),
            )
            .map_err(ValidatorError::from)
    }
}

impl SignatureVerify for EquivocationProof {
    fn verify_signature(
        &self,
        membership: &Membership,
        crypto: &dyn ConsensusCrypto,
        pool: &PoolReader<'_>,
        _cfg: &ReplicaConfig,
    ) -> ValidationResult<ValidatorError> {
        let height = self.height();
        let previous_beacon = get_previous_beacon(pool, height)?;
        let registry_version = get_registry_version(pool, height)?;
        if membership
            .get_block_maker_rank(height, &previous_beacon, self.signer)
            .map_err(membership_error_to_validation_error)?
            .is_none()
        {
            return Err(ValidationError::from(InvalidArtifactReason::NotABlockmaker));
        }

        let (first, second) = self.into_signed_metadata();
        crypto.verify_basic_sig(
            &first.signature.signature,
            &first.content,
            self.signer,
            registry_version,
        )?;
        crypto.verify_basic_sig(
            &second.signature.signature,
            &second.content,
            self.signer,
            registry_version,
        )?;
        Ok(())
    }
}

/// `NotaryIssued` is a trait that exists to deduplicate the validation code of
/// Notarization, Finalization and the corresponding shares.
trait NotaryIssued: Sized + HasHeight + std::fmt::Debug {
    fn verify_multi_sig_combined(
        crypto: &dyn ConsensusCrypto,
        signed_message: &Signed<Self, MultiSignature<Self>>,
        registry_version: RegistryVersion,
    ) -> ValidationResult<CryptoError>;
    fn verify_multi_sig_individual(
        crypto: &dyn ConsensusCrypto,
        signed_message: &Signed<Self, MultiSignatureShare<Self>>,
        registry_version: RegistryVersion,
    ) -> ValidationResult<CryptoError>;
    fn is_duplicate(&self, pool: &PoolReader) -> bool;
    fn dependencies_validated(&self, pool: &PoolReader) -> Result<(), &str>;
}

impl NotaryIssued for NotarizationContent {
    fn verify_multi_sig_combined(
        crypto: &dyn ConsensusCrypto,
        signed_message: &Signed<Self, MultiSignature<Self>>,
        registry_version: RegistryVersion,
    ) -> ValidationResult<CryptoError> {
        crypto.verify_aggregate(signed_message, registry_version)
    }

    fn verify_multi_sig_individual(
        crypto: &dyn ConsensusCrypto,
        signed_message: &Signed<Self, MultiSignatureShare<Self>>,
        registry_version: RegistryVersion,
    ) -> ValidationResult<CryptoError> {
        crypto.verify(signed_message, registry_version)
    }

    fn is_duplicate(&self, pool: &PoolReader) -> bool {
        pool.pool()
            .validated()
            .notarization()
            .get_by_height(self.height)
            .any(|n| &n.content == self)
    }

    /// Checks that there is a validated block with the given hash and the
    /// previous beacon is available to compute the notarization committee.
    fn dependencies_validated(&self, pool: &PoolReader) -> Result<(), &str> {
        if self.height == Height::from(0) {
            return Err("Cannot validate height 0 notarization: ");
        }
        if pool.get_block(&self.block, self.height).is_err() {
            return Err("Cannot validate notarization without valid proposal: ");
        }
        if get_previous_beacon(pool, self.height).is_err() {
            return Err("Cannot validate notarization without previous beacon: ");
        }
        Ok(())
    }
}

impl NotaryIssued for FinalizationContent {
    fn verify_multi_sig_combined(
        crypto: &dyn ConsensusCrypto,
        signed_message: &Signed<Self, MultiSignature<Self>>,
        registry_version: RegistryVersion,
    ) -> ValidationResult<CryptoError> {
        crypto.verify_aggregate(signed_message, registry_version)
    }

    fn verify_multi_sig_individual(
        crypto: &dyn ConsensusCrypto,
        signed_message: &Signed<Self, MultiSignatureShare<Self>>,
        registry_version: RegistryVersion,
    ) -> ValidationResult<CryptoError> {
        crypto.verify(signed_message, registry_version)
    }

    fn is_duplicate(&self, pool: &PoolReader) -> bool {
        pool.pool()
            .validated()
            .finalization()
            .get_by_height(self.height)
            .any(|f| &f.content == self)
    }

    /// Checks that there is a *notarized* block with the given hash and the
    /// previous beacon is available to compute the notarization committee.
    fn dependencies_validated(&self, pool: &PoolReader) -> Result<(), &str> {
        if self.height == Height::from(0) {
            return Err("Cannot validate height 0 finalization: ");
        }
        if pool.get_notarized_block(&self.block, self.height).is_err() {
            return Err("Cannot validate finalization without valid notarization: ");
        }
        if get_previous_beacon(pool, self.height).is_err() {
            return Err("Cannot validate finalization without previous beacon: ");
        }
        Ok(())
    }
}

/// This `SignatureVerify` implementation is used for both `Notarization` and
/// `Finalization` artifacts. It checks:
/// * the signers are unique,
/// * the number of signers is not less than the required threshold,
/// * the signers are in the notary committee,
/// * the signature is valid.
impl<T: NotaryIssued> SignatureVerify for Signed<T, MultiSignature<T>> {
    fn verify_signature<'a>(
        &self,
        membership: &Membership,
        crypto: &dyn ConsensusCrypto,
        pool: &PoolReader<'_>,
        _cfg: &ReplicaConfig,
    ) -> ValidationResult<ValidatorError> {
        let height = self.height();
        let previous_beacon = get_previous_beacon(pool, height)?;
        verify_notaries(
            membership,
            height,
            &previous_beacon,
            &self.signature.signers,
        )?;
        let registry_version = get_registry_version(pool, height)?;
        T::verify_multi_sig_combined(crypto, self, registry_version)?;
        Ok(())
    }
}

/// This `SignatureVerify` implementation is used for both `NotarizationShare`
/// and `FinalizationShare` artifacts. It checks:
/// * the signer is in the notary committee,
/// * the signature is valid.
impl<T: NotaryIssued> SignatureVerify for Signed<T, MultiSignatureShare<T>> {
    fn verify_signature<'a>(
        &self,
        membership: &Membership,
        crypto: &dyn ConsensusCrypto,
        pool: &PoolReader<'_>,
        _cfg: &ReplicaConfig,
    ) -> ValidationResult<ValidatorError> {
        let height = self.height();
        let previous_beacon = get_previous_beacon(pool, height)?;
        verify_notary(membership, height, &previous_beacon, self.signature.signer)?;
        let registry_version = get_registry_version(pool, height)?;
        T::verify_multi_sig_individual(crypto, self, registry_version)?;
        Ok(())
    }
}

fn get_previous_beacon(
    pool: &PoolReader<'_>,
    height: Height,
) -> Result<RandomBeacon, ValidatorError> {
    let previous_height = height.decrement();
    match pool.get_random_beacon(previous_height) {
        Some(beacon) => Ok(beacon),
        None => Err(ValidationError::from(
            ValidationFailure::RandomBeaconNotFound(previous_height),
        )),
    }
}

fn get_registry_version(
    pool: &PoolReader<'_>,
    height: Height,
) -> Result<RegistryVersion, ValidatorError> {
    match pool.registry_version(height) {
        Some(version) => Ok(version),
        None => Err(ValidationError::from(
            ValidationFailure::FailedToGetRegistryVersion,
        )),
    }
}

fn verify_notaries(
    membership: &Membership,
    height: Height,
    previous_beacon: &RandomBeacon,
    signers: &[NodeId],
) -> ValidationResult<ValidatorError> {
    let threshold = membership
        .get_committee_threshold(height, Notarization::committee())
        .map_err(membership_error_to_validation_error)?;
    let unique_signers: HashSet<_> = signers.iter().collect();
    if unique_signers.len() < signers.len() {
        return Err(InvalidArtifactReason::RepeatedSigner.into());
    }
    if signers.len() < threshold {
        return Err(InvalidArtifactReason::InsufficientSignatures.into());
    }
    for node_id in signers.iter() {
        verify_notary(membership, height, previous_beacon, *node_id)?;
    }
    Ok(())
}

fn verify_notary(
    membership: &Membership,
    height: Height,
    previous_beacon: &RandomBeacon,
    node_id: NodeId,
) -> ValidationResult<ValidatorError> {
    if !membership
        .node_belongs_to_notarization_committee(height, previous_beacon, node_id)
        .map_err(membership_error_to_validation_error)?
    {
        Err(InvalidArtifactReason::SignerNotInMultiSigCommittee(node_id).into())
    } else {
        Ok(())
    }
}

fn verify_threshold_committee(
    membership: &Membership,
    node_id: NodeId,
    height: Height,
    committee: Committee,
) -> ValidationResult<ValidatorError> {
    if !membership
        .node_belongs_to_threshold_committee(node_id, height, committee)
        .map_err(membership_error_to_validation_error)?
    {
        Err(InvalidArtifactReason::SignerNotInThresholdCommittee(node_id).into())
    } else {
        Ok(())
    }
}

fn get_notarized_parent(
    pool: &PoolReader<'_>,
    proposal: &BlockProposal,
) -> Result<Block, ValidatorError> {
    let parent = &proposal.as_ref().parent;
    let height = proposal.height().decrement();
    pool.get_notarized_block(parent, height)
        .map(|block| block.into_inner())
        .map_err(|_| ValidationFailure::BlockNotFound(parent.clone(), height).into())
}

/// Returns rank map of disqualified ranks in the given range. A rank is
/// considered disqualified at height h, if there exists an equivocation
/// proof for it at that height.
fn get_disqualified_ranks(
    pool: &PoolReader<'_>,
    membership: &Membership,
    cfg: ReplicaConfig,
    range: HeightRange,
) -> RankMap {
    let mut rank_map = RankMap::new(cfg.subnet_id);
    for proof in pool
        .pool()
        .validated()
        .equivocation_proof()
        .get_by_height_range(range)
    {
        let Ok(previous_beacon) = get_previous_beacon(pool, proof.height) else {
            continue;
        };
        let Ok(Some(rank)) =
            membership.get_block_maker_rank(proof.height, &previous_beacon, proof.signer)
        else {
            continue;
        };
        let (first_metadata, _) = proof.into_signed_metadata();
        rank_map.add_from_parts(rank, first_metadata);
    }
    rank_map
}

/// A data structure for storing ranks and proposal metadata.
struct RankMap {
    map: BTreeMap<Height, BTreeMap<Rank, BasicSigned<BlockMetadata>>>,
    subnet_id: SubnetId,
}

impl RankMap {
    /// Pass our node's subnet id.
    fn new(subnet_id: SubnetId) -> Self {
        Self {
            map: BTreeMap::default(),
            subnet_id,
        }
    }

    /// Add a new rank & metadata to the map, by passing the corresponding
    /// block proposal.
    fn add(&mut self, proposal: &BlockProposal) {
        let signed_metadata = BlockMetadata::signed_from_proposal(proposal, self.subnet_id);
        self.add_from_parts(proposal.rank(), signed_metadata);
    }

    fn add_from_parts(&mut self, rank: Rank, signed_metadata: BasicSigned<BlockMetadata>) {
        self.map
            .entry(signed_metadata.height())
            .or_default()
            .insert(rank, signed_metadata);
    }

    fn remove(&mut self, height: Height, rank: Rank) {
        self.map.get_mut(&height).and_then(|map| map.remove(&rank));
    }

    fn get_block_metadata(
        &self,
        height: Height,
        rank: Rank,
    ) -> Option<&BasicSigned<BlockMetadata>> {
        self.map.get(&height)?.get(&rank)
    }

    fn get_lowest_rank(&self, height: Height) -> Option<Rank> {
        self.map.get(&height)?.keys().next().copied()
    }
}

/// Validator holds references to components required for artifact validation.
/// It implements validation functions for all consensus artifacts which are
/// called by `on_state_change` in round-robin manner.
pub struct Validator {
    replica_config: ReplicaConfig,
    membership: Arc<Membership>,
    crypto: Arc<dyn ConsensusCrypto>,
    registry_client: Arc<dyn RegistryClient>,
    payload_builder: Arc<dyn PayloadBuilder>,
    state_manager: Arc<dyn StateManager<State = ReplicatedState>>,
    message_routing: Arc<dyn MessageRouting>,
    dkg_pool: Arc<RwLock<dyn DkgPool>>,
    log: ReplicaLogger,
    metrics: ValidatorMetrics,
    schedule: RoundRobin,
    time_source: Arc<dyn TimeSource>,
}

impl Validator {
    #[allow(clippy::too_many_arguments)]
    /// The constructor creates a new [`Validator`] instance.
    pub fn new(
        replica_config: ReplicaConfig,
        membership: Arc<Membership>,
        registry_client: Arc<dyn RegistryClient>,
        crypto: Arc<dyn ConsensusCrypto>,
        payload_builder: Arc<dyn PayloadBuilder>,
        state_manager: Arc<dyn StateManager<State = ReplicatedState>>,
        message_routing: Arc<dyn MessageRouting>,
        dkg_pool: Arc<RwLock<dyn DkgPool>>,
        log: ReplicaLogger,
        metrics: ValidatorMetrics,
        time_source: Arc<dyn TimeSource>,
    ) -> Validator {
        Validator {
            replica_config,
            membership,
            registry_client,
            crypto,
            payload_builder,
            state_manager,
            message_routing,
            dkg_pool,
            log,
            metrics,
            schedule: RoundRobin::default(),
            time_source,
        }
    }

    /// Invoke each artifact validation function in order.
    /// Return the first non-empty [Mutations] as returned by a function.
    /// Otherwise return an empty [Mutations] if all functions return
    /// empty.
    pub fn on_state_change(&self, pool_reader: &PoolReader<'_>) -> Mutations {
        trace!(self.log, "on_state_change");
        let validate_finalization = || self.validate_finalizations(pool_reader);
        let validate_notarization = || self.validate_notarizations(pool_reader);
        let validate_blocks = || self.validate_blocks(pool_reader);
        let validate_beacons = || self.validate_beacons(pool_reader);
        let validate_tapes = || self.validate_tapes(pool_reader);
        let validate_catch_up_packages = || self.validate_catch_up_packages(pool_reader);
        let validate_finalization_shares = || self.validate_finalization_shares(pool_reader);
        let validate_notarization_shares = || self.validate_notarization_shares(pool_reader);
        let validate_beacon_shares = || self.validate_beacon_shares(pool_reader);
        let validate_tape_shares = || self.validate_tape_shares(pool_reader);
        let validate_catch_up_package_shares =
            || self.validate_catch_up_package_shares(pool_reader);
        let validate_equivocation_proofs = || self.validate_equivocation_proofs(pool_reader);
        let calls: [&'_ dyn Fn() -> Mutations; 12] = [
            &|| self.call_with_metrics("Finalization", validate_finalization),
            &|| self.call_with_metrics("Notarization", validate_notarization),
            &|| self.call_with_metrics("BlockProposal", validate_blocks),
            &|| self.call_with_metrics("RandomBeacon", validate_beacons),
            &|| self.call_with_metrics("RandomTape", validate_tapes),
            &|| self.call_with_metrics("CUP", validate_catch_up_packages),
            &|| self.call_with_metrics("FinalizationShare", validate_finalization_shares),
            &|| self.call_with_metrics("NotarizationShare", validate_notarization_shares),
            &|| self.call_with_metrics("RandomBeaconShare", validate_beacon_shares),
            &|| self.call_with_metrics("RandomTapeShare", validate_tape_shares),
            &|| self.call_with_metrics("CUPShare", validate_catch_up_package_shares),
            &|| self.call_with_metrics("EquivocationProof", validate_equivocation_proofs),
        ];
        self.schedule.call_next(&calls)
    }

    fn call_with_metrics<F>(&self, sub_component: &str, validator_fn: F) -> Mutations
    where
        F: FnOnce() -> Mutations,
    {
        let _timer = self
            .metrics
            .validation_duration
            .with_label_values(&[sub_component])
            .start_timer();
        (validator_fn)()
    }

    /// Verify the version and signature of some artifact that is verifiable with the
    /// `SignatureVerify` and `HasVersion` traits.
    fn verify_artifact<S: SignatureVerify + HasVersion>(
        &self,
        pool_reader: &PoolReader<'_>,
        artifact: &S,
    ) -> ValidationResult<ValidatorError> {
        check_protocol_version(artifact.version())
            .map_err(|_| InvalidArtifactReason::ReplicaVersionMismatch)?;
        artifact.verify_signature(
            self.membership.as_ref(),
            self.crypto.as_ref(),
            pool_reader,
            &self.replica_config,
        )
    }

    /// Return a `Mutations` of `Finalization`s. See `validate_notary_issued`
    /// for details about exactly what is checked.
    fn validate_finalizations(&self, pool_reader: &PoolReader<'_>) -> Mutations {
        let max_height = match pool_reader.pool().unvalidated().finalization().max_height() {
            Some(height) => height,
            None => return Mutations::new(),
        };

        let range = HeightRange::new(pool_reader.get_finalized_height().increment(), max_height);
        let finalizations = pool_reader
            .pool()
            .unvalidated()
            .finalization()
            .get_by_height_range(range);

        let change_set: Mutations = finalizations
            .filter_map(|finalization| self.validate_notary_issued(pool_reader, finalization))
            .collect();
        self.dedup_change_actions("finalization", change_set)
    }

    /// Return a `Mutations` of `FinalizationShare`s. See
    /// `validate_notary_issued` for details about exactly what is checked.
    fn validate_finalization_shares(&self, pool_reader: &PoolReader<'_>) -> Mutations {
        let max_height = match pool_reader
            .pool()
            .unvalidated()
            .finalization_share()
            .max_height()
        {
            Some(height) => height,
            None => return Mutations::new(),
        };

        let range = HeightRange::new(pool_reader.get_finalized_height().increment(), max_height);
        let finalization_shares = pool_reader
            .pool()
            .unvalidated()
            .finalization_share()
            .get_by_height_range(range);

        finalization_shares
            .filter_map(|share| self.validate_notary_issued(pool_reader, share))
            .collect()
    }

    /// Return a `Mutations` of `Notarization`s. See
    /// `validate_notary_issued` for details about exactly what is checked.
    fn validate_notarizations(&self, pool_reader: &PoolReader<'_>) -> Mutations {
        let max_height = match pool_reader.pool().unvalidated().notarization().max_height() {
            Some(height) => height,
            None => return Mutations::new(),
        };

        let range = HeightRange::new(pool_reader.get_finalized_height().increment(), max_height);
        let notarizations = pool_reader
            .pool()
            .unvalidated()
            .notarization()
            .get_by_height_range(range);

        let change_set: Mutations = notarizations
            .filter_map(|notarization| self.validate_notary_issued(pool_reader, notarization))
            .collect();
        self.dedup_change_actions("notarization", change_set)
    }

    /// Return a `Mutations` of `NotarizationShare`s. See
    /// `validate_notary_issued` for details about exactly what is checked.
    fn validate_notarization_shares(&self, pool_reader: &PoolReader<'_>) -> Mutations {
        let max_height = match pool_reader
            .pool()
            .unvalidated()
            .notarization_share()
            .max_height()
        {
            Some(height) => height,
            None => return Mutations::new(),
        };

        let range = HeightRange::new(pool_reader.get_finalized_height().increment(), max_height);
        let notarization_shares = pool_reader
            .pool()
            .unvalidated()
            .notarization_share()
            .get_by_height_range(range);

        notarization_shares
            .filter_map(|share| self.validate_notary_issued(pool_reader, share))
            .collect()
    }

    /// Validate a single `Signed`, `NotaryIssued` value. This involves checking
    /// that the associated block and beacon both exist and that the signer(s)
    /// is(are) in the notary group. The details of signature verification
    /// including any calls to crypto happen within the `SignatureVerify`
    /// interface. Note that whether the ancestor block of the given block is
    /// notarized is checked while validating the corresponding BlockProposal in
    /// check_block_validity.
    fn validate_notary_issued<T, S>(
        &self,
        pool_reader: &PoolReader<'_>,
        notary_issued: Signed<T, S>,
    ) -> Option<ChangeAction>
    where
        Signed<T, S>: SignatureVerify + ConsensusMessageHashable + Clone,
        T: NotaryIssued + HasVersion,
    {
        if check_protocol_version(notary_issued.content.version()).is_err() {
            return Some(ChangeAction::RemoveFromUnvalidated(
                notary_issued.into_message(),
            ));
        }
        // This is checked before entering this function.
        debug_assert!(notary_issued.height() > pool_reader.get_finalized_height());
        if notary_issued.content.is_duplicate(pool_reader) {
            return Some(ChangeAction::RemoveFromUnvalidated(
                notary_issued.into_message(),
            ));
        }
        match notary_issued.content.dependencies_validated(pool_reader) {
            Ok(()) => {
                let verification = self.verify_artifact(pool_reader, &notary_issued);
                self.compute_action_from_artifact_verification(
                    pool_reader,
                    verification,
                    notary_issued.into_message(),
                )
            }
            Err(err) => {
                if self.unvalidated_for_too_long(pool_reader, &notary_issued.get_id()) {
                    warn!(every_n_seconds => LOG_EVERY_N_SECONDS,
                          self.log,
                          "{} {:?}", err, notary_issued.content
                    );
                }
                None
            }
        }
    }

    /// Return a `Mutations` containing status updates concerning any currently
    /// unvalidated blocks that can now be marked valid or invalid. See
    /// `check_block_validity`.
    fn validate_blocks(&self, pool_reader: &PoolReader<'_>) -> Mutations {
        let mut change_set = Vec::new();

        let notarization_height = pool_reader.get_notarized_height();
        let finalized_height = pool_reader.get_finalized_height();
        let max_height = notarization_height.increment();
        let range = HeightRange::new(finalized_height.increment(), max_height);

        let mut disqualified_ranks = get_disqualified_ranks(
            pool_reader,
            &self.membership,
            self.replica_config.clone(),
            range,
        );

        // Contains ranks of validated block proposals that don't have an
        // equivocation proof. Disqualified and valid ranks are disjoint.
        let mut valid_ranks = RankMap::new(self.replica_config.subnet_id);
        pool_reader
            .pool()
            .validated()
            .block_proposal()
            .get_by_height_range(range)
            .filter(|proposal| {
                disqualified_ranks
                    .get_block_metadata(proposal.height(), proposal.rank())
                    .is_none()
            })
            .for_each(|proposal| valid_ranks.add(&proposal));

        // It is necessary to traverse all the proposals and not only the ones with min
        // rank per height; because proposals for which there is an unvalidated
        // notarization are considered even if there is a lower rank proposal.
        for proposal in pool_reader
            .pool()
            .unvalidated()
            .block_proposal()
            .get_by_height_range(range)
        {
            // Handle integrity check and verification errors early
            if !proposal.check_integrity() {
                change_set.push(ChangeAction::HandleInvalid(
                    proposal.clone().into_message(),
                    format!(
                        "Proposal integrity check failed: {:?} {:?} {:?}",
                        proposal.content.get_hash(),
                        proposal.as_ref().payload.get_hash(),
                        proposal.as_ref().payload.as_ref()
                    ),
                ));
                continue;
            }
            let verification_result = self.verify_artifact(pool_reader, &proposal);
            if let Err(error) = verification_result {
                if let Some(action) = self.compute_action_from_validation_error(
                    pool_reader,
                    error,
                    proposal.into_message(),
                ) {
                    change_set.push(action);
                }
                continue;
            }

            // Attempt to validate the proposal through a notarization
            if let Some(notarization) = pool_reader
                .pool()
                .unvalidated()
                .notarization()
                .get_by_height(proposal.height())
                .find(|notarization| &notarization.content.block == proposal.content.get_hash())
            {
                // Verify notarization signature. If the signature is valid, both
                // artifacts may be validated.
                let verification = self.verify_artifact(pool_reader, &notarization);
                if let Err(ValidationError::InvalidArtifact(e)) = verification {
                    change_set.push(ChangeAction::HandleInvalid(
                        notarization.into_message(),
                        format!("{:?}", e),
                    ));
                } else if verification.is_ok() {
                    if get_notarized_parent(pool_reader, &proposal).is_ok() {
                        // A successful verification is enough to validate this block,
                        // because from the notarization we know that the block validity
                        // was already checked.

                        // Only add proposal's rank to the set of valid ranks if
                        // it's not already disqualified.
                        if disqualified_ranks
                            .get_block_metadata(proposal.height(), proposal.rank())
                            .is_none()
                        {
                            valid_ranks.add(&proposal);
                        }
                        change_set.push(ChangeAction::MoveToValidated(notarization.into_message()));
                        change_set.push(ChangeAction::MoveToValidated(proposal.into_message()));
                    }
                    // If the parent is notarized, this block and its notarization are
                    // validated. If not, this block currently cannot be
                    // validated through parent either.
                    continue;
                }
                // Note that transient errors on notarization signature
                // verification should cause fall through, and the block
                // proposals proceed to be checked normally.
            }

            // Skip validation if proposal has a higher rank than a known
            // valid block. Note that we don't consider *any* disqualified
            // rank in this check, including equivocating blocks that were
            // validated through a notarization. We skip the block instead
            // of removing it because a higher-rank proposal might still
            // be notarized in the future.
            if let Some(min_rank) = valid_ranks.get_lowest_rank(proposal.height()) {
                if proposal.rank() > min_rank {
                    let id = proposal.get_id();
                    if self.unvalidated_for_too_long(pool_reader, &id) {
                        warn!(every_n_seconds => LOG_EVERY_N_SECONDS,
                              self.log,
                              "Due a valid proposal with a lower rank {}, /
                              skipping validating the proposal: {:?} with rank {}",
                              min_rank.0, id, proposal.rank().0
                        );
                    }
                    continue;
                }
            }

            let Ok(parent) = get_notarized_parent(pool_reader, &proposal) else {
                continue;
            };

            // We only validate blocks from a block maker of a certain rank after a
            // rank-based delay. If this time has not elapsed yet, we ignore the block for
            // now.
            if !is_time_to_make_block(
                &self.log,
                self.registry_client.as_ref(),
                self.replica_config.subnet_id,
                pool_reader,
                parent,
                proposal.height(),
                proposal.rank(),
                self.time_source.as_ref(),
                /*metrics=*/ None,
            ) {
                continue;
            }

            // Skip block proposals with a disqualified rank. We do this after
            // checking for a fast-path validation, to avoid getting stuck.
            if disqualified_ranks
                .get_block_metadata(proposal.height(), proposal.rank())
                .is_some()
            {
                continue;
            }

            // Disqualify rank if equivocation was found. If there already
            // exists a validated block of the same rank as the current
            // proposal, we must generate an equivocation proof.
            if let Some(existing_metadata) = valid_ranks
                .get_block_metadata(proposal.height(), proposal.rank())
                .cloned()
            {
                // Ensure the proposal has a different hash from the validated
                // block of same rank. Then we can construct the proof.
                if proposal.content.get_hash().get_ref() != existing_metadata.content.hash() {
                    let proof = EquivocationProof {
                        signer: proposal.signature.signer,
                        version: proposal.content.version().clone(),
                        height: proposal.height(),
                        subnet_id: self.replica_config.subnet_id,
                        hash1: proposal.content.get_hash().clone(),
                        signature1: proposal.signature.signature.clone(),
                        hash2: CryptoHashOf::new(existing_metadata.content.hash().clone()),
                        signature2: existing_metadata.signature.signature,
                    };
                    warn!(self.log, "Equivocation found. Proof: {:?}", proof,);
                    change_set.push(ChangeAction::AddToValidated(ValidatedArtifact {
                        msg: ConsensusMessage::EquivocationProof(proof),
                        timestamp: self.time_source.get_relative_time(),
                    }));
                    valid_ranks.remove(proposal.height(), proposal.rank());
                    disqualified_ranks.add(&proposal);
                    // Blocks from disqualified ranks can be ignored at this point
                    continue;
                }
            }

            // The artifact was already verified at this point, so we can do
            // all the remaining block validity checks.
            let check = self.check_block_validity(pool_reader, &proposal);
            if let Some(action) = self.compute_action_from_artifact_verification(
                pool_reader,
                check,
                proposal.into_message(),
            ) {
                if let ChangeAction::MoveToValidated(ConsensusMessage::BlockProposal(proposal)) =
                    &action
                {
                    valid_ranks.add(proposal);
                }
                change_set.push(action);
            }
        }

        for action in &change_set {
            if let ChangeAction::MoveToValidated(ConsensusMessage::BlockProposal(proposal)) = action
            {
                self.metrics.observe_data_payload(proposal);
                self.metrics.observe_block(pool_reader, proposal);
            }
        }
        self.metrics.observe_and_reset_dkg_time_per_validator_run();
        change_set
    }

    /// Check whether or not the provided `BlockProposal` can be moved into the
    /// validated pool. This function assumes that the block proposal was already
    /// verified (see [`SignatureVerify`]). A `ValidatiorError::ValidationFailure`
    /// value is returned when any of the following conditions are met:
    ///
    /// - the `Block`'s validation context is not available locally.
    /// - The `Block`'s parent is not in the validated pool
    /// - The `Block`'s parent is not notarized
    /// - The payload_builder returns an `Err` result of any kind
    ///
    /// A `ValidatorError::InvalidArtifact` is returned when any of the following
    /// conditions are met:
    ///
    /// - Any messages included in the payload are present in some ancestor of
    ///   the block
    /// - Any of the values in the `ValidationContext` on the `Block` are less
    ///   than the corresponding value on the parent `Block`'s
    ///   `ValidationContext`. Additionally for timestamps, we require a strict
    ///   monotonic increase between blocks.
    fn check_block_validity(
        &self,
        pool_reader: &PoolReader<'_>,
        proposal: &BlockProposal,
    ) -> ValidationResult<ValidatorError> {
        if proposal.height() == Height::from(0) {
            return Err(InvalidArtifactReason::CannotVerifyBlockHeightZero.into());
        }

        let Some(status) = status::get_status(
            proposal.height(),
            self.registry_client.as_ref(),
            self.replica_config.subnet_id,
            pool_reader,
            &self.log,
        ) else {
            return Err(ValidationFailure::FailedToGetRegistryVersion.into());
        };

        // If the replica is halted, block payload should be empty.
        if status == Status::Halting || status == Status::Halted {
            let payload = proposal.as_ref().payload.as_ref();
            if !payload.is_summary() && !payload.is_empty() {
                return Err(InvalidArtifactReason::NonEmptyPayloadPastUpgradePoint.into());
            }
        }

        let proposer = proposal.signature.signer;
        let parent = get_notarized_parent(pool_reader, proposal)?;

        // Ensure registry_version, certified_height increase monotonically and that
        // time increases *strictly* monotonically.
        let proposal = proposal.as_ref();
        if !proposal.context.greater(&parent.context) {
            return Err(InvalidArtifactReason::NonStrictlyIncreasingValidationContext.into());
        }

        let local_context = ValidationContext {
            certified_height: self.state_manager.latest_certified_height(),
            registry_version: self.registry_client.get_latest_version(),
            time: self.time_source.get_relative_time(),
        };

        // If we don't find an instant for the parent block, we fall back to the origin
        // instant which we recorded at validator initialization.
        // The only scenario in which we may have a notarized parent but no instant for
        // the block are replica restarts due to updates or crashes, or while the replica
        // is catching up via CUP. This is not a big problem in practice, because we will
        // always wait at most `proposal.time - parent.time` before validating the
        // proposal. Any heights after that point will have instants, so there will be no
        // further slowdown for other rounds.
        let parent_block_instant = pool_reader
            .get_block_instant(&proposal.parent)
            .unwrap_or(self.time_source.get_origin_instant());
        let duration_since_received_parent = self
            .time_source
            .get_instant()
            .saturating_duration_since(parent_block_instant);

        // Check that our locally available validation context is sufficient for
        // validating the proposal. We require all fields of our local context - with
        // the exception of time - to be greater or equal to the proposal's context.
        //
        // We allow out-of-sync validation, assuming the block proposal's timestamp is
        // not further than the time since we received the parent block.
        // We do this to shield against clock issues, to prevent nodes with lagging
        // clocks to stall a subnet with f malicious replicas.
        let sufficient_local_ctx = local_context.registry_version
            >= proposal.context.registry_version
            && local_context.certified_height >= proposal.context.certified_height
            && std::cmp::max(
                local_context.time,
                parent.context.time + duration_since_received_parent,
            ) >= proposal.context.time;

        if !sufficient_local_ctx {
            return Err(ValidationFailure::ValidationContextNotReached(
                proposal.context.clone(),
                local_context,
            )
            .into());
        }

        // If the replica is halted, the block payload is empty so we can skip the rest of the
        // validation.
        if status == Status::Halting || status == Status::Halted {
            return Ok(());
        }

        // Below are all the payload validations
        let payloads = pool_reader.get_payloads_from_height(
            proposal.context.certified_height.increment(),
            parent.clone(),
        );

        self.payload_builder
            .validate_payload(
                proposal.height,
                &ProposalContext {
                    proposer,
                    validation_context: &proposal.context,
                },
                &proposal.payload,
                &payloads,
            )
            .map_err(|err| {
                err.map(
                    InvalidArtifactReason::InvalidPayload,
                    ValidationFailure::PayloadValidationFailed,
                )
            })?;

        idkg::validate_payload(
            self.replica_config.subnet_id,
            self.registry_client.as_ref(),
            self.crypto.as_ref(),
            pool_reader,
            self.state_manager.as_ref(),
            &proposal.context,
            &parent,
            proposal.payload.as_ref(),
            self.metrics.idkg_validation_duration.clone(),
        )
        .map_err(|err| {
            err.map(
                InvalidArtifactReason::InvalidIDkgPayload,
                ValidationFailure::IDkgPayloadValidationFailed,
            )
        })?;

        let timer = self
            .metrics
            .validation_duration
            .with_label_values(&["Dkg"])
            .start_timer();
        let dkg_pool = &*self.dkg_pool.read().unwrap();
        let ret = dkg::payload_validator::validate_payload(
            self.replica_config.subnet_id,
            self.registry_client.as_ref(),
            self.crypto.as_ref(),
            pool_reader,
            dkg_pool,
            parent,
            proposal.payload.as_ref(),
            self.state_manager.as_ref(),
            &proposal.context,
            &self.metrics.dkg_validator,
        )
        .map_err(|err| {
            err.map(
                InvalidArtifactReason::InvalidDkgPayload,
                ValidationFailure::DkgPayloadValidationFailed,
            )
        });
        let elapsed = timer.stop_and_record();
        self.metrics.add_to_dkg_time_per_validator_run(elapsed);
        ret
    }

    /// Return a `Mutations` of `RandomBeacon` artifacts. Check the validity of RandomBeacons of
    /// the next height against the random beacon tip. This consists of checking whether each beacon:
    /// * points to the random beacon tip as its parent,
    /// * is signed by member(s) of the threshold group,
    /// * has a valid signature.
    fn validate_beacons(&self, pool_reader: &PoolReader<'_>) -> Mutations {
        let last_beacon = pool_reader.get_random_beacon_tip();
        let last_hash: CryptoHashOf<RandomBeacon> = ic_types::crypto::crypto_hash(&last_beacon);
        // Only a single height is validated, per round.
        pool_reader
            .pool()
            .unvalidated()
            .random_beacon()
            .get_by_height(last_beacon.content.height().increment())
            .filter_map(|beacon| {
                if last_hash != beacon.content.parent {
                    Some(ChangeAction::HandleInvalid(
                        beacon.into_message(),
                        "The parent hash of the beacon is not correct".to_string(),
                    ))
                } else {
                    let verification = self.verify_artifact(pool_reader, &beacon);
                    self.compute_action_from_artifact_verification(
                        pool_reader,
                        verification,
                        beacon.into_message(),
                    )
                }
            })
            .collect()
    }

    /// Return a `Mutations` of `RandomBeaconShare` artifacts. Check the validity of RandomBeaconShares of
    /// the next height against the random beacon tip. This consists of checking whether each share:
    /// * points to the random beacon tip as its parent,
    /// * not more than threshold shares have already been validated for each height
    /// * is signed by member(s) of the threshold group,
    /// * has a valid signature.
    fn validate_beacon_shares(&self, pool_reader: &PoolReader<'_>) -> Mutations {
        let last_beacon = pool_reader.get_random_beacon_tip();
        let last_hash: CryptoHashOf<RandomBeacon> = ic_types::crypto::crypto_hash(&last_beacon);
        let next_height = last_beacon.content.height().increment();

        // Since the parent beacon is required to be already validated, only a single
        // height is checked.
        let change_set: Mutations = pool_reader
            .pool()
            .unvalidated()
            .random_beacon_share()
            .get_by_height(next_height)
            .filter_map(|beacon| {
                if last_hash != beacon.content.parent {
                    Some(ChangeAction::HandleInvalid(
                        beacon.into_message(),
                        "The parent hash of the beacon was not correct".to_string(),
                    ))
                } else {
                    self.metrics.validation_random_beacon_shares_count.add(1);
                    let verification = self.verify_artifact(pool_reader, &beacon);
                    self.compute_action_from_artifact_verification(
                        pool_reader,
                        verification,
                        beacon.into_message(),
                    )
                }
            })
            .collect();

        self.metrics
            .validation_share_batch_size
            .with_label_values(&["beacon"])
            .observe(change_set.len() as f64);
        change_set
    }

    /// Return a `Mutations` of `RandomTape` artifacts. Check the validity of RandomTape
    /// artifacts. This function checks whether each RandomTapeContent
    /// * has non-zero height,
    /// * is signed by member(s) of the threshold group,
    /// * has a valid signature.
    fn validate_tapes(&self, pool_reader: &PoolReader<'_>) -> Mutations {
        let max_height = match pool_reader.pool().unvalidated().random_tape().max_height() {
            Some(height) => height,
            None => return Mutations::new(),
        };
        // Since we only need tape values when a height is also finalized, we don't
        // need to look beyond finalized height.
        let finalized_height = pool_reader.get_finalized_height();
        let expected_height = self.message_routing.expected_batch_height();
        let range = HeightRange::new(
            expected_height,
            max_height.min(finalized_height.increment()),
        );
        pool_reader
            .pool()
            .unvalidated()
            .random_tape()
            .get_by_height_range(range)
            .filter_map(|tape| {
                let height = tape.height();
                if height == Height::from(0) {
                    // tape of height 0 is considered invalid
                    Some(ChangeAction::HandleInvalid(
                        tape.into_message(),
                        "Tape at height 0".to_string(),
                    ))
                } else if pool_reader.get_random_tape(height).is_some() {
                    // Remove if we already have a validated tape at this height
                    Some(ChangeAction::RemoveFromUnvalidated(tape.into_message()))
                } else {
                    let verification = self.verify_artifact(pool_reader, &tape);
                    self.compute_action_from_artifact_verification(
                        pool_reader,
                        verification,
                        tape.into_message(),
                    )
                }
            })
            .collect()
    }

    /// Return a `Mutations` of `RandomTapeShare` artifacts. Check the validity of RandomTapeShare
    /// artifacts. This function checks whether each RandomTapeContent
    /// * has non-zero height,
    /// * not more than threshold shares have already been validated for each height
    /// * is signed by member(s) of the threshold group,
    /// * has a valid signature.
    fn validate_tape_shares(&self, pool_reader: &PoolReader<'_>) -> Mutations {
        let max_height = match pool_reader
            .pool()
            .unvalidated()
            .random_tape_share()
            .max_height()
        {
            Some(height) => height,
            None => return Mutations::new(),
        };
        // Since we only need tape values when a height is also finalized, we don't
        // need to look beyond finalized height.
        let finalized_height = pool_reader.get_finalized_height();
        let expected_height = self.message_routing.expected_batch_height();
        let range = HeightRange::new(
            expected_height,
            max_height.min(finalized_height.increment()),
        );

        let change_set: Mutations = pool_reader
            .pool()
            .unvalidated()
            .random_tape_share()
            .get_by_height_range(range)
            .filter_map(|tape| {
                let height = tape.height();
                if height == Height::from(0) {
                    // tape of height 0 is considered invalid
                    Some(ChangeAction::HandleInvalid(
                        tape.into_message(),
                        "Tape at height 0".to_string(),
                    ))
                } else if pool_reader.get_random_tape(height).is_some() {
                    // Remove if we already have a validated tape at this height
                    Some(ChangeAction::RemoveFromUnvalidated(tape.into_message()))
                } else {
                    self.metrics.validation_random_tape_shares_count.add(1);
                    let verification = self.verify_artifact(pool_reader, &tape);
                    self.compute_action_from_artifact_verification(
                        pool_reader,
                        verification,
                        tape.into_message(),
                    )
                }
            })
            .collect();

        self.metrics
            .validation_share_batch_size
            .with_label_values(&["tape"])
            .observe(change_set.len() as f64);
        change_set
    }

    /// Return a `Mutations` of `CatchUpPackage` artifacts.
    /// The validity of a CatchUpPackage only depends on its signature
    /// and signer, which must match a known threshold key.
    fn validate_catch_up_packages(&self, pool_reader: &PoolReader<'_>) -> Mutations {
        let catch_up_height = pool_reader.get_catch_up_height();
        let max_height = match pool_reader
            .pool()
            .unvalidated()
            .catch_up_package()
            .max_height()
        {
            Some(height) => height,
            None => return Mutations::new(),
        };
        let range = HeightRange::new(catch_up_height.increment(), max_height);

        let catch_up_packages = pool_reader
            .pool()
            .unvalidated()
            .catch_up_package()
            .get_by_height_range(range);

        catch_up_packages
            .filter_map(|catch_up_package| {
                // Such heights should not make it into this loop.
                debug_assert!(catch_up_package.height() > catch_up_height);
                if !catch_up_package.check_integrity() {
                    return Some(ChangeAction::HandleInvalid(
                        catch_up_package.into_message(),
                        "CatchUpPackage integrity check failed".to_string(),
                    ));
                }
                let verification = self
                    .verify_artifact(pool_reader, &catch_up_package)
                    .and_then(|_| self.maybe_hold_back_cup(&catch_up_package, pool_reader));

                self.compute_action_from_artifact_verification(
                    pool_reader,
                    verification,
                    catch_up_package.into_message(),
                )
            })
            .collect()
    }

    /// Return a `Mutations` of `CatchUpPackageShare` artifacts.  This consists
    /// of checking whether each share is signed by member(s) of the threshold
    /// group, and has a valid signature.
    fn validate_catch_up_package_shares(&self, pool_reader: &PoolReader<'_>) -> Mutations {
        let catch_up_height = pool_reader.get_catch_up_height();
        let max_height = match pool_reader
            .pool()
            .unvalidated()
            .catch_up_package_share()
            .max_height()
        {
            Some(height) => height,
            None => return Mutations::new(),
        };
        let range = HeightRange::new(catch_up_height.increment(), max_height);

        let shares = pool_reader
            .pool()
            .unvalidated()
            .catch_up_package_share()
            .get_by_height_range(range);

        shares
            .filter_map(|share| {
                debug_assert!(share.height() > catch_up_height);
                if !share.check_integrity() {
                    return Some(ChangeAction::HandleInvalid(
                        share.into_message(),
                        "CatchUpPackageShare integrity check failed".to_string(),
                    ));
                }
                match self.validate_catch_up_share_content(pool_reader, &share.content) {
                    Ok(block) => {
                        let verification = self.verify_artifact(
                            pool_reader,
                            &Signed {
                                content: CatchUpContent::from_share_content(
                                    share.content.clone(),
                                    block,
                                ),
                                signature: share.signature.clone(),
                            },
                        );
                        self.compute_action_from_artifact_verification(
                            pool_reader,
                            verification,
                            share.into_message(),
                        )
                    }
                    Err(ValidationError::InvalidArtifact(err)) => Some(
                        ChangeAction::HandleInvalid(share.into_message(), format!("{:?}", err)),
                    ),
                    Err(ValidationError::ValidationFailed(err)) => {
                        if self.unvalidated_for_too_long(pool_reader, &share.get_id()) {
                            warn!(
                                every_n_seconds => LOG_EVERY_N_SECONDS,
                                self.log,
                                "Couldn't validate the catch-up package share: {:?}", err
                            );
                        }
                        None
                    }
                }
            })
            .collect()
    }

    /// Return the finalized block at height if the given `CatchUpContent` is
    /// consistent, InvalidArtifact if it is inconsistent, and ValidationFailure
    /// if there is insufficient data to verify consistency (see CON-330).
    ///
    /// A CatchUpContent is inconsistent if things in it do not match up, e.g.
    /// block height != random beacon height. Or it does not match
    /// known valid artifacts already in the validated pool. Note that this
    /// validation is only performed for the content of catch-up package
    /// shares. The content of full CUPs has to be trusted if it is signed
    /// by the subnet.
    fn validate_catch_up_share_content(
        &self,
        pool_reader: &PoolReader<'_>,
        share_content: &CatchUpShareContent,
    ) -> Result<Block, ValidatorError> {
        let height = share_content.height();
        let block = pool_reader
            .get_finalized_block(height)
            .ok_or(ValidationFailure::FinalizedBlockNotFound(height))?;
        if ic_types::crypto::crypto_hash(&block) != share_content.block {
            warn!(self.log, "Block from received CatchUpShareContent does not match finalized block in the pool: {:?} {:?}", share_content, block);
            return Err(InvalidArtifactReason::MismatchedBlockInCatchUpPackageShare.into());
        }
        if !block.payload.is_summary() {
            warn!(
                self.log,
                "Block from received CatchUpShareContent is not a summary block: {:?} {:?}",
                share_content,
                block
            );
            return Err(InvalidArtifactReason::DataPayloadBlockInCatchUpPackageShare.into());
        }

        let beacon = pool_reader
            .get_random_beacon(height)
            .ok_or(ValidationFailure::RandomBeaconNotFound(height))?;
        if &beacon != share_content.random_beacon.get_value() {
            warn!(self.log, "RandomBeacon from received CatchUpContent does not match RandomBeacon in the pool: {:?} {:?}", share_content, beacon);
            return Err(InvalidArtifactReason::MismatchedRandomBeaconInCatchUpPackageShare.into());
        }

        let hash = self
            .state_manager
            .get_state_hash_at(height)
            .map_err(ValidationFailure::StateHashError)?;
        if hash != share_content.state_hash {
            warn!(self.log, "State hash from received CatchUpContent does not match local state hash: {:?} {:?}", share_content, hash);
            return Err(InvalidArtifactReason::MismatchedStateHashInCatchUpPackageShare.into());
        }

        let summary = block.payload.as_ref().as_summary();
        let registry_version = if let Some(idkg) = summary.idkg.as_ref() {
            // Should succeed as we already got the hash above
            let state = self
                .state_manager
                .get_state_at(height)
                .map_err(ValidationFailure::StateManagerError)?;
            get_oldest_idkg_state_registry_version(idkg, state.get_ref())
        } else {
            None
        };
        if registry_version != share_content.oldest_registry_version_in_use_by_replicated_state {
            warn!(self.log, "Oldest registry version from received CatchUpContent does not match local one: {:?} {:?}", share_content, registry_version);
            return Err(
                InvalidArtifactReason::MismatchedOldestRegistryVersionInCatchUpPackageShare.into(),
            );
        }

        Ok(block)
    }

    /// Return a `Mutations` of `EquivocationProof` artifacts. This consists
    /// of checking that both signatures are valid signatures of the two
    /// derived block metadata instances, that the subnet is identical to
    /// our current subnet, and that the signer was a blockmaker at that height.
    fn validate_equivocation_proofs(&self, pool_reader: &PoolReader<'_>) -> Mutations {
        let finalized_height = pool_reader.get_finalized_height();
        let range = match pool_reader
            .pool()
            .unvalidated()
            .equivocation_proof()
            .height_range()
        {
            Some(height) => height,
            None => return Mutations::new(),
        };

        let range_to_validate = HeightRange::new(finalized_height.increment(), range.max);
        let mut existing_proofs = HashSet::<(NodeId, Height)>::from_iter(
            pool_reader
                .pool()
                .validated()
                .equivocation_proof()
                .get_by_height_range(range_to_validate)
                .map(|proof| (proof.signer, proof.height)),
        );

        pool_reader
            .pool()
            .unvalidated()
            .equivocation_proof()
            .get_by_height_range(range_to_validate)
            .filter_map(|proof| {
                let signer_height_pair = (proof.signer, proof.height);
                if existing_proofs.contains(&signer_height_pair) {
                    return Some(ChangeAction::RemoveFromUnvalidated(proof.into_message()));
                }

                let result = if proof.hash1 == proof.hash2 {
                    Some(ChangeAction::HandleInvalid(
                        proof.into_message(),
                        "both block hashes in the equivocation proof are identical".to_string(),
                    ))
                } else if proof.subnet_id != self.replica_config.subnet_id {
                    Some(ChangeAction::HandleInvalid(
                        proof.into_message(),
                        "equivocation proof has different subnet id".to_string(),
                    ))
                } else {
                    let verification = self.verify_artifact(pool_reader, &proof);
                    self.compute_action_from_artifact_verification(
                        pool_reader,
                        verification,
                        proof.into_message(),
                    )
                };

                if let Some(ChangeAction::MoveToValidated(_)) = result {
                    existing_proofs.insert(signer_height_pair);
                }
                result
            })
            .collect()
    }

    fn dedup_change_actions(&self, name: &str, actions: Mutations) -> Mutations {
        let mut change_set = Mutations::new();
        for action in actions {
            change_set.dedup_push(action).unwrap_or_else(|action| {
                self.metrics
                    .duplicate_artifact
                    .with_label_values(&[name])
                    .inc();
                trace!(
                    self.log,
                    "Duplicated {} detected in changeset {:?}",
                    name,
                    action
                )
            })
        }
        change_set
    }

    fn compute_action_from_artifact_verification(
        &self,
        pool_reader: &PoolReader<'_>,
        result: ValidationResult<ValidatorError>,
        message: ConsensusMessage,
    ) -> Option<ChangeAction> {
        match result {
            Ok(()) => Some(ChangeAction::MoveToValidated(message)),
            Err(err) => self.compute_action_from_validation_error(pool_reader, err, message),
        }
    }

    fn compute_action_from_validation_error(
        &self,
        pool_reader: &PoolReader<'_>,
        error: ValidatorError,
        message: ConsensusMessage,
    ) -> Option<ChangeAction> {
        match error {
            ValidationError::InvalidArtifact(InvalidArtifactReason::ReplicaVersionMismatch) => {
                Some(ChangeAction::RemoveFromUnvalidated(message))
            }
            ValidationError::InvalidArtifact(s) => {
                Some(ChangeAction::HandleInvalid(message, format!("{:?}", s)))
            }
            ValidationError::ValidationFailed(err) => {
                if self.unvalidated_for_too_long(pool_reader, &message.get_id()) {
                    warn!(every_n_seconds => LOG_EVERY_N_SECONDS,
                          self.log,
                          "Could not determine if artifact is valid: {:?}", err
                    );
                }
                None
            }
        }
    }

    fn unvalidated_for_too_long(
        &self,
        pool_reader: &PoolReader<'_>,
        id: &ConsensusMessageId,
    ) -> bool {
        match pool_reader.pool().unvalidated().get_timestamp(id) {
            Some(timestamp) => {
                let now = self.time_source.get_relative_time();
                now >= timestamp + Duration::from_secs(SECONDS_TO_LOG_UNVALIDATED)
            }
            None => false, // should never happen.
        }
    }

    /// Under certain conditions, it makes sense to delay validating (and loading) a CUP
    /// If we are already close to caught up and have all necessary artifacts in the pool
    /// we might want to hold off loading the cup and try to get there by computation first.
    /// After a while, if we did not catch up via computing, we will still load the CUP.
    fn maybe_hold_back_cup(
        &self,
        catch_up_package: &CatchUpPackage,
        pool_reader: &PoolReader<'_>,
    ) -> Result<(), ValidationError<InvalidArtifactReason, ValidationFailure>> {
        let cup_height = catch_up_package.height();

        // Check that this is a CUP that is close to the current state we have
        // in the state manager, i.e. there is a chance to catch up via recomputing
        if cup_height
            .get()
            .saturating_sub(self.state_manager.latest_state_height().get())
            < Self::get_next_interval_length(catch_up_package).get() / 4
            // Check that the finalized height is higher than this cup
            // In order to validate the finalization of height `h` we need to have
            // a valid random beacon of height `h-1` and a valid block of height `h`.
            // In order to have a valid block of height `h` you need to have
            // a valid block of height `h-1`.
            // The same is true for the random beacon.
            // Thus, if this condition is true, we know that we have all blocks and random beacons
            // between the latest CUP height and finalized height and are therefore
            // able to recompute.
            && pool_reader.get_finalized_height() >= cup_height
            // If the state height exceeded the cup height, we can validate the cup, as it won't
            // trigger the state sync.
            && self.state_manager.latest_state_height() < cup_height
        {
            // Check that this CUP has not been in the pool for too long
            // If it has, we validate the CUP nonetheless
            // This is a safety measure
            let now = self.time_source.get_relative_time();
            match pool_reader
                .pool()
                .unvalidated()
                .get_timestamp(&catch_up_package.get_id())
            {
                Some(timestamp) if now > timestamp + CATCH_UP_HOLD_OF_TIME => {
                    warn!(
                        self.log,
                        "Validating CUP at height {} after holding it back for {} seconds",
                        cup_height,
                        CATCH_UP_HOLD_OF_TIME.as_secs()
                    );
                    Ok(())
                }
                Some(_) => Err(ValidationError::ValidationFailed(
                    ValidationFailure::CatchUpHeightNegligible,
                )),
                None => Ok(()),
            }
        } else {
            Ok(())
        }
    }

    fn get_next_interval_length(cup: &CatchUpPackage) -> Height {
        let a = cup.content.block.as_ref().payload.as_ref();
        match a {
            BlockPayload::Summary(summary) => summary.dkg.next_interval_length,
            _ => unreachable!("CatchUpPackage always contains a SummaryBlock"),
        }
    }
}

#[cfg(test)]
pub mod test {
    use super::*;
    use crate::{
        consensus::block_maker::get_block_maker_delay,
        idkg::test_utils::{
            add_available_quadruple_to_payload, empty_idkg_payload,
            fake_ecdsa_idkg_master_public_key_id, fake_signature_request_context_with_pre_sig,
            fake_state_with_signature_requests,
        },
    };
    use assert_matches::assert_matches;
    use ic_artifact_pool::dkg_pool::DkgPoolImpl;
    use ic_config::artifact_pool::ArtifactPoolConfig;
    use ic_consensus_mocks::{
        dependencies_with_subnet_params, dependencies_with_subnet_records_with_raw_state_manager,
        Dependencies, RefMockPayloadBuilder,
    };
    use ic_interfaces::{
        messaging::XNetPayloadValidationFailure, p2p::consensus::MutablePool,
        time_source::TimeSource,
    };
    use ic_interfaces_mocks::messaging::RefMockMessageRouting;
    use ic_logger::replica_logger::no_op_logger;
    use ic_metrics::MetricsRegistry;
    use ic_registry_client_fake::FakeRegistryClient;
    use ic_registry_client_helpers::subnet::SubnetRegistry;
    use ic_registry_proto_data_provider::ProtoRegistryDataProvider;
    use ic_test_artifact_pool::consensus_pool::TestConsensusPool;
    use ic_test_utilities::{crypto::CryptoReturningOk, state_manager::RefMockStateManager};
    use ic_test_utilities_consensus::{assert_changeset_matches_pattern, fake::*, matches_pattern};
    use ic_test_utilities_registry::{add_subnet_record, SubnetRecordBuilder};
    use ic_test_utilities_time::FastForwardTimeSource;
    use ic_test_utilities_types::{
        ids::{node_test_id, subnet_test_id},
        messages::SignedIngressBuilder,
    };
    use ic_types::{
        batch::{BatchPayload, IngressPayload},
        consensus::{
            dkg::DkgDataPayload, idkg::PreSigId, BlockPayload, CatchUpPackageShare, DataPayload,
            EquivocationProof, Finalization, FinalizationShare, HashedBlock, HashedRandomBeacon,
            NotarizationShare, Payload, RandomBeaconContent, RandomTapeContent, SummaryPayload,
        },
        crypto::{BasicSig, BasicSigOf, CombinedMultiSig, CombinedMultiSigOf, CryptoHash},
        replica_config::ReplicaConfig,
        signature::ThresholdSignature,
        CryptoHashOfState, ReplicaVersion, Time,
    };
    use idkg::test_utils::request_id;
    use std::sync::{Arc, RwLock};

    pub fn assert_block_valid(results: &[ChangeAction], block: &BlockProposal) {
        match results.first() {
            Some(ChangeAction::MoveToValidated(ConsensusMessage::BlockProposal(b))) => {
                assert_eq!(block, b);
            }
            item => panic!("Unexpected change action set: {:?}", item),
        };
    }

    fn assert_block_invalid(results: &[ChangeAction], block: &BlockProposal) {
        match results.first() {
            Some(ChangeAction::HandleInvalid(ConsensusMessage::BlockProposal(b), _)) => {
                assert_eq!(block, b);
            }
            item => panic!("Unexpected change action set: {:?}", item),
        };
    }

    pub struct ValidatorAndDependencies {
        pub validator: Validator,
        pub payload_builder: Arc<RefMockPayloadBuilder>,
        pub membership: Arc<Membership>,
        pub state_manager: Arc<RefMockStateManager>,
        pub message_routing: Arc<RefMockMessageRouting>,
        pub crypto: Arc<CryptoReturningOk>,
        pub data_provider: Arc<ProtoRegistryDataProvider>,
        pub registry_client: Arc<FakeRegistryClient>,
        pub pool: TestConsensusPool,
        pub dkg_pool: Arc<RwLock<DkgPoolImpl>>,
        pub time_source: Arc<FastForwardTimeSource>,
        pub replica_config: ReplicaConfig,
    }

    impl ValidatorAndDependencies {
        fn new(dependencies: Dependencies) -> Self {
            let payload_builder = Arc::new(RefMockPayloadBuilder::default());
            let message_routing = Arc::new(RefMockMessageRouting::default());
            let validator = Validator::new(
                dependencies.replica_config.clone(),
                dependencies.membership.clone(),
                dependencies.registry.clone(),
                dependencies.crypto.clone(),
                payload_builder.clone(),
                dependencies.state_manager.clone(),
                message_routing.clone(),
                dependencies.dkg_pool.clone(),
                no_op_logger(),
                ValidatorMetrics::new(MetricsRegistry::new()),
                Arc::clone(&dependencies.time_source) as Arc<_>,
            );
            Self {
                validator,
                payload_builder,
                membership: dependencies.membership,
                state_manager: dependencies.state_manager,
                message_routing,
                crypto: dependencies.crypto,
                data_provider: dependencies.registry_data_provider,
                registry_client: dependencies.registry,
                pool: dependencies.pool,
                dkg_pool: dependencies.dkg_pool,
                time_source: dependencies.time_source,
                replica_config: dependencies.replica_config,
            }
        }
    }

    fn setup_dependencies(
        pool_config: ic_config::artifact_pool::ArtifactPoolConfig,
        node_ids: &[NodeId],
    ) -> ValidatorAndDependencies {
        ValidatorAndDependencies::new(dependencies_with_subnet_params(
            pool_config,
            subnet_test_id(0),
            vec![(
                1,
                SubnetRecordBuilder::from(node_ids)
                    .with_dkg_interval_length(9)
                    .build(),
            )],
        ))
    }

    fn setup_dependencies_with_raw_state_manager(
        pool_config: ic_config::artifact_pool::ArtifactPoolConfig,
        node_ids: &[NodeId],
    ) -> ValidatorAndDependencies {
        ValidatorAndDependencies::new(dependencies_with_subnet_records_with_raw_state_manager(
            pool_config,
            subnet_test_id(0),
            vec![(
                1,
                SubnetRecordBuilder::from(node_ids)
                    .with_dkg_interval_length(9)
                    .build(),
            )],
        ))
    }

    #[test]
    fn test_validate_catch_up_package_shares() {
        ic_test_utilities::artifact_pool_config::with_test_pool_config(|pool_config| {
            let ValidatorAndDependencies {
                validator,
                state_manager,
                mut pool,
                ..
            } = setup_dependencies(pool_config, &(0..4).map(node_test_id).collect::<Vec<_>>());

            // The state manager is mocked and the `StateHash` is completely arbitrary. It
            // must just be the same as in the `CatchUpPackageShare`.
            let state_hash = CryptoHashOfState::from(CryptoHash(vec![1u8; 32]));
            state_manager
                .get_mut()
                .expect_get_state_hash_at()
                .return_const(Ok(state_hash.clone()));

            // Manually construct a cup share
            let make_next_cup_share = |pool: &TestConsensusPool| -> CatchUpPackageShare {
                let random_beacon = pool.make_next_beacon();
                let random_beacon_hash =
                    HashedRandomBeacon::new(ic_types::crypto::crypto_hash, random_beacon);
                let block = Block::from(pool.make_next_block());
                let block_hash = HashedBlock::new(ic_types::crypto::crypto_hash, block);

                Signed {
                    content: CatchUpShareContent::from(&CatchUpContent::new(
                        block_hash,
                        random_beacon_hash,
                        state_hash.clone(),
                        None,
                    )),
                    signature: ThresholdSignatureShare::fake(node_test_id(0)),
                }
            };

            // Skip to two heights before Summary height
            pool.advance_round_normal_operation_no_cup_n(8);

            let cup_share_data_height = make_next_cup_share(&pool);
            pool.advance_round_normal_operation_no_cup_n(1);
            let cup_share_summary_height = make_next_cup_share(&pool);

            // Advance by two rounds so we have a finalized block at the heights
            // This is necessary for the validate function to succeed
            pool.advance_round_normal_operation_no_cup_n(1);
            pool.insert_unvalidated(cup_share_data_height.clone());
            pool.insert_unvalidated(cup_share_summary_height.clone());
            let mut cup_from_old_replica_version = cup_share_summary_height.clone();
            cup_from_old_replica_version.content.version =
                ReplicaVersion::try_from("old_version").unwrap();
            pool.insert_unvalidated(cup_from_old_replica_version.clone());
            let mut cup_with_registry_version = cup_share_summary_height.clone();
            cup_with_registry_version
                .content
                .oldest_registry_version_in_use_by_replicated_state =
                Some(RegistryVersion::from(1));
            pool.insert_unvalidated(cup_with_registry_version.clone());

            let pool_reader = PoolReader::new(&pool);
            let change_set = validator.validate_catch_up_package_shares(&pool_reader);

            // Check that the change set contains exactly the one `CatchUpPackageShare` we
            // expect it to.
            assert_eq!(change_set.len(), 4);
            assert_matches!(&change_set[0], ChangeAction::HandleInvalid(ConsensusMessage::CatchUpPackageShare(s), m)
                if s == &cup_share_data_height && m.contains("DataPayloadBlockInCatchUpPackageShare")
            );
            assert_matches!(&change_set[1], ChangeAction::MoveToValidated(ConsensusMessage::CatchUpPackageShare(s))
                if s == &cup_share_summary_height
            );
            assert_matches!(&change_set[2], ChangeAction::RemoveFromUnvalidated(ConsensusMessage::CatchUpPackageShare(s))
                if s == &cup_from_old_replica_version
            );
            assert_matches!(&change_set[3], ChangeAction::HandleInvalid(ConsensusMessage::CatchUpPackageShare(s), m)
                if s == &cup_with_registry_version && m.contains("MismatchedOldestRegistryVersion")
            );
        })
    }

    #[test]
    fn test_validate_catch_up_package_shares_with_registry_version() {
        ic_test_utilities::artifact_pool_config::with_test_pool_config(|pool_config| {
            let ValidatorAndDependencies {
                validator,
                state_manager,
                mut pool,
                ..
            } = setup_dependencies_with_raw_state_manager(
                pool_config,
                &(0..4).map(node_test_id).collect::<Vec<_>>(),
            );

            // The state manager is mocked and the `StateHash` is completely arbitrary. It
            // must just be the same as in the `CatchUpPackageShare`.
            let state_hash = CryptoHashOfState::from(CryptoHash(vec![1u8; 32]));
            state_manager
                .get_mut()
                .expect_get_state_hash_at()
                .return_const(Ok(state_hash.clone()));

            let height = Height::from(0);
<<<<<<< HEAD
            let key_id = fake_ecdsa_master_public_key_id();
=======
            let key_id = fake_ecdsa_idkg_master_public_key_id();
>>>>>>> 9d768e5d
            // Create three quadruple Ids and contexts, quadruple "2" will remain unmatched.
            let pre_sig_id1 = PreSigId(1);
            let pre_sig_id2 = PreSigId(2);
            let pre_sig_id3 = PreSigId(3);

            let contexts = vec![
                fake_signature_request_context_with_pre_sig(
                    request_id(1, height),
                    key_id.clone(),
                    Some(pre_sig_id1),
                ),
                fake_signature_request_context_with_pre_sig(
                    request_id(2, height),
                    key_id.clone(),
                    None,
                ),
                fake_signature_request_context_with_pre_sig(
                    request_id(3, height),
                    key_id.clone(),
                    Some(pre_sig_id3),
                ),
            ];

            state_manager
                .get_mut()
                .expect_get_state_at()
                .return_const(Ok(fake_state_with_signature_requests(
                    height,
                    contexts.clone(),
                )
                .get_labeled_state()));

            // Manually construct a cup share
            let make_next_cup_share = |proposal: BlockProposal,
                                       beacon: RandomBeacon,
                                       oldest_registry_version: Option<RegistryVersion>|
             -> CatchUpPackageShare {
                let random_beacon_hash =
                    HashedRandomBeacon::new(ic_types::crypto::crypto_hash, beacon);
                let block = Block::from(proposal);
                let block_hash = HashedBlock::new(ic_types::crypto::crypto_hash, block);

                Signed {
                    content: CatchUpShareContent::from(&CatchUpContent::new(
                        block_hash,
                        random_beacon_hash,
                        state_hash.clone(),
                        oldest_registry_version,
                    )),
                    signature: ThresholdSignatureShare::fake(node_test_id(0)),
                }
            };

            // Skip to Summary height
            pool.advance_round_normal_operation_no_cup_n(9);

            let mut proposal = pool.make_next_block();
            let block = proposal.content.as_mut();
            block.context.certified_height = block.height();

            let mut idkg = empty_idkg_payload(subnet_test_id(0));
            // Add the three quadruples using registry version 3, 1 and 2 in order
            add_available_quadruple_to_payload(&mut idkg, pre_sig_id1, RegistryVersion::from(3));
            add_available_quadruple_to_payload(&mut idkg, pre_sig_id2, RegistryVersion::from(1));
            add_available_quadruple_to_payload(&mut idkg, pre_sig_id3, RegistryVersion::from(2));

            let dkg = block.payload.as_ref().as_summary().dkg.clone();
            block.payload = Payload::new(
                ic_types::crypto::crypto_hash,
                BlockPayload::Summary(SummaryPayload {
                    dkg,
                    idkg: Some(idkg),
                }),
            );
            proposal.content = HashedBlock::new(ic_types::crypto::crypto_hash, block.clone());

            let beacon = pool.make_next_beacon();
            pool.advance_round_with_block(&proposal);

            let cup_share_no_registry_version =
                make_next_cup_share(proposal.clone(), beacon.clone(), None);
            pool.insert_unvalidated(cup_share_no_registry_version.clone());

            let cup_share_wrong_registry_version = make_next_cup_share(
                proposal.clone(),
                beacon.clone(),
                Some(RegistryVersion::from(1)),
            );
            pool.insert_unvalidated(cup_share_wrong_registry_version.clone());

            // Since the quadruple using registry version 1 wasn't matched, the oldest one in use
            // by the replicated state should be the registry version of quadruple 3, which is 2.
            let cup_share_valid =
                make_next_cup_share(proposal, beacon, Some(RegistryVersion::from(2)));
            pool.insert_unvalidated(cup_share_valid.clone());

            let pool_reader = PoolReader::new(&pool);
            let change_set = validator.validate_catch_up_package_shares(&pool_reader);

            // Check that the change set contains exactly the one `CatchUpPackageShare` we
            // expect it to.
            assert_eq!(change_set.len(), 3);
            assert_matches!(&change_set[0], ChangeAction::HandleInvalid(ConsensusMessage::CatchUpPackageShare(s), m)
                if s == &cup_share_no_registry_version && m.contains("MismatchedOldestRegistryVersion")
            );
            assert_matches!(&change_set[1], ChangeAction::HandleInvalid(ConsensusMessage::CatchUpPackageShare(s), m)
                if s == &cup_share_wrong_registry_version && m.contains("MismatchedOldestRegistryVersion")
            );
            assert_matches!(&change_set[2], ChangeAction::MoveToValidated(ConsensusMessage::CatchUpPackageShare(s))
                if s == &cup_share_valid
            );
        })
    }

    /// Test that Finalizations are not moved from `unvalidated` to `validated`
    /// unless a Notarization exists in `validated` for the associated block
    #[test]
    fn test_finalization_requires_notarization() {
        ic_test_utilities::artifact_pool_config::with_test_pool_config(|pool_config| {
            let ValidatorAndDependencies {
                validator,
                mut pool,
                ..
            } = setup_dependencies(pool_config, &(0..4).map(node_test_id).collect::<Vec<_>>());
            let block = pool.make_next_block();
            pool.insert_validated(block.clone());
            // Insert a Finalization for `block` in the unvalidated pool
            let share = FinalizationShare::fake(block.as_ref(), block.signature.signer);
            pool.insert_unvalidated(Finalization::fake(share.content));

            // With no existing Notarization for `block`, the Finalization in the
            // unvalidated pool should not be added to validated
            assert!(validator
                .on_state_change(&PoolReader::new(&pool))
                .is_empty());

            // Add a Notarization for `block` and assert it causes the Finalization
            // to be added to validated
            pool.notarize(&block);
            assert_eq!(validator.on_state_change(&PoolReader::new(&pool)).len(), 1);
        })
    }

    #[test]
    fn test_validation_context_ordering() {
        assert!(!ValidationContext {
            registry_version: RegistryVersion::from(10),
            certified_height: Height::from(5),
            time: ic_types::time::UNIX_EPOCH,
        }
        .greater_or_equal(&ValidationContext {
            registry_version: RegistryVersion::from(11),
            certified_height: Height::from(4),
            time: ic_types::time::UNIX_EPOCH,
        }),);
        assert!(ValidationContext {
            registry_version: RegistryVersion::from(10),
            certified_height: Height::from(5),
            time: ic_types::time::UNIX_EPOCH,
        }
        .greater_or_equal(&ValidationContext {
            registry_version: RegistryVersion::from(10),
            certified_height: Height::from(5),
            time: ic_types::time::UNIX_EPOCH,
        }),);
        assert!(ValidationContext {
            registry_version: RegistryVersion::from(11),
            certified_height: Height::from(5),
            time: ic_types::time::UNIX_EPOCH,
        }
        .greater_or_equal(&ValidationContext {
            registry_version: RegistryVersion::from(11),
            certified_height: Height::from(4),
            time: ic_types::time::UNIX_EPOCH,
        }),);
        assert!(!ValidationContext {
            registry_version: RegistryVersion::from(10),
            certified_height: Height::from(5),
            time: ic_types::time::UNIX_EPOCH,
        }
        .greater_or_equal(&ValidationContext {
            registry_version: RegistryVersion::from(11),
            certified_height: Height::from(6),
            time: ic_types::time::UNIX_EPOCH,
        }),);
    }

    #[test]
    fn test_random_beacon_validation() {
        ic_test_utilities::artifact_pool_config::with_test_pool_config(|pool_config| {
            let ValidatorAndDependencies {
                validator,
                mut pool,
                replica_config,
                ..
            } = setup_dependencies(pool_config, &(0..4).map(node_test_id).collect::<Vec<_>>());
            pool.advance_round_normal_operation();

            // Put a random tape share in the unvalidated pool
            let pool_reader = PoolReader::new(&pool);
            let beacon_1 = pool_reader.get_random_beacon(Height::from(1)).unwrap();
            let beacon_2 = RandomBeacon::from_parent(&beacon_1);
            let share_3 = RandomBeaconShare::fake(&beacon_2, replica_config.node_id);
            pool.insert_unvalidated(share_3.clone());
            let mut share_with_old_version = share_3.clone();
            share_with_old_version.content = RandomBeaconContent {
                version: ReplicaVersion::try_from("old_version").unwrap(),
                height: share_3.content.height,
                parent: share_3.content.parent.clone(),
            };
            pool.insert_unvalidated(share_with_old_version.clone());

            // share_3 cannot validate due to missing parent
            let changeset = validator.on_state_change(&PoolReader::new(&pool));
            assert_eq!(changeset.len(), 0);

            // beacon_2 validates
            pool.insert_unvalidated(beacon_2.clone());
            let changeset = validator.on_state_change(&PoolReader::new(&pool));
            assert_eq!(changeset.len(), 1);
            assert_eq!(
                changeset[0],
                ChangeAction::MoveToValidated(ConsensusMessage::RandomBeacon(beacon_2))
            );
            pool.apply(changeset);

            // share_3 now validates
            let changeset = validator.on_state_change(&PoolReader::new(&pool));
            assert_eq!(changeset.len(), 2);
            assert_eq!(
                changeset[0],
                ChangeAction::MoveToValidated(ConsensusMessage::RandomBeaconShare(share_3))
            );
            assert_eq!(
                changeset[1],
                ChangeAction::RemoveFromUnvalidated(ConsensusMessage::RandomBeaconShare(
                    share_with_old_version
                ))
            )
        })
    }

    #[test]
    fn test_random_tape_validation() {
        ic_test_utilities::artifact_pool_config::with_test_pool_config(|pool_config| {
            let ValidatorAndDependencies {
                validator,
                state_manager,
                message_routing,
                mut pool,
                replica_config,
                ..
            } = setup_dependencies(pool_config, &(0..4).map(node_test_id).collect::<Vec<_>>());

            let mut round = pool.prepare_round().dont_finalize().dont_add_random_tape();
            round.advance();
            pool.prepare_round()
                .dont_add_catch_up_package()
                .dont_add_random_tape()
                .advance();
            state_manager
                .get_mut()
                .expect_get_state_hash_at()
                .return_const(Ok(CryptoHashOfState::from(CryptoHash(Vec::new()))));
            let expected_batch_height = Arc::new(RwLock::new(Height::from(1)));
            let expected_batch_height_clone = expected_batch_height.clone();
            message_routing
                .get_mut()
                .expect_expected_batch_height()
                .returning(move || *expected_batch_height_clone.read().unwrap());

            // Put a random tape share in the unvalidated pool
            let share_1 = RandomTapeShare::fake(Height::from(1), replica_config.node_id);
            pool.insert_unvalidated(share_1.clone());

            let changeset = validator.on_state_change(&PoolReader::new(&pool));
            assert_eq!(changeset.len(), 1);
            assert_eq!(
                changeset[0],
                ChangeAction::MoveToValidated(ConsensusMessage::RandomTapeShare(share_1.clone()))
            );

            // Put another random tape share in the unvalidated pool
            let share_2 = RandomTapeShare::fake(Height::from(2), replica_config.node_id);
            pool.insert_unvalidated(share_2.clone());
            let changeset = validator.on_state_change(&PoolReader::new(&pool));
            assert_eq!(changeset.len(), 2);
            assert!(changeset.iter().all(|action| matches!(
                action,
                ChangeAction::MoveToValidated(ConsensusMessage::RandomTapeShare(_))
            )));

            // Insert a random tape of height 1 in validated pool, check if only share_2 is
            // validated
            let tape_1 = RandomTape::fake(RandomTapeContent::new(Height::from(1)));
            pool.insert_validated(tape_1);

            let mut old_replica_version_share = share_2.clone();
            old_replica_version_share.content.version =
                ReplicaVersion::try_from("old_version").unwrap();
            pool.insert_unvalidated(old_replica_version_share.clone());

            let changeset = validator.on_state_change(&PoolReader::new(&pool));
            assert_eq!(changeset.len(), 3);
            assert_eq!(
                changeset[1],
                ChangeAction::MoveToValidated(ConsensusMessage::RandomTapeShare(share_2))
            );
            assert_eq!(
                changeset[0],
                ChangeAction::RemoveFromUnvalidated(ConsensusMessage::RandomTapeShare(share_1))
            );
            assert_eq!(
                changeset[2],
                ChangeAction::RemoveFromUnvalidated(ConsensusMessage::RandomTapeShare(
                    old_replica_version_share
                ))
            );

            // Accept changes
            pool.apply(changeset);

            // Insert random tape at height 4, check if it is ignored
            let content = RandomTapeContent::new(Height::from(4));
            let signature = ThresholdSignature::fake();
            let tape_4 = RandomTape { content, signature };
            pool.insert_unvalidated(tape_4.clone());
            let changeset = validator.on_state_change(&PoolReader::new(&pool));
            assert_eq!(changeset.len(), 0);

            // Make finalized block at height 4, check if tape_4 is now accepted
            pool.prepare_round()
                .dont_add_catch_up_package()
                .dont_add_random_tape()
                .advance();
            let changeset = validator.on_state_change(&PoolReader::new(&pool));
            assert_eq!(changeset.len(), 1);
            assert_eq!(
                changeset[0],
                ChangeAction::MoveToValidated(ConsensusMessage::RandomTape(tape_4))
            );

            // Accept changes
            pool.apply(changeset);

            // Set expected batch height to height 4, check if tape_3 is ignored
            let content = RandomTapeContent::new(Height::from(3));
            let signature = ThresholdSignature::fake();
            let tape_3 = RandomTape { content, signature };
            pool.insert_unvalidated(tape_3);
            *expected_batch_height.write().unwrap() = Height::from(4);
            let changeset = validator.on_state_change(&PoolReader::new(&pool));
            assert_eq!(changeset.len(), 0);
        })
    }

    #[test]
    fn test_block_validation() {
        ic_test_utilities::artifact_pool_config::with_test_pool_config(|pool_config| {
            let prior_height = Height::from(5);
            let certified_height = Height::from(1);
            let committee: Vec<_> = (0..4).map(node_test_id).collect();
            let ValidatorAndDependencies {
                validator,
                payload_builder,
                state_manager,
                data_provider,
                registry_client,
                mut pool,
                time_source,
                replica_config,
                ..
            } = setup_dependencies(pool_config, &committee);
            payload_builder
                .get_mut()
                .expect_validate_payload()
                .withf(move |_, _, _, payloads| {
                    // Assert that payloads are from blocks between:
                    // `certified_height` and the current height (`prior_height`)
                    payloads.len() as u64 == (prior_height - certified_height).get()
                })
                .returning(|_, _, _, _| Ok(()));
            state_manager
                .get_mut()
                .expect_latest_certified_height()
                .return_const(certified_height);

            add_subnet_record(
                &data_provider,
                11,
                replica_config.subnet_id,
                SubnetRecordBuilder::from(&[]).build(),
            );
            registry_client.update_to_latest_version();

            // Create a block chain with some length that will not be finalized
            pool.insert_beacon_chain(&pool.make_next_beacon(), prior_height);
            let block_chain = pool.insert_block_chain(prior_height);

            // Create and insert the block whose validation we will be testing
            let parent: &Block = block_chain.last().unwrap().as_ref();
            let rank = Rank(1);
            let mut test_block: Block = pool.make_next_block_from_parent(parent, rank).into();

            let node_id = pool.get_block_maker_by_rank(test_block.height(), rank);

            test_block.context.registry_version = RegistryVersion::from(11);
            test_block.context.certified_height = Height::from(1);
            let block_proposal = BlockProposal::fake(test_block.clone(), node_id);
            pool.insert_unvalidated(block_proposal.clone());

            // Finalize some blocks to ensure that:
            // certified_height + 1 != finalized_height
            // We can then correctly assert that the payloads we pass to
            // `payload_builder.validate_payload()` are from blocks after
            // certified_height, and not finalized_height
            pool.finalize(&block_chain[0]);
            pool.finalize(&block_chain[1]);
            pool.finalize(&block_chain[2]);

            // Ensure that the validator initially does not validate anything, as it is not
            // time for rank 1 yet
            assert!(validator
                .on_state_change(&PoolReader::new(&pool))
                .is_empty(),);

            // Time between blocks increases by at least initial_notary_delay + 1ns
            let monotonic_block_increment = registry_client
                .get_notarization_delay_settings(
                    replica_config.subnet_id,
                    test_block.context.registry_version,
                )
                .unwrap()
                .expect("subnet record should be available")
                .initial_notary_delay
                + Duration::from_nanos(1);

            let pool_reader = PoolReader::new(&pool);
            // After sufficiently advancing the time, ensure that the validator validates
            // the block
            let delay = monotonic_block_increment
                + get_block_maker_delay(
                    &no_op_logger(),
                    registry_client.as_ref(),
                    replica_config.subnet_id,
                    &pool_reader,
                    parent.clone(),
                    pool_reader.registry_version(test_block.height()).unwrap(),
                    rank,
                    /*metrics=*/ None,
                );

            time_source.set_time(parent.context.time + delay).unwrap();
            let valid_results = validator.on_state_change(&PoolReader::new(&pool));
            assert_block_valid(&valid_results, &block_proposal);
        });
    }

    #[test]
    fn test_block_validation_with_old_replica_version() {
        ic_test_utilities::artifact_pool_config::with_test_pool_config(|pool_config| {
            let prior_height = Height::from(5);
            let certified_height = Height::from(1);
            let committee: Vec<_> = (0..4).map(node_test_id).collect();
            let ValidatorAndDependencies {
                validator,
                payload_builder,
                state_manager,
                data_provider,
                registry_client,
                mut pool,
                replica_config,
                ..
            } = setup_dependencies(pool_config, &committee);
            payload_builder
                .get_mut()
                .expect_validate_payload()
                .withf(move |_, _, _, payloads| {
                    // Assert that payloads are from blocks between:
                    // `certified_height` and the current height (`prior_height`)
                    payloads.len() as u64 == (prior_height - certified_height).get()
                })
                .returning(|_, _, _, _| Ok(()));
            state_manager
                .get_mut()
                .expect_latest_certified_height()
                .return_const(certified_height);

            add_subnet_record(
                &data_provider,
                11,
                replica_config.subnet_id,
                SubnetRecordBuilder::from(&[]).build(),
            );
            registry_client.update_to_latest_version();

            // Create a block chain with some length that will not be finalized
            pool.insert_beacon_chain(&pool.make_next_beacon(), prior_height);
            let block_chain = pool.insert_block_chain(prior_height);

            // Create and insert the block whose validation we will be testing
            let parent: &Block = block_chain.last().unwrap().as_ref();
            let rank = Rank(1);
            let mut test_block: Block = pool.make_next_block_from_parent(parent, rank).into();
            let node_id = pool.get_block_maker_by_rank(test_block.height(), rank);

            test_block.context.registry_version = RegistryVersion::from(11);
            test_block.context.certified_height = Height::from(1);
            test_block.version = ReplicaVersion::try_from("old_version").unwrap();

            let block_proposal = BlockProposal::fake(test_block.clone(), node_id);
            pool.insert_unvalidated(block_proposal.clone());

            // Finalize some blocks to ensure that:
            // certified_height + 1 != finalized_height
            // We can then correctly assert that the payloads we pass to
            // `payload_builder.validate_payload()` are from blocks after
            // certified_height, and not finalized_height
            pool.finalize(&block_chain[0]);
            pool.finalize(&block_chain[1]);
            pool.finalize(&block_chain[2]);

            let results = validator.on_state_change(&PoolReader::new(&pool));
            assert_eq!(results.len(), 1);
            assert_matches!(&results[0], ChangeAction::RemoveFromUnvalidated(ConsensusMessage::BlockProposal(b))
                if b == &block_proposal
            );
        })
    }

    #[test]
    // Construct a proposal block with a non-notarized parent and make sure we're
    // not validating this block until the parent gets notarized.
    fn test_block_validation_without_notarized_parent() {
        ic_test_utilities::artifact_pool_config::with_test_pool_config(|pool_config| {
            let certified_height = Height::from(1);
            let committee = (0..4).map(node_test_id).collect::<Vec<_>>();
            let ValidatorAndDependencies {
                validator,
                payload_builder,
                state_manager,
                data_provider,
                registry_client,
                mut pool,
                time_source,
                replica_config,
                ..
            } = setup_dependencies(pool_config, &committee);
            payload_builder
                .get_mut()
                .expect_validate_payload()
                .returning(|_, _, _, _| Ok(()));
            state_manager
                .get_mut()
                .expect_latest_certified_height()
                .return_const(certified_height);
            state_manager
                .get_mut()
                .expect_get_state_at()
                .return_const(Ok(ic_interfaces_state_manager::Labeled::new(
                    Height::new(0),
                    Arc::new(ic_test_utilities_state::get_initial_state(0, 0)),
                )));

            add_subnet_record(
                &data_provider,
                11,
                replica_config.subnet_id,
                SubnetRecordBuilder::from(&[]).build(),
            );

            registry_client.update_to_latest_version();

            pool.insert_beacon_chain(&pool.make_next_beacon(), Height::from(3));

            let mut test_block = pool.make_next_block();
            test_block.signature.signer =
                pool.get_block_maker_by_rank(test_block.height(), Rank(0));
            test_block.content.as_mut().context.registry_version = RegistryVersion::from(11);
            test_block.content.as_mut().context.certified_height = Height::from(1);
            test_block.content.as_mut().rank = Rank(0);
            test_block.update_content();
            pool.insert_unvalidated(test_block.clone());
            // Forward time correctly
            time_source
                .set_time(test_block.content.as_mut().context.time)
                .unwrap();
            let valid_results = validator.on_state_change(&PoolReader::new(&pool));
            assert_block_valid(&valid_results, &test_block);
            pool.apply(valid_results);

            let rank = Rank(0);
            let mut next_block = pool.make_next_block_from_parent(test_block.as_ref(), rank);
            next_block.signature.signer = pool.get_block_maker_by_rank(next_block.height(), rank);
            next_block.content.as_mut().context.registry_version = RegistryVersion::from(11);
            next_block.content.as_mut().context.certified_height = Height::from(1);
            next_block.content.as_mut().rank = rank;
            next_block.update_content();
            pool.insert_unvalidated(next_block.clone());
            // Forward time correctly
            time_source
                .set_time(next_block.content.as_mut().context.time)
                .unwrap();
            let results = validator.on_state_change(&PoolReader::new(&pool));
            assert!(results.is_empty());
            pool.notarize(&test_block);
            let results = validator.on_state_change(&PoolReader::new(&pool));
            assert_block_valid(&results, &next_block);
        });
    }

    #[test]
    fn test_block_validation_with_registry_versions() {
        ic_test_utilities::artifact_pool_config::with_test_pool_config(|pool_config| {
            let certified_height = Height::from(1);
            let subnet_members = (0..4).map(node_test_id).collect::<Vec<_>>();
            let ValidatorAndDependencies {
                validator,
                payload_builder,
                state_manager,
                data_provider,
                registry_client,
                mut pool,
                replica_config,
                ..
            } = setup_dependencies(pool_config, &subnet_members);
            payload_builder
                .get_mut()
                .expect_validate_payload()
                .returning(|_, _, _, _| Ok(()));
            state_manager
                .get_mut()
                .expect_latest_certified_height()
                .return_const(certified_height);

            add_subnet_record(
                &data_provider,
                11,
                replica_config.subnet_id,
                SubnetRecordBuilder::from(&[]).build(),
            );

            add_subnet_record(
                &data_provider,
                12,
                replica_config.subnet_id,
                SubnetRecordBuilder::from(&[]).build(),
            );

            registry_client.update_to_latest_version();

            let mut parent_block = make_next_block(&pool);
            parent_block.content.as_mut().context.registry_version = RegistryVersion::from(12);
            parent_block.content.as_mut().context.certified_height = Height::from(1);
            parent_block.update_content();
            pool.advance_round_with_block(&parent_block);

            // Construct a block with a higher registry version but lower certified height
            // (which will be considered invalid)
            let mut test_block = make_next_block(&pool);
            test_block.content.as_mut().context.registry_version = RegistryVersion::from(12);
            test_block.content.as_mut().context.certified_height = Height::from(0);
            test_block.update_content();

            pool.insert_unvalidated(test_block.clone());
            let results = validator.on_state_change(&PoolReader::new(&pool));
            assert_block_invalid(&results, &test_block);
            pool.apply(results);

            // Construct a block with a registry version that is higher than any we
            // currently recognize. This should yield an empty change set
            let mut test_block = make_next_block(&pool);
            test_block.content.as_mut().context.registry_version = RegistryVersion::from(2000);
            test_block.update_content();
            pool.insert_unvalidated(test_block);
            assert_eq!(validator.on_state_change(&PoolReader::new(&pool)), vec![]);
        })
    }

    fn make_next_block(pool: &TestConsensusPool) -> BlockProposal {
        let mut next_block = pool.make_next_block();
        next_block.signature.signer = pool.get_block_maker_by_rank(next_block.height(), Rank(0));
        next_block.content.as_mut().rank = Rank(0);
        next_block.update_content();
        next_block
    }

    #[test]
    #[allow(clippy::cognitive_complexity)]
    fn test_certified_height_change() {
        ic_test_utilities::artifact_pool_config::with_test_pool_config(|pool_config| {
            let subnet_members = (0..4).map(node_test_id).collect::<Vec<_>>();
            let ValidatorAndDependencies {
                validator,
                payload_builder,
                state_manager,
                mut pool,
                time_source,
                ..
            } = setup_dependencies(pool_config, &subnet_members);

            payload_builder
                .get_mut()
                .expect_validate_payload()
                .returning(|_, _, _, _| Ok(()));
            state_manager
                .get_mut()
                .expect_latest_certified_height()
                .times(1)
                .return_const(Height::from(0)); // return 0 when called first time
            state_manager
                .get_mut()
                .expect_latest_certified_height()
                .times(1)
                .return_const(Height::from(1)); // return 1 when called second time

            // Construct a finalized chain of blocks
            let prior_height = Height::from(5);
            pool.insert_beacon_chain(&pool.make_next_beacon(), prior_height);
            let block_chain = pool.insert_block_chain(prior_height);
            pool.finalize(&block_chain[3]);
            pool.notarize(&block_chain[4]);

            // Construct a block with certified height 1 (which can't yet be verified
            // because state_manager will return certified height 0 the first time,
            // indicating that the replicated state at height 1 is not certified
            // yet).
            let mut test_block = make_next_block(&pool);
            test_block.content.as_mut().context.certified_height = Height::from(1);
            test_block.update_content();
            pool.insert_unvalidated(test_block.clone());
            let results = validator.on_state_change(&PoolReader::new(&pool));
            assert_eq!(results, Mutations::new());

            // Try validate again, it should succeed, because certified_height has caught up
            // Make sure to set the correct time for validation
            time_source
                .set_time(test_block.content.as_mut().context.time)
                .unwrap();
            let results = validator.on_state_change(&PoolReader::new(&pool));
            match results.first() {
                Some(ChangeAction::MoveToValidated(ConsensusMessage::BlockProposal(proposal))) => {
                    assert_eq!(proposal, &test_block);
                }
                other => panic!("unexpected action: {other:?}"),
            }
        })
    }

    #[test]
    fn test_block_context_time() {
        ic_test_utilities::artifact_pool_config::with_test_pool_config(|pool_config| {
            let subnet_members = (0..4).map(node_test_id).collect::<Vec<_>>();
            let ValidatorAndDependencies {
                validator,
                payload_builder,
                state_manager,
                mut pool,
                time_source,
                ..
            } = setup_dependencies(pool_config, &subnet_members);

            payload_builder
                .get_mut()
                .expect_validate_payload()
                .returning(|_, _, _, _| Ok(()));
            state_manager
                .get_mut()
                .expect_latest_certified_height()
                .return_const(Height::from(0));

            // Construct a finalized chain of blocks
            let prior_height = Height::from(5);
            pool.insert_beacon_chain(&pool.make_next_beacon(), prior_height);
            let block_chain = pool.insert_block_chain(prior_height);
            pool.finalize(&block_chain[3]);
            pool.notarize(&block_chain[4]);

            // We construct a block with a time greater than the current consensus time.
            // It should not be validated yet.
            let mut test_block = make_next_block(&pool);
            let block_time = test_block.content.as_mut().context.time;
            test_block.update_content();
            pool.insert_unvalidated(test_block.clone());
            let results = validator.on_state_change(&PoolReader::new(&pool));
            assert_eq!(results, Mutations::new());

            // when we advance the time, it should be validated
            time_source.set_time(block_time).unwrap();
            let results = validator.on_state_change(&PoolReader::new(&pool));
            match results.first() {
                Some(ChangeAction::MoveToValidated(ConsensusMessage::BlockProposal(proposal))) => {
                    assert_eq!(proposal, &test_block);
                }
                _ => panic!(),
            }

            // after we finalize a block with time `block_time`, the validator should reject
            // a child block with a smaller time
            pool.apply(results);
            pool.notarize(&test_block);
            pool.finalize(&test_block);
            pool.insert_validated(pool.make_next_beacon());

            let mut test_block = make_next_block(&pool);
            test_block.content.as_mut().context.time =
                block_time.checked_sub(Duration::from_nanos(1)).unwrap();
            test_block.update_content();
            pool.insert_unvalidated(test_block.clone());
            let results = validator.on_state_change(&PoolReader::new(&pool));
            match results.first() {
                Some(ChangeAction::HandleInvalid(ConsensusMessage::BlockProposal(proposal), _)) => {
                    assert_eq!(proposal, &test_block);
                }
                _ => panic!(),
            }
        })
    }

    #[test]
    fn test_notarization_requires_at_least_threshold_signatures() {
        ic_test_utilities::artifact_pool_config::with_test_pool_config(|pool_config| {
            let ValidatorAndDependencies {
                validator,
                mut pool,
                ..
            } = setup_dependencies(pool_config, &(0..4).map(node_test_id).collect::<Vec<_>>());
            let block = pool.make_next_block();
            pool.insert_validated(block.clone());

            let share = NotarizationShare::fake(block.as_ref(), block.signature.signer);
            let mut notarization = Notarization::fake(share.content);
            notarization.signature.signers = vec![];

            pool.insert_unvalidated(notarization.clone());

            // The notarization should be marked invalid
            let changeset = validator.on_state_change(&PoolReader::new(&pool));
            assert_changeset_matches_pattern!(
                changeset,
                ChangeAction::HandleInvalid(ConsensusMessage::Notarization(_), _)
            );
            pool.remove_unvalidated(notarization.clone());

            // create a fake notarization that has one signer repeated, which should be
            // marked as invalid
            notarization.signature.signers =
                vec![node_test_id(1), node_test_id(1), node_test_id(1)];
            pool.insert_unvalidated(notarization.clone());
            let changeset = validator.on_state_change(&PoolReader::new(&pool));
            assert_changeset_matches_pattern!(
                changeset,
                ChangeAction::HandleInvalid(ConsensusMessage::Notarization(_), _)
            );

            pool.remove_unvalidated(notarization.clone());

            notarization.signature.signers =
                vec![node_test_id(1), node_test_id(2), node_test_id(3)];
            pool.insert_unvalidated(notarization);

            let changeset = validator.on_state_change(&PoolReader::new(&pool));
            assert_changeset_matches_pattern!(
                changeset,
                ChangeAction::MoveToValidated(ConsensusMessage::Notarization(_))
            );
        })
    }

    #[test]
    fn test_notarization_deduped_by_content() {
        ic_test_utilities::artifact_pool_config::with_test_pool_config(|pool_config| {
            // Setup validator dependencies.
            let ValidatorAndDependencies {
                validator,
                mut pool,
                ..
            } = setup_dependencies(pool_config, &(0..4).map(node_test_id).collect::<Vec<_>>());

            let block = pool.make_next_block();
            pool.insert_validated(block.clone());

            // Insert two Notarizations for `block` in the unvalidated pool.
            let share = NotarizationShare::fake(block.as_ref(), block.signature.signer);
            let mut notarization_0 = Notarization::fake(share.content);
            notarization_0.signature.signers =
                vec![node_test_id(1), node_test_id(2), node_test_id(3)];
            let notarization_1 = Signed {
                content: notarization_0.content.clone(),
                signature: MultiSignature {
                    signers: vec![node_test_id(1), node_test_id(2), node_test_id(0)],
                    signature: CombinedMultiSigOf::new(CombinedMultiSig(vec![])),
                },
            };
            assert!(notarization_0 != notarization_1);
            pool.insert_unvalidated(notarization_0);
            pool.insert_unvalidated(notarization_1);

            // Only one notarization is emitted in the Mutations.
            let changeset = validator.on_state_change(&PoolReader::new(&pool));
            assert_eq!(changeset.len(), 1);
            assert_matches!(
                changeset[0],
                ChangeAction::MoveToValidated(ConsensusMessage::Notarization(_))
            );
            pool.apply(changeset);

            let changeset = validator.on_state_change(&PoolReader::new(&pool));
            assert_eq!(changeset.len(), 1);
            assert_matches!(
                changeset[0],
                ChangeAction::RemoveFromUnvalidated(ConsensusMessage::Notarization(_))
            );
            pool.apply(changeset);

            // Finally, changeset should be empty.
            assert!(validator
                .on_state_change(&PoolReader::new(&pool))
                .is_empty());
        })
    }

    #[test]
    fn test_finalization_deduped_by_content() {
        ic_test_utilities::artifact_pool_config::with_test_pool_config(|pool_config| {
            // Setup validator dependencies.
            let ValidatorAndDependencies {
                validator,
                mut pool,
                ..
            } = setup_dependencies(pool_config, &(0..4).map(node_test_id).collect::<Vec<_>>());

            let block = pool.make_next_block();
            pool.insert_validated(block.clone());
            pool.notarize(&block);

            // Insert two Finalization for `block` in the unvalidated pool.
            let share = FinalizationShare::fake(block.as_ref(), block.signature.signer);
            let mut finalization_0 = Finalization::fake(share.content);
            finalization_0.signature.signers =
                vec![node_test_id(1), node_test_id(2), node_test_id(3)];
            let finalization_1 = Signed {
                content: finalization_0.content.clone(),
                signature: MultiSignature {
                    signers: vec![node_test_id(1), node_test_id(2), node_test_id(0)],
                    signature: CombinedMultiSigOf::new(CombinedMultiSig(vec![])),
                },
            };
            assert!(finalization_0 != finalization_1);
            pool.insert_unvalidated(finalization_0);
            pool.insert_unvalidated(finalization_1);

            // Only one finalization is emitted in the Mutations.
            let changeset = validator.on_state_change(&PoolReader::new(&pool));
            assert_matches!(
                changeset[0],
                ChangeAction::MoveToValidated(ConsensusMessage::Finalization(_))
            );
            assert_eq!(changeset.len(), 1);
            pool.apply(changeset);

            // Next run does not consider the extra Finalization.
            let changeset = validator.on_state_change(&PoolReader::new(&pool));
            assert_eq!(changeset.len(), 0);
        })
    }

    #[test]
    fn test_should_validate_catch_up_package_state_behind_the_cup_height() {
        test_validate_catch_up_package(
            /*state_height=*/ Height::new(1),
            /*held_back_duration*/ Duration::from_secs(0),
            /*expected_to_validate*/ true,
        );
    }

    #[test]
    fn test_should_not_validate_catch_up_package_when_state_close_to_the_cup_height() {
        test_validate_catch_up_package(
            /*state_height=*/ Height::new(9),
            /*held_back_duration*/ Duration::from_secs(0),
            /*expected_to_validate*/ false,
        );
    }

    #[test]
    fn test_should_validate_catch_up_package_when_held_back_for_too_long() {
        test_validate_catch_up_package(
            /*state_height=*/ Height::new(9),
            /*held_back_duration*/ CATCH_UP_HOLD_OF_TIME + Duration::from_secs(1),
            /*expected_to_validate*/ true,
        );
    }

    #[test]
    fn test_should_validate_catch_up_package_when_state_exceeds_the_cup_height() {
        test_validate_catch_up_package(
            /*state_height=*/ Height::new(10),
            /*held_back_duration*/ Duration::from_secs(0),
            /*expected_to_validate=*/ true,
        );
    }

    /// Tests whether we can validate a CUP at height `10`.
    fn test_validate_catch_up_package(
        state_height: Height,
        // How long has the CUP been in the pool
        held_back_duration: Duration,
        expected_to_validate: bool,
    ) {
        ic_test_utilities::artifact_pool_config::with_test_pool_config(|pool_config| {
            // Setup validator dependencies.
            let ValidatorAndDependencies {
                validator,
                state_manager,
                mut pool,
                time_source,
                ..
            } = setup_dependencies(pool_config, &(0..4).map(node_test_id).collect::<Vec<_>>());

            pool.advance_round_normal_operation_n(9);
            // Create, notarize, and finalize a block at the CUP height, but don't create a CUP.
            pool.prepare_round().dont_add_catch_up_package().advance();

            let finalization = pool.validated().finalization().get_highest().unwrap();
            let catch_up_package = pool.make_catch_up_package(finalization.height());
            pool.insert_unvalidated(catch_up_package.clone());

            state_manager
                .get_mut()
                .expect_get_state_hash_at()
                .return_const(Ok(CryptoHashOfState::from(CryptoHash(Vec::new()))));
            state_manager
                .get_mut()
                .expect_latest_state_height()
                .return_const(state_height);

            time_source.advance_time(held_back_duration);

            let mut changeset = validator.on_state_change(&PoolReader::new(&pool));
            if expected_to_validate {
                assert_eq!(changeset.len(), 1);
                assert_eq!(
                    changeset.pop(),
                    Some(ChangeAction::MoveToValidated(
                        ConsensusMessage::CatchUpPackage(catch_up_package)
                    ))
                );
            } else {
                assert_eq!(changeset.len(), 0);
            }
        })
    }

    #[test]
    fn test_should_not_validate_catch_up_package_when_wrong_version() {
        ic_test_utilities::artifact_pool_config::with_test_pool_config(|pool_config| {
            // Setup validator dependencies.
            let ValidatorAndDependencies {
                validator,
                state_manager,
                mut pool,
                ..
            } = setup_dependencies(pool_config, &(0..4).map(node_test_id).collect::<Vec<_>>());

            pool.advance_round_normal_operation_n(9);
            // Create, notarize, and finalize a block at the CUP height, but don't create a CUP.
            pool.prepare_round().dont_add_catch_up_package().advance();

            let finalization = pool.validated().finalization().get_highest().unwrap();
            let mut catch_up_package = pool.make_catch_up_package(finalization.height());
            catch_up_package.content.version = ReplicaVersion::try_from("old_version").unwrap();
            pool.insert_unvalidated(catch_up_package.clone());

            state_manager
                .get_mut()
                .expect_get_state_hash_at()
                .return_const(Ok(CryptoHashOfState::from(CryptoHash(Vec::new()))));
            state_manager
                .get_mut()
                .expect_latest_state_height()
                .return_const(Height::new(1));

            let mut changeset = validator.on_state_change(&PoolReader::new(&pool));
            assert_eq!(changeset.len(), 1);

            assert_eq!(
                changeset.pop(),
                Some(ChangeAction::RemoveFromUnvalidated(
                    ConsensusMessage::CatchUpPackage(catch_up_package)
                ))
            );
        })
    }

    #[test]
    fn test_out_of_sync_validation() {
        ic_test_utilities::artifact_pool_config::with_test_pool_config(|pool_config| {
            let subnet_members = (0..4).map(node_test_id).collect::<Vec<_>>();
            let ValidatorAndDependencies {
                validator,
                payload_builder,
                state_manager,
                registry_client,
                mut pool,
                time_source,
                replica_config,
                ..
            } = setup_dependencies(pool_config, &subnet_members);

            payload_builder
                .get_mut()
                .expect_validate_payload()
                .returning(|_, _, _, _| Ok(()));
            state_manager
                .get_mut()
                .expect_latest_certified_height()
                .return_const(Height::from(0));

            // Insert a chain of blocks, and for each round set the time_source during
            // insertion equal to the block proposal's timestamp.
            let mut current = pool.make_next_block();
            let mut current_beacon = pool.make_next_beacon();
            for _ in 0..5 {
                // Set local time to the block proposal timestamp
                time_source
                    .set_time(current.content.get_value().context.time)
                    .unwrap();
                pool.insert_validated(current.clone());
                pool.insert_validated(current_beacon.clone());
                pool.notarize(&current);
                pool.finalize(&current);
                current = pool.make_next_block_from_parent(current.as_ref(), Rank(0));
                current_beacon = RandomBeacon::from_parent(&current_beacon);
            }

            // The current time is the time at which we inserted, notarized and finalized
            // the current tip of the chain (i.e. the parent of test_block).
            let parent_time = time_source.get_relative_time();
            let parent = pool.latest_notarized_blocks().next().unwrap();
            let mut test_block = make_next_block(&pool);
            let rank = Rank(1);
            let pool_reader = PoolReader::new(&pool);
            let delay = get_block_maker_delay(
                &no_op_logger(),
                registry_client.as_ref(),
                replica_config.subnet_id,
                &pool_reader,
                parent.clone(),
                pool_reader.registry_version(test_block.height()).unwrap(),
                rank,
                /*metrics=*/ None,
            );
            test_block.content.as_mut().rank = rank;
            test_block.content.as_mut().context.time += delay;
            test_block.signature.signer = pool.get_block_maker_by_rank(test_block.height(), rank);
            test_block.update_content();
            let proposal_time = test_block.content.get_value().context.time;
            pool.insert_unvalidated(test_block.clone());

            // Sanity check: monotonic increment
            assert!(proposal_time > parent_time);

            // Our local time has not changed. We can't validate.
            let results = validator.on_state_change(&PoolReader::new(&pool));
            assert!(results.is_empty());

            // Now, assume our node goes out of sync. The clock stalls. We can only
            // advance the monotonic time.
            // According to the rules of out-of-sync validation, we need to advance
            // the time by x, so that `parent + x >= proposal`. Then the proposal is
            // allowed to be validated.
            let diff = proposal_time.saturating_duration_since(parent_time);
            time_source.advance_only_monotonic(diff);

            // Sanity check: our local time is still unchanged.
            assert_eq!(parent_time, time_source.get_relative_time());

            let results = validator.on_state_change(&PoolReader::new(&pool));
            assert_eq!(
                results.first(),
                Some(&ChangeAction::MoveToValidated(
                    ConsensusMessage::BlockProposal(test_block.clone())
                )),
            );

            pool.apply(results);
            pool.notarize(&test_block);
            pool.finalize(&test_block);
            pool.insert_validated(pool.make_next_beacon());

            // Continue stalling the clock, and validate a rank > 0 block.
            let mut test_block = make_next_block(&pool);
            let rank = Rank(1);
            let pool_reader = PoolReader::new(&pool);
            let delay = get_block_maker_delay(
                &no_op_logger(),
                registry_client.as_ref(),
                replica_config.subnet_id,
                &pool_reader,
                parent.clone(),
                pool_reader.registry_version(test_block.height()).unwrap(),
                rank,
                /*metrics=*/ None,
            );
            test_block.content.as_mut().rank = rank;
            test_block.content.as_mut().context.time += delay;
            test_block.signature.signer = pool.get_block_maker_by_rank(test_block.height(), rank);
            test_block.update_content();
            let proposal_time = test_block.content.get_value().context.time;
            pool.insert_unvalidated(test_block.clone());

            let diff = proposal_time.saturating_duration_since(parent_time);
            time_source.advance_only_monotonic(diff);

            // Sanity check: our local time is still unchanged.
            assert_eq!(parent_time, time_source.get_relative_time());

            let results = validator.on_state_change(&PoolReader::new(&pool));
            assert_eq!(
                results.first(),
                Some(&ChangeAction::MoveToValidated(
                    ConsensusMessage::BlockProposal(test_block)
                )),
            );
        })
    }

    #[test]
    fn test_block_validated_through_notarization() {
        ic_test_utilities::artifact_pool_config::with_test_pool_config(|pool_config| {
            let subnet_members = (0..4).map(node_test_id).collect::<Vec<_>>();
            let ValidatorAndDependencies {
                validator,
                payload_builder,
                state_manager,
                mut pool,
                ..
            } = setup_dependencies(pool_config, &subnet_members);
            pool.advance_round_normal_operation();

            payload_builder
                .get_mut()
                .expect_validate_payload()
                .returning(|_, _, _, _| {
                    Err(ValidationError::ValidationFailed(
                        PayloadValidationFailure::XNetPayloadValidationFailed(
                            XNetPayloadValidationFailure::StateNotCommittedYet(Height::from(0)),
                        ),
                    ))
                });
            state_manager
                .get_mut()
                .expect_latest_certified_height()
                .return_const(Height::from(0));

            // First ensure that we require the parent block
            pool.insert_validated(pool.make_next_beacon());
            let parent_block = pool.make_next_block();
            let rank = Rank(0);
            let mut block = pool.make_next_block_from_parent(parent_block.as_ref(), rank);
            block.signature.signer = pool.get_block_maker_by_rank(block.height(), rank);

            block.update_content();
            let content = NotarizationContent::new(
                block.height(),
                ic_types::crypto::crypto_hash(block.as_ref()),
            );
            let mut notarization = Notarization::fake(content);
            notarization.signature.signers =
                vec![node_test_id(1), node_test_id(2), node_test_id(3)];
            pool.insert_unvalidated(notarization.clone());
            pool.insert_unvalidated(block.clone());

            // This should be empty because the parent block is not yet validated
            assert_eq!(validator.on_state_change(&PoolReader::new(&pool)), vec![]);
            pool.insert_validated(parent_block.clone());

            // This should still be empty because the parent is not notarized
            assert_eq!(validator.on_state_change(&PoolReader::new(&pool)), vec![]);
            pool.notarize(&parent_block);

            let changeset = validator.on_state_change(&PoolReader::new(&pool));

            assert_eq!(
                changeset,
                vec![
                    ChangeAction::MoveToValidated(notarization.into_message()),
                    ChangeAction::MoveToValidated(block.into_message())
                ]
            );
            pool.apply(changeset);
        })
    }

    /// Returns a consensus pool and validator, along with a valid equivocation proof.
    fn setup_equivocation_proof_test(
        pool_config: ArtifactPoolConfig,
    ) -> (TestConsensusPool, Validator, EquivocationProof) {
        let subnet_members = (0..4).map(node_test_id).collect::<Vec<_>>();
        let ValidatorAndDependencies {
            validator,
            mut pool,
            replica_config,
            ..
        } = setup_dependencies(pool_config, &subnet_members);

        pool.advance_round_normal_operation();
        pool.insert_validated(pool.make_next_beacon());

        let original = pool.make_next_block();
        let mut block = original.clone();
        let correct_signer = pool.get_block_maker_by_rank(block.height(), Rank(0));

        // Create two different blocks from the same block maker
        let ingress = IngressPayload::from(vec![SignedIngressBuilder::new()
            .method_payload(vec![0; 64])
            .nonce(0)
            .expiry_time(Time::from_nanos_since_unix_epoch(0))
            .build()]);
        block.content.as_mut().payload = Payload::new(
            ic_types::crypto::crypto_hash,
            BlockPayload::Data(DataPayload {
                batch: BatchPayload {
                    ingress,
                    ..BatchPayload::default()
                },
                dkg: DkgDataPayload::new_empty(Height::new(0)),
                idkg: None,
            }),
        );
        block.signature.signer = correct_signer;
        block.update_content();
        let first = block.clone();
        block.content.as_mut().payload = Payload::new(
            ic_types::crypto::crypto_hash,
            BlockPayload::Data(DataPayload {
                batch: BatchPayload {
                    ingress: IngressPayload::from(vec![]),
                    ..BatchPayload::default()
                },
                dkg: DkgDataPayload::new_empty(Height::new(0)),
                idkg: None,
            }),
        );
        block.update_content();
        let second = block.clone();

        (
            pool,
            validator,
            EquivocationProof {
                signer: correct_signer,
                version: block.content.as_ref().version.clone(),
                height: Height::new(2),
                subnet_id: replica_config.subnet_id,
                hash1: first.content.get_hash().clone(),
                signature1: BasicSigOf::new(BasicSig(vec![])),
                hash2: second.content.get_hash().clone(),
                signature2: BasicSigOf::new(BasicSig(vec![])),
            },
        )
    }

    #[test]
    fn test_equivocation_invalid_for_identical_hashes() {
        ic_test_utilities::artifact_pool_config::with_test_pool_config(|pool_config| {
            let (mut pool, validator, mut proof) = setup_equivocation_proof_test(pool_config);
            // Invalidate proof with identical hashes
            proof.hash2 = proof.hash1.clone();
            pool.insert_unvalidated(proof.clone());
            assert_matches!(
                &validator.on_state_change(&PoolReader::new(&pool))[..],
                [ChangeAction::HandleInvalid(
                    ConsensusMessage::EquivocationProof(_),
                    reason
                )] if reason.contains("both block hashes in the equivocation proof are identical")
            );
        });
    }

    #[test]
    fn test_equivocation_invalid_for_wrong_subnet_id() {
        ic_test_utilities::artifact_pool_config::with_test_pool_config(|pool_config| {
            let (mut pool, validator, mut proof) = setup_equivocation_proof_test(pool_config);
            // Invalidate proof with incorrect subnet ID
            proof.subnet_id = subnet_test_id(1337);
            pool.insert_unvalidated(proof.clone());
            assert_matches!(
                &validator.on_state_change(&PoolReader::new(&pool))[..],
                [ChangeAction::HandleInvalid(
                    ConsensusMessage::EquivocationProof(_),
                    reason
                )] if reason.contains("equivocation proof has different subnet id")
            );
        });
    }

    #[test]
    fn test_equivocation_invalid_for_signer_not_in_subnet() {
        ic_test_utilities::artifact_pool_config::with_test_pool_config(|pool_config| {
            let (mut pool, validator, mut proof) = setup_equivocation_proof_test(pool_config);
            // Don't validate if signer is not part of subnet
            proof.signer = node_test_id(10);
            pool.insert_unvalidated(proof.clone());
            assert_matches!(
                &validator.on_state_change(&PoolReader::new(&pool))[..],
                [ChangeAction::HandleInvalid(
                    ConsensusMessage::EquivocationProof(_),
                    reason
                )] if reason.contains("NodeNotFound")
            );
        });
    }

    #[test]
    fn test_equivocation_invalid_for_signer_not_blockmaker() {
        ic_test_utilities::artifact_pool_config::with_test_pool_config(|pool_config| {
            let (mut pool, validator, mut proof) = setup_equivocation_proof_test(pool_config);
            // Some test id that's different from the block maker, but still part of the subnet
            let non_blockmaker_node = node_test_id(3);
            assert!(non_blockmaker_node != proof.signer);

            proof.signer = non_blockmaker_node;
            pool.insert_unvalidated(proof.clone());
            assert_matches!(
                &validator.on_state_change(&PoolReader::new(&pool))[..],
                [ChangeAction::HandleInvalid(
                    ConsensusMessage::EquivocationProof(_),
                    reason
                )] if reason.contains("NotABlockmaker")
            );
        });
    }

    #[test]
    fn test_equivocation_validates() {
        ic_test_utilities::artifact_pool_config::with_test_pool_config(|pool_config| {
            let (mut pool, validator, proof) = setup_equivocation_proof_test(pool_config);
            // Validate a well-formed equivocation proof, with the correct subnet ID
            pool.insert_unvalidated(proof.clone());
            assert_matches!(
                validator.on_state_change(&PoolReader::new(&pool))[..],
                [ChangeAction::MoveToValidated(
                    ConsensusMessage::EquivocationProof(_)
                )]
            );
        });
    }

    #[test]
    fn test_equivocation_ignored_if_below_finalized_height() {
        ic_test_utilities::artifact_pool_config::with_test_pool_config(|pool_config| {
            let (mut pool, validator, _) = setup_equivocation_proof_test(pool_config);
            let block = pool.make_next_block();
            pool.insert_validated(block.clone());
            pool.notarize(&block);
            pool.finalize(&block);
            assert!(validator.on_state_change(&PoolReader::new(&pool))[..].is_empty());
        });
    }

    #[test]
    fn test_equivocation_validate_only_one_per_height_and_signer() {
        ic_test_utilities::artifact_pool_config::with_test_pool_config(|pool_config| {
            let (mut pool, validator, mut proof) = setup_equivocation_proof_test(pool_config);
            // Insert two different proofs for the same height and signer
            pool.insert_unvalidated(proof.clone());
            let mut hash = proof.hash1.clone().get();
            hash.0[0] = !hash.0[0];
            proof.hash2 = CryptoHashOf::new(hash);
            pool.insert_unvalidated(proof.clone());

            // We should validate only a single equivocation proof, the other
            // one is expected to be removed from the unvalidated pool.
            let change_set = validator.on_state_change(&PoolReader::new(&pool));
            assert_matches!(
                change_set[..],
                [
                    ChangeAction::MoveToValidated(ConsensusMessage::EquivocationProof(_)),
                    ChangeAction::RemoveFromUnvalidated(ConsensusMessage::EquivocationProof(_))
                ]
            );
        });
    }

    /// The validation logic may have a fast path for validating blocks for
    /// which there exists a valid notarization.
    #[test]
    fn test_validator_rejects_incorrect_signature_in_notarization_fast_path() {
        ic_test_utilities::artifact_pool_config::with_test_pool_config(|pool_config| {
            let subnet_members = (0..4).map(node_test_id).collect::<Vec<_>>();
            let ValidatorAndDependencies {
                validator,
                mut pool,
                ..
            } = setup_dependencies(pool_config, &subnet_members);

            pool.advance_round_normal_operation_n(9);

            let mut block = pool.make_next_block();

            // Insert notarization into unvalidated pool, not the block
            let mut notarization = Notarization::fake(NotarizationContent::new(
                block.height(),
                block.content.get_hash().clone(),
            ));
            notarization.signature.signers =
                vec![node_test_id(1), node_test_id(2), node_test_id(3)];
            pool.insert_unvalidated(notarization);

            // Insert tampered block into unvalidated pool
            assert_ne!(block.signature.signer, node_test_id(100));
            block.signature.signer = node_test_id(3);
            pool.insert_unvalidated(block);

            // Incorrect block proposals should not get validated
            assert_matches!(
                validator.on_state_change(&PoolReader::new(&pool))[..],
                [ChangeAction::HandleInvalid(
                    ConsensusMessage::BlockProposal(_),
                    _
                )]
            );
        });
    }

    #[test]
    fn test_create_equivocation_proof() {
        ic_test_utilities::artifact_pool_config::with_test_pool_config(|pool_config| {
            let subnet_members = (0..4).map(node_test_id).collect::<Vec<_>>();
            let ValidatorAndDependencies {
                validator,
                state_manager,
                time_source,
                payload_builder,
                mut pool,
                ..
            } = setup_dependencies(pool_config, &subnet_members);

            payload_builder
                .get_mut()
                .expect_validate_payload()
                .returning(|_, _, _, _| Ok(()));
            state_manager
                .get_mut()
                .expect_latest_certified_height()
                .return_const(Height::from(0));

            // Ensure that we don't create an equivocation proof if we have
            // two identical blocks (one validated, one unvalidated)
            let block = pool.make_next_block();
            pool.insert_validated(block.clone());
            pool.insert_unvalidated(block.clone());
            time_source
                .set_time(block.content.as_ref().context.time)
                .ok();

            let changeset = validator.on_state_change(&PoolReader::new(&pool));
            assert_matches!(
                changeset[..],
                [ChangeAction::MoveToValidated(
                    ConsensusMessage::BlockProposal(_)
                )]
            );
            pool.apply(changeset);

            let mut second_block = block.clone();
            second_block.content.as_mut().context.time += Duration::from_nanos(1);
            second_block.update_content();
            assert_ne!(block.content.get_hash(), second_block.content.get_hash());
            pool.insert_unvalidated(second_block.clone());

            let changeset = validator.on_state_change(&PoolReader::new(&pool));
            assert_matches!(
                changeset[..],
                [ChangeAction::AddToValidated(ValidatedArtifact {
                    msg: ConsensusMessage::EquivocationProof(ref e),
                    timestamp: _,
                })] if &e.hash1 == second_block.content.get_hash() && &e.hash2 == block.content.get_hash()
            );
            pool.apply(changeset);

            // Make sure we create exactly one equivocation proof for a
            // combination of height and rank.
            let changeset = validator.on_state_change(&PoolReader::new(&pool));
            assert_eq!(&changeset, &[]);
        });
    }

    /// A proposal with a rank that doesn't match the signer must fail
    /// verification, and not be able to create an equivocation proof.
    #[test]
    fn test_cannot_disqualify_with_incorrect_rank() {
        ic_test_utilities::artifact_pool_config::with_test_pool_config(|pool_config| {
            let subnet_members = (0..4).map(node_test_id).collect::<Vec<_>>();
            let ValidatorAndDependencies {
                validator,
                mut pool,
                ..
            } = setup_dependencies(pool_config, &subnet_members);

            let block = pool.make_next_block();
            let mut block_with_malicious_signer = block.clone();
            block_with_malicious_signer.content.as_mut().context.time += Duration::from_nanos(1);
            block_with_malicious_signer.update_content();
            block_with_malicious_signer.signature.signer =
                pool.get_block_maker_by_rank(block.height(), Rank(1));

            pool.insert_validated(block.clone());
            pool.insert_unvalidated(block_with_malicious_signer.clone());

            let changeset = validator.on_state_change(&PoolReader::new(&pool));
            assert_matches!(
                changeset[..],
                [ChangeAction::HandleInvalid(
                    ConsensusMessage::BlockProposal(_),
                    _
                )]
            );
        });
    }

    /// A node might see two different, legitimate proposals of another node,
    /// that were created from a different replica version during an upgrade.
    /// In this case, we should not create an equivocation proof.
    #[test]
    fn test_cannot_disqualify_with_proposal_from_different_version() {
        ic_test_utilities::artifact_pool_config::with_test_pool_config(|pool_config| {
            let subnet_members = (0..4).map(node_test_id).collect::<Vec<_>>();
            let dkg_interval = 9;
            let ValidatorAndDependencies {
                validator,
                mut pool,
                replica_config,
                ..
            } = ValidatorAndDependencies::new(dependencies_with_subnet_params(
                pool_config,
                subnet_test_id(0),
                vec![
                    (
                        1,
                        SubnetRecordBuilder::from(&subnet_members)
                            .with_dkg_interval_length(9)
                            .build(),
                    ),
                    (
                        10,
                        SubnetRecordBuilder::from(&subnet_members)
                            .with_dkg_interval_length(9)
                            .with_replica_version("new_version")
                            .build(),
                    ),
                ],
            ));

            // Move to the end of the DKG interval where we switch versions
            pool.advance_round_normal_operation_n(dkg_interval + 1);
            assert!(pool.get_cache().finalized_block().payload.is_summary());

            // An empty block created before the update
            let block = pool.make_next_block();
            assert!(block.signature.signer != replica_config.node_id);
            pool.insert_validated(block.clone());

            // A post-upgrade block
            let mut block_with_new_version = block;
            block_with_new_version.content.as_mut().version =
                ReplicaVersion::try_from("new_version").unwrap();
            block_with_new_version.update_content();

            // Block proposals with replica version mismatches are simply removed
            // No equivocation proof is generated.
            pool.insert_unvalidated(block_with_new_version);
            let changeset = validator.on_state_change(&PoolReader::new(&pool));
            assert_matches!(
                changeset[..],
                [ChangeAction::RemoveFromUnvalidated(
                    ConsensusMessage::BlockProposal(_)
                )]
            );
        });
    }

    #[test]
    fn test_ignore_disqualified_ranks() {
        ic_test_utilities::artifact_pool_config::with_test_pool_config(|pool_config| {
            let subnet_members = (0..7).map(node_test_id).collect::<Vec<_>>();
            let ValidatorAndDependencies {
                validator,
                mut pool,
                time_source,
                payload_builder,
                state_manager,
                ..
            } = setup_dependencies(pool_config, &subnet_members);

            payload_builder
                .get_mut()
                .expect_validate_payload()
                .returning(|_, _, _, _| Ok(()));
            state_manager
                .get_mut()
                .expect_latest_certified_height()
                .return_const(Height::from(0));

            let block = pool.make_next_block_with_rank(Rank(1));
            let mut second_block = block.clone();
            second_block.content.as_mut().context.time += Duration::from_nanos(1);
            second_block.update_content();
            let mut third_block = block.clone();
            third_block.content.as_mut().context.time += Duration::from_nanos(2);
            third_block.update_content();
            time_source
                .set_time(third_block.content.as_ref().context.time)
                .unwrap();

            pool.insert_validated(block.clone());
            pool.insert_unvalidated(second_block.clone());
            pool.insert_unvalidated(third_block.clone());

            let changeset = validator.on_state_change(&PoolReader::new(&pool));
            assert_matches!(
                changeset[..],
                [ChangeAction::AddToValidated(ValidatedArtifact {
                    msg: ConsensusMessage::EquivocationProof(_),
                    timestamp: _,
                })]
            );
            pool.apply(changeset);

            // Now that rank 1 is disqualified, we should be able to validate
            // a rank 2 block.
            let block = pool.make_next_block_with_rank(Rank(2));
            pool.insert_unvalidated(block.clone());
            time_source
                .set_time(block.content.as_ref().context.time)
                .unwrap();

            let changeset = validator.on_state_change(&PoolReader::new(&pool));
            assert_matches!(
                changeset[..],
                [ChangeAction::MoveToValidated(
                    ConsensusMessage::BlockProposal(ref proposal)
                )] if proposal.rank() == block.rank()
            );
        });
    }
}<|MERGE_RESOLUTION|>--- conflicted
+++ resolved
@@ -2145,11 +2145,7 @@
                 .return_const(Ok(state_hash.clone()));
 
             let height = Height::from(0);
-<<<<<<< HEAD
-            let key_id = fake_ecdsa_master_public_key_id();
-=======
             let key_id = fake_ecdsa_idkg_master_public_key_id();
->>>>>>> 9d768e5d
             // Create three quadruple Ids and contexts, quadruple "2" will remain unmatched.
             let pre_sig_id1 = PreSigId(1);
             let pre_sig_id2 = PreSigId(2);
