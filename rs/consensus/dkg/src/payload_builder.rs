--- conflicted
+++ resolved
@@ -25,13 +25,8 @@
 use ic_types::{
     batch::ValidationContext,
     consensus::{
-<<<<<<< HEAD
-        dkg::{self, DkgPayloadCreationError, Payload, Summary},
+        dkg::{self, DkgDataPayload, DkgPayload, DkgPayloadCreationError, DkgSummary},
         get_faults_tolerated, Block, BlockPayload,
-=======
-        dkg::{self, DkgDataPayload, DkgPayload, DkgPayloadCreationError, DkgSummary},
-        get_faults_tolerated, Block,
->>>>>>> b9a0bc5b
     },
     crypto::threshold_sig::ni_dkg::{
         config::{errors::NiDkgConfigValidationError, NiDkgConfig, NiDkgConfigData},
@@ -47,7 +42,6 @@
     sync::{Arc, RwLock},
 };
 
-<<<<<<< HEAD
 pub struct DkgPayloadBuilderImpl {
     subnet_id: SubnetId,
     registry_client: Arc<dyn RegistryClient>,
@@ -67,7 +61,7 @@
         parent: &Block,
         context: &ValidationContext,
         max_dealings_per_block: usize,
-    ) -> Result<Payload, DkgPayloadCreationError> {
+    ) -> Result<DkgPayload, DkgPayloadCreationError> {
         let pool_reader = PoolReader::new(pool);
 
         create_payload(
@@ -131,8 +125,6 @@
     }
 }
 
-=======
->>>>>>> b9a0bc5b
 /// Creates the DKG payload for a new block proposal with the given parent. If
 /// the new height corresponds to a new DKG start interval, creates a summary,
 /// otherwise it creates a payload containing new dealings for the current
@@ -149,11 +141,7 @@
     validation_context: &ValidationContext,
     logger: ReplicaLogger,
     max_dealings_per_block: usize,
-<<<<<<< HEAD
-) -> Result<Payload, DkgPayloadCreationError> {
-=======
 ) -> Result<DkgPayload, DkgPayloadCreationError> {
->>>>>>> b9a0bc5b
     let height = parent.height.increment();
     // Get the last summary from the chain.
     let last_summary_block = pool_reader
@@ -176,11 +164,7 @@
             validation_context,
             logger,
         )
-<<<<<<< HEAD
-        .map(Payload::Summary)
-=======
         .map(DkgPayload::Summary)
->>>>>>> b9a0bc5b
     } else {
         // If the height is not a start height, create a payload with new dealings.
         create_data_payload(
@@ -191,11 +175,7 @@
             &last_summary_block,
             last_dkg_summary,
         )
-<<<<<<< HEAD
-        .map(Payload::Data)
-=======
         .map(DkgPayload::Data)
->>>>>>> b9a0bc5b
     }
 }
 
@@ -205,13 +185,8 @@
     parent: &Block,
     max_dealings_per_block: usize,
     last_summary_block: &Block,
-<<<<<<< HEAD
-    last_dkg_summary: &Summary,
-) -> Result<dkg::DkgDataPayload, DkgPayloadCreationError> {
-=======
     last_dkg_summary: &DkgSummary,
 ) -> Result<DkgDataPayload, DkgPayloadCreationError> {
->>>>>>> b9a0bc5b
     // Get all dealer ids from the chain.
     let dealers_from_chain = utils::get_dealers_from_chain(pool_reader, parent);
     // Filter from the validated pool all dealings whose dealer has no dealing on
@@ -272,11 +247,7 @@
     state_manager: &dyn StateManager<State = ReplicatedState>,
     validation_context: &ValidationContext,
     logger: ReplicaLogger,
-<<<<<<< HEAD
-) -> Result<dkg::Summary, DkgPayloadCreationError> {
-=======
 ) -> Result<dkg::DkgSummary, DkgPayloadCreationError> {
->>>>>>> b9a0bc5b
     let all_dealings = utils::get_dkg_dealings(pool_reader, parent);
     let mut transcripts_for_remote_subnets = BTreeMap::new();
     let mut next_transcripts = BTreeMap::new();
