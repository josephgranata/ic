[package]
name = "ic-consensus-dkg"
version.workspace = true
authors.workspace = true
edition.workspace = true
description.workspace = true
documentation.workspace = true

[dependencies]
ic-consensus-utils = { path = "../utils" }
ic-interfaces = { path = "../../interfaces" }
ic-interfaces-registry = { path = "../../interfaces/registry" }
ic-interfaces-state-manager = { path = "../../interfaces/state_manager" }
ic-logger = { path = "../../monitoring/logger" }
ic-management-canister-types-private = { path = "../../types/management_canister_types" }
ic-metrics = { path = "../../monitoring/metrics" }
ic-protobuf = { path = "../../protobuf" }
ic-registry-client-helpers = { path = "../../registry/helpers" }
ic-replicated-state = { path = "../../replicated_state" }
ic-types = { path = "../../types/types" }
prometheus = { workspace = true }
slog = { workspace = true }
rayon = { workspace = true }

[dev-dependencies]

ic-interfaces-registry-mocks = { path = "../../interfaces/registry/mocks" }
ic-test-artifact-pool = { path = "../../test_utilities/artifact_pool" }
prost = { workspace = true }
ic-artifact-pool = { path = "../../artifact_pool" }
ic-consensus-mocks = { path = "../mocks" }
ic-crypto-test-utils-ni-dkg = { path = "../../crypto/test_utils/ni-dkg" }
<<<<<<< HEAD
=======
ic-crypto-temp-crypto = { path = "../../crypto/temp_crypto" }
ic-registry-keys = { path = "../../registry/keys" }
>>>>>>> 20b675c6
ic-registry-subnet-features = { path = "../../registry/subnet_features" }
ic-test-utilities = { path = "../../test_utilities" }
ic-test-utilities-consensus = { path = "../../test_utilities/consensus" }
ic-test-utilities-logger = { path = "../../test_utilities/logger" }
ic-test-utilities-registry = { path = "../../test_utilities/registry" }
ic-test-utilities-state = { path = "../../test_utilities/state" }
ic-test-utilities-types = { path = "../../test_utilities/types" }<|MERGE_RESOLUTION|>--- conflicted
+++ resolved
@@ -30,11 +30,8 @@
 ic-artifact-pool = { path = "../../artifact_pool" }
 ic-consensus-mocks = { path = "../mocks" }
 ic-crypto-test-utils-ni-dkg = { path = "../../crypto/test_utils/ni-dkg" }
-<<<<<<< HEAD
-=======
 ic-crypto-temp-crypto = { path = "../../crypto/temp_crypto" }
 ic-registry-keys = { path = "../../registry/keys" }
->>>>>>> 20b675c6
 ic-registry-subnet-features = { path = "../../registry/subnet_features" }
 ic-test-utilities = { path = "../../test_utilities" }
 ic-test-utilities-consensus = { path = "../../test_utilities/consensus" }
