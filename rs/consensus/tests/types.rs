use ic_protobuf::types::v1 as pb;
use ic_sys::fs::write_protobuf_using_tmp_file;
use ic_test_utilities_consensus::{fake::Fake, make_genesis};
use ic_types::{
    consensus::{catchup::*, dkg::DkgSummary, hashed::Hashed},
    crypto::{CryptoHash, CryptoHashOf, Signable},
};
use std::convert::TryFrom;
use tempfile::Builder;

#[test]
fn ensure_equality_of_signed_bytes_of_catch_up_package_wrappers() {
<<<<<<< HEAD
    let cup = make_genesis(dkg::DkgSummary::fake());
=======
    let cup = make_genesis(DkgSummary::fake());
>>>>>>> 04caf3e2
    let protobuf = pb::CatchUpPackage::from(&cup);

    assert_eq!(
        CatchUpContentProtobufBytes::from(&protobuf).as_signed_bytes(),
        cup.content.as_signed_bytes()
    );
    let from_proto = CatchUpPackage::try_from(&protobuf).unwrap();
    assert_eq!(from_proto, cup);

    let filepath = Builder::new().tempfile().unwrap().path().to_path_buf();
    write_protobuf_using_tmp_file(&filepath, &protobuf).unwrap();

    let read_from_file = pb::CatchUpPackage::read_from_file(&filepath)
        .map_err(|e| panic!("Failed to read CUP {}", e))
        .unwrap();

    // Ensure that the value we get after transforming into protobuf, writing to
    // a file, reading from that file back into a protobuf and then into a
    // normal cup is the same as the original value we started with.
    assert_eq!(read_from_file, protobuf);
    assert_eq!(cup, CatchUpPackage::try_from(&read_from_file).unwrap())
}

#[test]
fn check_cup_integrity_from_protobuf() {
<<<<<<< HEAD
    let summary = dkg::DkgSummary::fake();
=======
    let summary = DkgSummary::fake();
>>>>>>> 04caf3e2
    let mut cup = make_genesis(summary);
    let value = cup.content.block.get_value().clone();
    // Corrupt the hash value.
    cup.content.block = Hashed::recompose(CryptoHashOf::new(CryptoHash(vec![1; 32])), value);

    let protobuf = pb::CatchUpPackage::from(&cup);
    let result = CatchUpPackage::try_from(&protobuf);
    assert!(result.is_err());
}<|MERGE_RESOLUTION|>--- conflicted
+++ resolved
@@ -10,11 +10,7 @@
 
 #[test]
 fn ensure_equality_of_signed_bytes_of_catch_up_package_wrappers() {
-<<<<<<< HEAD
-    let cup = make_genesis(dkg::DkgSummary::fake());
-=======
     let cup = make_genesis(DkgSummary::fake());
->>>>>>> 04caf3e2
     let protobuf = pb::CatchUpPackage::from(&cup);
 
     assert_eq!(
@@ -40,11 +36,7 @@
 
 #[test]
 fn check_cup_integrity_from_protobuf() {
-<<<<<<< HEAD
-    let summary = dkg::DkgSummary::fake();
-=======
     let summary = DkgSummary::fake();
->>>>>>> 04caf3e2
     let mut cup = make_genesis(summary);
     let value = cup.content.block.get_value().clone();
     // Corrupt the hash value.
