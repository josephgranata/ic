//! Benchmark for the payload builder payload validation
//!
//! Setting:
//! - Uses SignedIngress messages of size 1 KB
//! - Generates IngressPayload which contain 50..900 number of SignedIngress
//!   messages (in steps of 50)
//! - Sets up past payloads of depth 4
//! - The set up allows each of the contained SignedIngress message to be
//!   processed to completion (i.e) they pass all the validations, not present
//!   in the past payloads, and the user signature is checked eventually, and
//!   the message validates successfully

use criterion::{black_box, criterion_group, criterion_main, BatchSize, Criterion};
use dkg::DkgDataPayload;
use ic_artifact_pool::{consensus_pool::ConsensusPoolImpl, ingress_pool::IngressPoolImpl};
use ic_config::state_manager::Config as StateManagerConfig;
use ic_consensus::consensus::payload_builder::PayloadBuilderImpl;
use ic_consensus_utils::pool_reader::PoolReader;
use ic_execution_environment::IngressHistoryReaderImpl;
use ic_https_outcalls_consensus::test_utils::FakeCanisterHttpPayloadBuilder;
use ic_ingress_manager::{IngressManager, RandomStateKind};
use ic_interfaces::{
    batch_payload::ProposalContext,
    consensus::{PayloadBuilder, PayloadValidationError},
    consensus_pool::{ChangeAction, ConsensusPool, Mutations, ValidatedConsensusArtifact},
    p2p::consensus::MutablePool,
    time_source::TimeSource,
    validation::ValidationResult,
};
use ic_interfaces_mocks::consensus_pool::MockConsensusTime;
use ic_interfaces_state_manager::{CertificationScope, StateManager};
use ic_interfaces_state_manager_mocks::MockStateManager;
use ic_limits::MAX_INGRESS_TTL;
use ic_logger::replica_logger::no_op_logger;
use ic_management_canister_types_private::IC_00;
use ic_metrics::MetricsRegistry;
use ic_protobuf::types::v1 as pb;
use ic_registry_subnet_type::SubnetType;
use ic_state_manager::StateManagerImpl;
use ic_test_utilities::{
    crypto::temp_crypto_component_with_fake_registry,
    cycles_account_manager::CyclesAccountManagerBuilder,
    self_validating_payload_builder::FakeSelfValidatingPayloadBuilder,
    xnet_payload_builder::FakeXNetPayloadBuilder,
};
use ic_test_utilities_consensus::{batch::MockBatchPayloadBuilder, fake::*, make_genesis};
use ic_test_utilities_registry::{setup_registry, SubnetRecordBuilder};
use ic_test_utilities_state::ReplicatedStateBuilder;
use ic_test_utilities_time::FastForwardTimeSource;
use ic_test_utilities_types::{
    ids::{canister_test_id, node_test_id, subnet_test_id},
    messages::SignedIngressBuilder,
};
use ic_types::{
    batch::{BatchPayload, IngressPayload, ValidationContext},
    consensus::{certification::*, dkg::DkgSummary, *},
    crypto::Signed,
    ingress::{IngressState, IngressStatus},
    signature::*,
    time::UNIX_EPOCH,
    Height, NumBytes, PrincipalId, RegistryVersion, Time, UserId,
};
use std::{
    sync::{Arc, RwLock},
    time::Duration,
};

type SignedCertificationContent =
    Signed<CertificationContent, ThresholdSignature<CertificationContent>>;

/// Size of the signed ingress messages
const INGRESS_MESSAGE_SIZE: usize = 1024;

/// The validation context height
const CERTIFIED_HEIGHT: u64 = 1;

/// How far back the past payloads go to be checked for occurrence during
/// validation. These start from (CERTIFIED_HEIGHT + 1).
const PAST_PAYLOAD_HEIGHT: u64 = 4;

/// Ingress history size: 5 min worth of messages at 1000/sec = 300K.
const INGRESS_HISTORY_SIZE: usize = 300_000;

fn run_test<T>(test_fn: T)
where
    T: FnOnce(Time, &mut ConsensusPoolImpl, &dyn PayloadBuilder),
{
    ic_test_utilities::artifact_pool_config::with_test_pool_config(|pool_config| {
        let time_source = FastForwardTimeSource::new();
        let now = time_source.get_relative_time();
        let metrics_registry = MetricsRegistry::new();

        let tmpdir = tempfile::Builder::new()
            .prefix("validate_payload_benchmark")
            .tempdir()
            .unwrap();
        let mut state_manager = StateManagerImpl::new(
            Arc::new(FakeVerifier::new()),
            subnet_test_id(0),
            SubnetType::Application,
            no_op_logger(),
            &metrics_registry,
            &StateManagerConfig::new(tmpdir.path().to_path_buf()),
            None,
            ic_types::malicious_flags::MaliciousFlags::default(),
        );
        setup_ingress_state(now, &mut state_manager);
        let state_manager = Arc::new(state_manager);
        let ingress_hist_reader =
            IngressHistoryReaderImpl::new(Arc::clone(&state_manager) as Arc<_>);

        let committee = vec![node_test_id(0)];
<<<<<<< HEAD
        let summary = dkg::DkgSummary::fake();
=======
        let summary = DkgSummary::fake();
>>>>>>> 04caf3e2
        let mut consensus_pool = ConsensusPoolImpl::new(
            node_test_id(0),
            subnet_test_id(0),
            (&make_genesis(summary)).into(),
            pool_config.clone(),
            ic_metrics::MetricsRegistry::new(),
            no_op_logger(),
            time_source.clone(),
        );

        let subnet_id = subnet_test_id(0);
        const VALIDATOR_NODE_ID: u64 = 42;
        let ingress_signature_crypto = Arc::new(temp_crypto_component_with_fake_registry(
            node_test_id(VALIDATOR_NODE_ID),
        ));
        let mut state_manager = MockStateManager::new();
        state_manager.expect_get_state_at().return_const(Ok(
            ic_interfaces_state_manager::Labeled::new(
                Height::new(0),
                Arc::new(ReplicatedStateBuilder::default().build()),
            ),
        ));

        let ingress_pool = Arc::new(RwLock::new(IngressPoolImpl::new(
            node_test_id(VALIDATOR_NODE_ID),
            pool_config,
            metrics_registry.clone(),
            no_op_logger(),
        )));

        let registry_client = setup_registry(
            subnet_id,
            vec![(1, SubnetRecordBuilder::from(&committee).build())],
        );
        let cycles_account_manager = Arc::new(CyclesAccountManagerBuilder::new().build());
        let ingress_manager = Arc::new(IngressManager::new(
            time_source.clone(),
            Arc::new(MockConsensusTime::new()),
            Box::new(ingress_hist_reader),
            ingress_pool,
            registry_client.clone(),
            ingress_signature_crypto,
            metrics_registry.clone(),
            subnet_id,
            no_op_logger(),
            Arc::new(state_manager),
            cycles_account_manager,
            ic_types::malicious_flags::MaliciousFlags::default(),
            RandomStateKind::Random,
        ));

        let payload_builder = Arc::new(PayloadBuilderImpl::new(
            subnet_test_id(0),
            node_test_id(0),
            registry_client,
            ingress_manager,
            Arc::new(FakeXNetPayloadBuilder::new()),
            Arc::new(FakeSelfValidatingPayloadBuilder::new()),
            Arc::new(FakeCanisterHttpPayloadBuilder::new()),
            Arc::new(MockBatchPayloadBuilder::new().expect_noop()),
            Arc::new(MockBatchPayloadBuilder::new().expect_noop()),
            metrics_registry,
            no_op_logger(),
        ));

        test_fn(now, &mut consensus_pool, payload_builder.as_ref());
    })
}

/// Sets up the state manager ingress state with INGRESS_HISTORY_SIZE entries at
/// height CERTIFIED_HEIGHT. It makes sure that the messages in the history
/// don't match the payload being tested, so that the the paylod validation
/// succeeds.
fn setup_ingress_state(now: Time, state_manager: &mut StateManagerImpl) {
    let (_, mut state) = state_manager.take_tip();
    state.metadata.batch_time = now + Duration::from_secs(1);

    let seed: u8 = CERTIFIED_HEIGHT as u8;
    let expiry = std::time::Duration::from_secs(MAX_INGRESS_TTL.as_secs() - 1);
    for i in 0..INGRESS_HISTORY_SIZE {
        let ingress = SignedIngressBuilder::new()
            .method_name("provisional_create_canister_with_cycles")
            .method_payload(vec![seed; INGRESS_MESSAGE_SIZE])
            .nonce(i as u64)
            .expiry_time(now + expiry)
            // This needs to be a temporary measure. We can not simply
            // ignore the running time of validation in our benchmarks
            // and similarly we can not simply keep producing invalid
            // messages.
            .canister_id(IC_00)
            .sign_for_randomly_generated_sender()
            .build();
        state.metadata.ingress_history.insert(
            ingress.id(),
            IngressStatus::Known {
                receiver: canister_test_id(i as u64).get(),
                user_id: UserId::from(PrincipalId::new_user_test_id(i as u64)),
                time: now,
                state: IngressState::Received,
            },
            now,
            NumBytes::from(u64::MAX),
        );
    }

    state_manager.commit_and_certify(
        state,
        Height::new(CERTIFIED_HEIGHT),
        CertificationScope::Full,
        None,
    );

    let to_certify = state_manager.list_state_hashes_to_certify();
    assert_eq!(to_certify.len(), 1);
    let hash = &to_certify[0].1;
    state_manager.deliver_state_certification(Certification {
        height: Height::new(CERTIFIED_HEIGHT),
        signed: SignedCertificationContent::fake(CertificationContent::new(hash.clone())),
    });
}

/// Prepares the ingress payload which has 1K x specified number of
/// SignedIngress messages. The payload is filled with the specified 'seed'
/// bytes
fn prepare_ingress_payload(
    now: Time,
    message_count: usize,
    message_size: usize,
    seed: u8,
) -> IngressPayload {
    let mut ingress_msgs = Vec::new();
    let expiry = std::time::Duration::from_secs(MAX_INGRESS_TTL.as_secs() - 1);
    for i in 0..message_count {
        let ingress = SignedIngressBuilder::new()
            .method_name("provisional_create_canister_with_cycles")
            .method_payload(vec![seed; message_size])
            .nonce(i as u64)
            .expiry_time(now + expiry)
            .canister_id(IC_00)
            .build();
        ingress_msgs.push(ingress);
    }
    IngressPayload::from(ingress_msgs)
}

/// Adds the past blocks to the pool, where the heights go from
/// 1 to [CERTIFIED_HEIGHT + PAST_PAYLOAD_HEIGHT + 1]. Returns a
/// copy of the last added block.
fn add_past_blocks(
    consensus_pool: &mut ConsensusPoolImpl,
    now: Time,
    message_count: usize,
) -> Block {
    let cup = consensus_pool
        .validated()
        .catch_up_package()
        .get_by_height(Height::from(0))
        .next()
        .unwrap();
    let mut parent = cup.content.block.into_inner();
    let mut changeset = Mutations::new();
    let to_add = CERTIFIED_HEIGHT + PAST_PAYLOAD_HEIGHT + 1;
    for i in 1..=to_add {
        let mut block = Block::from_parent(&parent);
        block.rank = Rank(i);
        let ingress = prepare_ingress_payload(now, message_count, INGRESS_MESSAGE_SIZE, i as u8);
        block.payload = Payload::new(
            ic_types::crypto::crypto_hash,
            BlockPayload::Data(DataPayload {
                batch: BatchPayload {
                    ingress,
                    ..BatchPayload::default()
                },
                dkg: DkgDataPayload::new_empty(block.payload.as_ref().dkg_interval_start_height()),
                idkg: None,
            }),
        );

        parent = block.clone();
        let proposal = BlockProposal::fake(block, node_test_id(i));
        changeset.push(ChangeAction::AddToValidated(ValidatedConsensusArtifact {
            msg: proposal.into_message(),
            timestamp: UNIX_EPOCH,
        }));
    }
    consensus_pool.apply(changeset);
    parent
}

/// Reads the past payloads from the pool and invokes the payload builder
/// validate function
fn validate_payload(
    now: Time,
    payload: &Payload,
    pool_reader: &PoolReader<'_>,
    tip: &Block,
    payload_builder: &dyn PayloadBuilder,
) -> ValidationResult<PayloadValidationError> {
    let past_payloads =
        pool_reader.get_payloads_from_height(Height::from(CERTIFIED_HEIGHT + 1), tip.clone());
    assert!(past_payloads.len() == (PAST_PAYLOAD_HEIGHT + 1) as usize);
    assert!(
        past_payloads.first().unwrap().0
            == Height::from(CERTIFIED_HEIGHT + PAST_PAYLOAD_HEIGHT + 1)
    );
    assert!(past_payloads.last().unwrap().0 == Height::from(CERTIFIED_HEIGHT + 1));

    let validation_context = ValidationContext {
        time: now,
        registry_version: RegistryVersion::from(1),
        certified_height: Height::from(CERTIFIED_HEIGHT),
    };
    let proposal_context = ProposalContext {
        proposer: node_test_id(0),
        validation_context: &validation_context,
    };

    payload_builder.validate_payload(
        Height::from(CERTIFIED_HEIGHT + 1),
        &proposal_context,
        payload,
        &past_payloads,
    )
}

fn validate_payload_benchmark(criterion: &mut Criterion) {
    let mut group = criterion.benchmark_group("validate_payload");
    group.sample_size(30);
    group.measurement_time(std::time::Duration::from_secs(40));

    for message_count in (50..=850).step_by(50) {
        run_test(
            |now: Time,
             consensus_pool: &mut ConsensusPoolImpl,
             payload_builder: &dyn PayloadBuilder| {
                let tip = add_past_blocks(consensus_pool, now, message_count);
                let pool_reader = PoolReader::new(consensus_pool);

                let seed = CERTIFIED_HEIGHT + PAST_PAYLOAD_HEIGHT + 10;
                let ingress =
                    prepare_ingress_payload(now, message_count, INGRESS_MESSAGE_SIZE, seed as u8);
                let payload = Payload::new(
                    ic_types::crypto::crypto_hash,
                    BlockPayload::Data(DataPayload {
                        batch: BatchPayload {
                            ingress,
                            ..BatchPayload::default()
                        },
                        dkg: DkgDataPayload::new_empty(
                            tip.payload.as_ref().dkg_interval_start_height(),
                        ),
                        idkg: None,
                    }),
                );

                group.bench_function(format!("validate_payload_{}", message_count), |bench| {
                    bench.iter(|| {
                        validate_payload(now, &payload, &pool_reader, &tip, payload_builder)
                            .expect("Invalid payload")
                    })
                });
            },
        )
    }
}

fn serialization_benchmark(criterion: &mut Criterion) {
    let mut group = criterion.benchmark_group("ingress_payload_serialization_deserialization");
    group.sample_size(50);
    group.measurement_time(std::time::Duration::from_secs(10));

    for (message_count, message_size_kb, tag) in [
        (1_000, 4_000, "1000x4KB"),
        (2_000, 4_000, "2000x4KB"),
        (1, 4_000_000, "1x4MB"),
        (1, 8_000_000, "1x8MB"),
    ] {
        run_test(
            |now: Time, _: &mut ConsensusPoolImpl, _: &dyn PayloadBuilder| {
                let seed = CERTIFIED_HEIGHT + PAST_PAYLOAD_HEIGHT + 10;
                let ingress =
                    prepare_ingress_payload(now, message_count, message_size_kb, seed as u8);

                group.bench_function(format!("serialization_{tag}"), |bench| {
                    bench.iter(|| {
                        let proto: pb::IngressPayload = (&ingress).into();
                        black_box(proto);
                    })
                });

                group.bench_function(format!("deserialization_{tag}"), |bench| {
                    let p: pb::IngressPayload = (&ingress).into();
                    bench.iter_batched(
                        || p.clone(),
                        |proto| {
                            let deser: IngressPayload = proto.try_into().unwrap();
                            black_box(deser);
                        },
                        BatchSize::LargeInput,
                    )
                });
            },
        )
    }
}
criterion_group!(benches, serialization_benchmark, validate_payload_benchmark);

criterion_main!(benches);<|MERGE_RESOLUTION|>--- conflicted
+++ resolved
@@ -110,11 +110,7 @@
             IngressHistoryReaderImpl::new(Arc::clone(&state_manager) as Arc<_>);
 
         let committee = vec![node_test_id(0)];
-<<<<<<< HEAD
-        let summary = dkg::DkgSummary::fake();
-=======
         let summary = DkgSummary::fake();
->>>>>>> 04caf3e2
         let mut consensus_pool = ConsensusPoolImpl::new(
             node_test_id(0),
             subnet_test_id(0),
