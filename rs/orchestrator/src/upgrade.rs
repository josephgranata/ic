--- conflicted
+++ resolved
@@ -686,14 +686,6 @@
     if latest_registry_version < oldest_relevant_version {
         return UnassignmentDecision::StayInSubnet;
     }
-<<<<<<< HEAD
-    for version in oldest_relevant_version..=latest_registry_version {
-        if let Ok(Some(members)) =
-            registry.get_node_ids_on_subnet(subnet_id, RegistryVersion::from(version))
-            && members.iter().any(|id| id == &node_id)
-        {
-            return false;
-=======
 
     // If the node is at the latest registry version in a subnet it shouldn't be unassigned.
     if node_is_in_subnet_at_version(registry, node_id, subnet_id, latest_registry_version) {
@@ -703,7 +695,6 @@
     for version in oldest_relevant_version..latest_registry_version {
         if node_is_in_subnet_at_version(registry, node_id, subnet_id, version) {
             return UnassignmentDecision::Later;
->>>>>>> 95196ca1
         }
     }
 
@@ -1020,12 +1011,8 @@
     use ic_crypto_test_utils_ni_dkg::{
         NiDkgTestEnvironment, RandomNiDkgConfig, run_ni_dkg_and_create_single_transcript,
     };
-<<<<<<< HEAD
     use ic_crypto_test_utils_reproducible_rng::{ReproducibleRng, reproducible_rng};
-=======
-    use ic_crypto_test_utils_reproducible_rng::{reproducible_rng, ReproducibleRng};
     use ic_interfaces_registry::{RegistryClientVersionedResult, RegistryVersionedRecord};
->>>>>>> 95196ca1
     use ic_management_canister_types_private::{
         EcdsaCurve, EcdsaKeyId, SchnorrAlgorithm, SchnorrKeyId, VetKdCurve, VetKdKeyId,
     };
@@ -1035,6 +1022,7 @@
     use ic_test_utilities_logger::with_test_replica_logger;
     use ic_test_utilities_types::ids::subnet_test_id;
     use ic_types::{
+        PrincipalId, Time,
         batch::ValidationContext,
         consensus::{
             Block, BlockPayload, CatchUpContent, HashedBlock, HashedRandomBeacon, Payload,
@@ -1050,14 +1038,9 @@
         registry::RegistryClientError,
         signature::ThresholdSignature,
         time::UNIX_EPOCH,
-        PrincipalId, Time,
     };
-<<<<<<< HEAD
+    use mockall::mock;
     use tempfile::{TempDir, tempdir};
-=======
-    use mockall::mock;
-    use tempfile::{tempdir, TempDir};
->>>>>>> 95196ca1
 
     fn make_ecdsa_key_id() -> MasterPublicKeyId {
         MasterPublicKeyId::Ecdsa(EcdsaKeyId {
