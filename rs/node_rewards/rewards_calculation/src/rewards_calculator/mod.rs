use crate::rewards_calculator_results::{
    BaseRewards, DailyBaseRewardsType3, DailyResults, DayUtc, NodeMetricsDaily,
    NodeProviderRewards, NodeResults, NodeStatus, Percent, RewardCalculatorError,
    RewardsCalculatorResults, XDRPermyriad,
};
use crate::types::{
    NodeMetricsDailyRaw, Region, RewardPeriod, RewardableNode, SubnetMetricsDailyKey,
};
use ic_base_types::{NodeId, PrincipalId, SubnetId};
use ic_protobuf::registry::node::v1::NodeRewardType;
use ic_protobuf::registry::node_rewards::v2::NodeRewardsTable;
use itertools::Itertools;
use rust_decimal::prelude::ToPrimitive;
use rust_decimal::Decimal;
use rust_decimal_macros::dec;
use std::cmp::max;
use std::collections::{BTreeMap, HashMap, HashSet};
pub mod test_utils;

#[derive(Debug)]
pub struct RewardsCalculatorInput {
    pub reward_period: RewardPeriod,
    pub rewards_table: NodeRewardsTable,
    pub daily_metrics_by_subnet: BTreeMap<SubnetMetricsDailyKey, Vec<NodeMetricsDailyRaw>>,
    pub provider_rewardable_nodes: BTreeMap<PrincipalId, Vec<RewardableNode>>,
}

fn validate_input(input: &RewardsCalculatorInput) -> Result<(), RewardCalculatorError> {
    for (key, daily_metrics) in input.daily_metrics_by_subnet.iter() {
        // Check if all metrics are within the reward period
        if !input.reward_period.contains(key.day) {
            return Err(RewardCalculatorError::SubnetMetricsOutOfRange {
                subnet_id: key.subnet_id,
                day: key.day,
                reward_period: input.reward_period.clone(),
            });
        }

        // Metrics are unique if there are no duplicate entries for the same day and subnet.
        // Metrics with the same timestamp and different subnet are allowed.
        let unique_node = daily_metrics
            .iter()
            .map(|entry| entry.node_id)
            .collect::<HashSet<_>>();
        if unique_node.len() != daily_metrics.len() {
            return Err(RewardCalculatorError::DuplicateMetrics(
                key.subnet_id,
                key.day,
            ));
        }
    }

    Ok(())
}

pub fn calculate_rewards(
    input: RewardsCalculatorInput,
) -> Result<RewardsCalculatorResults, RewardCalculatorError> {
    validate_input(&input)?;
    let mut results_per_provider = BTreeMap::new();

    // Step 0: Pre-compute subnets and nodes failure rates
    let Step0Results {
        subnets_fr,
        mut nodes_metrics_daily,
    } = step_0_subnets_nodes_fr(input.daily_metrics_by_subnet);

    for (provider_id, rewardable_nodes) in input.provider_rewardable_nodes {
        // Step 1: Extract Provider Nodes metrics daily
        let Step1Results {
            provider_nodes_metrics_daily,
        } = step_1_provider_nodes_metrics_daily(&rewardable_nodes, &mut nodes_metrics_daily);

        // Step 2: Extrapolated failure rate for each provider
        let Step2Results { extrapolated_fr } =
            step_2_extrapolated_fr(&rewardable_nodes, &provider_nodes_metrics_daily);

        // Step 3: Compute performance multiplier for each node for each provider
        let relative_nodes_fr = provider_nodes_metrics_daily
            .iter()
            .map(|((day, node_id), metrics)| ((*day, *node_id), metrics.relative_fr))
            .collect::<BTreeMap<_, _>>();
        let Step3Results {
            reward_reduction,
            performance_multiplier,
        } = step_3_performance_multiplier(&rewardable_nodes, &relative_nodes_fr, &extrapolated_fr);

        // Step 4: Compute base rewards for each node based on its region and node type
        let Step4Results {
            base_rewards_per_node,
            base_rewards,
            base_rewards_type3,
        } = step_4_compute_base_rewards_type_region(&input.rewards_table, &rewardable_nodes);

        // Step 5: Adjusted rewards for all the nodes based on their performance
        let Step5Results { adjusted_rewards } = step_5_adjust_node_rewards(
            &rewardable_nodes,
            &base_rewards_per_node,
            &performance_multiplier,
        );

        // Step 6: Construct provider results
        let provider_results = step_6_construct_provider_results(
            rewardable_nodes,
            provider_nodes_metrics_daily,
            extrapolated_fr,
            reward_reduction,
            performance_multiplier,
            base_rewards_per_node,
            adjusted_rewards,
            base_rewards,
            base_rewards_type3,
        );

        results_per_provider.insert(provider_id, provider_results);
    }

    Ok(RewardsCalculatorResults {
        subnets_fr,
        provider_results: results_per_provider,
    })
}

// ------------------------------------------------------------------------------------------------
// Step 0: Pre-compute subnets and nodes failure rates
// ------------------------------------------------------------------------------------------------

/// The percentile used to calculate the failure rate for a subnet.
const SUBNET_FAILURE_RATE_PERCENTILE: f64 = 0.75;

#[derive(Default)]
struct Step0Results {
    subnets_fr: BTreeMap<(DayUtc, SubnetId), Percent>,
    nodes_metrics_daily: BTreeMap<(DayUtc, NodeId), NodeMetricsDaily>,
}
fn step_0_subnets_nodes_fr(
    daily_metrics_by_subnet: BTreeMap<SubnetMetricsDailyKey, Vec<NodeMetricsDailyRaw>>,
) -> Step0Results {
    fn calculate_daily_node_fr(num_blocks_proposed: u64, num_blocks_failed: u64) -> Decimal {
        let total_blocks = Decimal::from(num_blocks_proposed + num_blocks_failed);
        if total_blocks == Decimal::ZERO {
            Decimal::ZERO
        } else {
            let num_blocks_failed = Decimal::from(num_blocks_failed);
            num_blocks_failed / total_blocks
        }
    }

    fn calculate_daily_subnet_fr(nodes_fr: &[Decimal]) -> Decimal {
        let failure_rates = nodes_fr.iter().sorted().collect::<Vec<_>>();
        let index = ((nodes_fr.len() as f64) * SUBNET_FAILURE_RATE_PERCENTILE).ceil() as usize - 1;
        *failure_rates[index]
    }

    let mut result = Step0Results::default();

    for (SubnetMetricsDailyKey { subnet_id, day }, subnet_nodes_metrics) in daily_metrics_by_subnet
    {
        let nodes_original_fr = subnet_nodes_metrics
            .iter()
            .map(|metrics| {
                let original_fr =
                    calculate_daily_node_fr(metrics.num_blocks_proposed, metrics.num_blocks_failed);
                (metrics.node_id, original_fr)
            })
            .collect::<BTreeMap<_, _>>();

        let subnet_fr =
            calculate_daily_subnet_fr(&nodes_original_fr.values().cloned().collect::<Vec<_>>());
        result.subnets_fr.insert((day, subnet_id), subnet_fr);

        for NodeMetricsDailyRaw {
            node_id,
            num_blocks_proposed,
            num_blocks_failed,
        } in subnet_nodes_metrics
        {
            let original_fr = nodes_original_fr[&node_id];
            let relative_fr = max(Decimal::ZERO, original_fr - subnet_fr);

            result.nodes_metrics_daily.insert(
                (day, node_id),
                NodeMetricsDaily {
                    subnet_assigned: subnet_id,
                    subnet_assigned_fr: subnet_fr,
                    num_blocks_proposed,
                    num_blocks_failed,
                    original_fr,
                    relative_fr,
                },
            );
        }
    }
    result
}

// ------------------------------------------------------------------------------------------------
// Step 1: Extract Provider Nodes metrics daily
// ------------------------------------------------------------------------------------------------
#[derive(Default)]
struct Step1Results {
    provider_nodes_metrics_daily: BTreeMap<(DayUtc, NodeId), NodeMetricsDaily>,
}

fn step_1_provider_nodes_metrics_daily(
    rewardable_nodes: &[RewardableNode],
    node_metrics_daily: &mut BTreeMap<(DayUtc, NodeId), NodeMetricsDaily>,
) -> Step1Results {
    let mut provider_nodes_metrics_daily = BTreeMap::new();

    for node in rewardable_nodes {
        for day in &node.rewardable_days {
            if let Some(metrics) = node_metrics_daily.remove(&(*day, node.node_id)) {
                provider_nodes_metrics_daily.insert((*day, node.node_id), metrics.clone());
            }
        }
    }

    Step1Results {
        provider_nodes_metrics_daily,
    }
}

// ------------------------------------------------------------------------------------------------
// Step 2: Extrapolated failure rate for each provider
// ------------------------------------------------------------------------------------------------
#[derive(Default)]
struct Step2Results {
    extrapolated_fr: HashMap<DayUtc, Percent>,
}
fn step_2_extrapolated_fr(
    rewardable_nodes: &[RewardableNode],
    nodes_metrics_daily: &BTreeMap<(DayUtc, NodeId), NodeMetricsDaily>,
) -> Step2Results {
    let mut result = Step2Results::default();
    // Collect all relative FRs for this provider's nodes grouped by day.
    let mut grouped_fr: BTreeMap<DayUtc, Vec<Decimal>> = BTreeMap::new();
    for ((day, _), metrics) in nodes_metrics_daily {
        grouped_fr
            .entry(*day)
            .or_default()
            .push(metrics.relative_fr);
    }

    // Include all rewardable days even if there was no data
    let all_rewardable_days: HashSet<DayUtc> = rewardable_nodes
        .iter()
        .flat_map(|n| n.rewardable_days.clone())
        .collect();

    for day in all_rewardable_days {
        let frs = grouped_fr.remove(&day).unwrap_or_default();

        // If there are no relative FRs for this day, the extrapolated FR is set to 0.
        let avg_fr = avg(&frs).unwrap_or_default();

        result.extrapolated_fr.insert(day, avg_fr);
    }
    result
}

// ------------------------------------------------------------------------------------------------
// Step 3: Compute performance multiplier for each node for each provider
// ------------------------------------------------------------------------------------------------

/// The minimum and maximum failure rates for a node.
/// Nodes with a failure rate below `MIN_FAILURE_RATE` will not be penalized.
/// Nodes with a failure rate above `MAX_FAILURE_RATE` will be penalized with `MAX_REWARDS_REDUCTION`.
const MIN_FAILURE_RATE: Decimal = dec!(0.1);
const MAX_FAILURE_RATE: Decimal = dec!(0.6);

/// The minimum and maximum rewards reduction for a node.
const MIN_REWARDS_REDUCTION: Decimal = dec!(0);
const MAX_REWARDS_REDUCTION: Decimal = dec!(0.8);

#[derive(Default)]
struct Step3Results {
    reward_reduction: HashMap<(DayUtc, NodeId), Percent>,
    performance_multiplier: HashMap<(DayUtc, NodeId), Percent>,
}
fn step_3_performance_multiplier(
    rewardable_nodes: &[RewardableNode],
    relative_nodes_fr: &BTreeMap<(DayUtc, NodeId), Decimal>,
    extrapolated_fr: &HashMap<DayUtc, Decimal>,
) -> Step3Results {
    let mut results = Step3Results::default();
    fn calculate_rewards_reduction(fr: Decimal) -> Decimal {
        if fr < MIN_FAILURE_RATE {
            MIN_REWARDS_REDUCTION
        } else if fr > MAX_FAILURE_RATE {
            MAX_REWARDS_REDUCTION
        } else {
            // Linear interpolation between MIN_REWARDS_REDUCTION and MAX_REWARDS_REDUCTION
            (fr - MIN_FAILURE_RATE) / (MAX_FAILURE_RATE - MIN_FAILURE_RATE) * MAX_REWARDS_REDUCTION
        }
    }

    for node in rewardable_nodes {
        for day in &node.rewardable_days {
            let daily_fr_used;

            if let Some(relative_fr) = relative_nodes_fr.get(&(*day, node.node_id)) {
                // If the node is assigned on this day, use the relative failure rate for that day.
                daily_fr_used = *relative_fr;
            } else {
                // If the node is not assigned on this day, use the extrapolated failure rate for that day.
                daily_fr_used = *extrapolated_fr
                    .get(day)
                    .expect("Extrapolated FR expected for every provider");
            }
            let rewards_reduction = calculate_rewards_reduction(daily_fr_used);
            let performance_multiplier = dec!(1) - rewards_reduction;

            results
                .reward_reduction
                .insert((*day, node.node_id), rewards_reduction);
            results
                .performance_multiplier
                .insert((*day, node.node_id), performance_multiplier);
        }
    }
    results
}

// ------------------------------------------------------------------------------------------------
// Step 4: Compute base rewards for each node based on its region and node type
// ------------------------------------------------------------------------------------------------
type RewardsCoefficientPercent = Decimal;

/// From constant [NODE_PROVIDER_REWARD_PERIOD_SECONDS]
/// const NODE_PROVIDER_REWARD_PERIOD_SECONDS: u64 = 2629800;
/// const SECONDS_IN_DAY: u64 = 86400;
/// 2629800 / 86400 = 30.4375 days of rewards
const REWARDS_TABLE_DAYS: Decimal = dec!(30.4375);

#[derive(Default)]
struct Step4Results {
    base_rewards: Vec<BaseRewards>,
    base_rewards_type3: Vec<DailyBaseRewardsType3>,
    base_rewards_per_node: BTreeMap<(DayUtc, NodeId), XDRPermyriad>,
}
fn step_4_compute_base_rewards_type_region(
    node_rewards_table: &NodeRewardsTable,
    rewardable_nodes: &[RewardableNode],
) -> Step4Results {
    fn get_monthly_rate(
        rewards_table: &NodeRewardsTable,
        region: &Region,
        node_reward_type: &NodeRewardType,
    ) -> (Decimal, RewardsCoefficientPercent) {
        rewards_table
            .get_rate(region, &node_reward_type.to_string())
            .map(|rate| {
                let base_rewards_monthly = Decimal::from(rate.xdr_permyriad_per_node_per_month);
                // Default reward_coefficient_percent is set to 80%, which is used as a fallback only in the
                // unlikely case that the type3 entry in the reward table:
                // a) has xdr_permyriad_per_node_per_month entry set for this region, but
                // b) does NOT have the reward_coefficient_percent value set
                let reward_coefficient_percent =
                    Decimal::from(rate.reward_coefficient_percent.unwrap_or(80)) / dec!(100);

                (base_rewards_monthly, reward_coefficient_percent)
            })
            .unwrap_or((dec!(1), dec!(1)))
    }

    fn is_type3(node_type: &NodeRewardType) -> bool {
        node_type == &NodeRewardType::Type3 || node_type == &NodeRewardType::Type3dot1
    }

    fn type3_region_key(region: &Region) -> String {
        region
            .splitn(3, ',')
            .take(2)
            .collect::<Vec<&str>>()
            .join(":")
    }

    let mut base_rewards = BTreeMap::new();
    let mut base_rewards_type3 = BTreeMap::new();
    let mut base_rewards_per_node = BTreeMap::new();

    for node in rewardable_nodes {
        let (base_rewards_monthly, coefficient) =
            get_monthly_rate(node_rewards_table, &node.region, &node.node_reward_type);
        let base_rewards_daily = base_rewards_monthly / REWARDS_TABLE_DAYS;

        base_rewards
            .entry((node.node_reward_type, node.region.clone()))
            .or_insert((base_rewards_daily, base_rewards_monthly));

        // For nodes which are type3* the base rewards for the single node is computed as the average of base rewards
        // on DC Country level. Moreover, to de-stimulate the same NP having too many nodes in the same country,
        // the node rewards is reduced for each node the NP has in the given country. The reduction coefficient is
        // computed as the average of reduction coefficients on DC Country level.
        if is_type3(&node.node_reward_type) {
            // The rewards table contains entries of this form DC Continent + DC Country + DC State/City.
            // The grouping for type3* nodes will be on DC Continent + DC Country level. This group is used for computing
            // the reduction coefficient and base reward for the group.
            let region_key = type3_region_key(&node.region);

            for day in &node.rewardable_days {
                let key = (day, region_key.clone());

                base_rewards_type3
                    .entry(key)
                    .and_modify(
                        |(rates, coeffs): &mut (Vec<Decimal>, Vec<RewardsCoefficientPercent>)| {
                            rates.push(base_rewards_daily);
                            coeffs.push(coefficient);
                        },
                    )
                    .or_insert((vec![base_rewards_daily], vec![coefficient]));
            }
        }
    }

    let base_rewards_type3 = base_rewards_type3
        .into_iter()
        .map(|((day, region), (rates, coeff))| {
            let nodes_count = rates.len();
            let avg_rate = avg(rates.as_slice()).unwrap_or_default();
            let avg_coeff = avg(coeff.as_slice()).unwrap_or_default();

            let mut running_coefficient = dec!(1);
            let mut region_rewards = Vec::new();
            for _ in 0..nodes_count {
                region_rewards.push(avg_rate * running_coefficient);
                running_coefficient *= avg_coeff;
            }
            let region_rewards_avg = avg(&region_rewards).unwrap_or_default();

<<<<<<< HEAD
            ((day, region), (region_rewards_avg, nodes_count))
=======
>>>>>>> e37cc67c
            (
                (day, region),
                (region_rewards_avg, nodes_count, avg_rate, avg_coeff),
            )
        })
        .collect::<BTreeMap<_, _>>();

    for node in rewardable_nodes {
        for day in &node.rewardable_days {
            let base_rewards_for_day = if is_type3(&node.node_reward_type) {
                let region_key = type3_region_key(&node.region);

<<<<<<< HEAD
                let (base_rewards_daily, _) = base_rewards_type3
=======
>>>>>>> e37cc67c
                let (base_rewards_daily, _, _, _) = base_rewards_type3
                    .get(&(day, region_key))
                    .expect("Type3 base rewards expected for provider");
                base_rewards_daily
            } else {
                let (base_rewards_daily, _) = base_rewards
                    .get(&(node.node_reward_type, node.region.clone()))
                    .expect("base rewards expected for each node");
                base_rewards_daily
            };

            base_rewards_per_node.insert((*day, node.node_id), *base_rewards_for_day);
        }
    }

    let base_rewards_type3 = base_rewards_type3
        .into_iter()
        .map(
            |((day, region), (daily_rewards, nodes_count, avg_rewards, avg_coefficient))| {
<<<<<<< HEAD
                BaseRewardsType3 {
=======
                DailyBaseRewardsType3 {
>>>>>>> e37cc67c
                    day: *day,
                    region,
                    nodes_count,
                    avg_rewards,
                    avg_coefficient,
                    value: daily_rewards,
                }
            },
        )
        .collect();

    let base_rewards = base_rewards
        .into_iter()
        .map(
            |((node_reward_type, region), (daily_rewards, monthly_rewards))| BaseRewards {
                node_reward_type,
                region,
                monthly: monthly_rewards,
                daily: daily_rewards,
            },
        )
        .collect();

    Step4Results {
        base_rewards_per_node,
        base_rewards_type3,
        base_rewards,
    }
}

// ------------------------------------------------------------------------------------------------
// Step 5: Adjusted rewards for all the nodes based on their performance
// ------------------------------------------------------------------------------------------------

const FULL_REWARDS_MACHINES_LIMIT: usize = 4;

#[derive(Default)]
struct Step5Results {
    adjusted_rewards: BTreeMap<(DayUtc, NodeId), XDRPermyriad>,
}
fn step_5_adjust_node_rewards(
    rewardable_nodes: &[RewardableNode],
    base_rewards: &BTreeMap<(DayUtc, NodeId), Decimal>,
    performance_multiplier: &HashMap<(DayUtc, NodeId), Decimal>,
) -> Step5Results {
    let mut nodes_count = BTreeMap::new();
    let mut result = Step5Results::default();

    for node in rewardable_nodes {
        for day in &node.rewardable_days {
            nodes_count
                .entry(day)
                .and_modify(|count| *count += 1)
                .or_insert(1);
        }
    }

    for node in rewardable_nodes {
        for day in &node.rewardable_days {
            let provider_nodes_count = nodes_count.get(&day).expect("Daily nodes count expected");

            let base_rewards_for_day = base_rewards
                .get(&(*day, node.node_id))
                .expect("Base rewards expected for each node");

            if provider_nodes_count <= &FULL_REWARDS_MACHINES_LIMIT {
                // Node Providers with up to FULL_REWARDS_MACHINES_LIMIT nodes are rewarded fully,
                // independently of their performance.
                result
                    .adjusted_rewards
                    .insert((*day, node.node_id), *base_rewards_for_day);
            } else {
                let performance_multiplier = performance_multiplier
                    .get(&(*day, node.node_id))
                    .expect("Performance multiplier expected for every node");

                let adjusted_rewards_for_day = base_rewards_for_day * performance_multiplier;
                result
                    .adjusted_rewards
                    .insert((*day, node.node_id), adjusted_rewards_for_day);
            }
        }
    }

    result
}

// ------------------------------------------------------------------------------------------------
// Step 6: Construct provider results
// ------------------------------------------------------------------------------------------------
fn step_6_construct_provider_results(
    rewardable_nodes: Vec<RewardableNode>,
    mut provider_nodes_metrics_daily: BTreeMap<(DayUtc, NodeId), NodeMetricsDaily>,
    extrapolated_fr: HashMap<DayUtc, Percent>,
    mut reward_reduction: HashMap<(DayUtc, NodeId), Percent>,
    mut performance_multiplier: HashMap<(DayUtc, NodeId), Percent>,
    mut base_rewards_per_node: BTreeMap<(DayUtc, NodeId), XDRPermyriad>,
    mut adjusted_rewards: BTreeMap<(DayUtc, NodeId), XDRPermyriad>,
    base_rewards: Vec<BaseRewards>,
    base_rewards_type3: Vec<DailyBaseRewardsType3>,
) -> NodeProviderRewards {
    let mut results_by_node = Vec::new();
    let mut rewards_total_xdr_permyriad = Decimal::ZERO;

    for node in rewardable_nodes {
        let node_reward_type = node.node_reward_type;
        let region = node.region;
        let dc_id = node.dc_id;
        let mut daily_results = Vec::new();

        for day in node.rewardable_days {
            let node_status = if let Some(node_metrics) =
                provider_nodes_metrics_daily.remove(&(day, node.node_id))
            {
                NodeStatus::Assigned { node_metrics }
            } else {
                let extrapolated_fr = extrapolated_fr
                    .get(&day)
                    .expect("Extrapolated FR expected for every provider");

                NodeStatus::Unassigned {
                    extrapolated_fr: *extrapolated_fr,
                }
            };

            let rewards_reduction_percent = reward_reduction
                .remove(&(day, node.node_id))
                .expect("Rewards reduction should be present in rewards");

            let performance_multiplier_percent = performance_multiplier
                .remove(&(day, node.node_id))
                .expect("Performance multiplier should be present in rewards");

            let base_rewards_xdr_permyriad = base_rewards_per_node
                .remove(&(day, node.node_id))
                .expect("Base rewards should be present in rewards");

            let adjusted_rewards_xdr_permyriad = adjusted_rewards
                .remove(&(day, node.node_id))
                .expect("Adjusted rewards should be present in rewards");

            rewards_total_xdr_permyriad += adjusted_rewards_xdr_permyriad;

            daily_results.push(DailyResults {
                day,
                node_status,
                performance_multiplier: performance_multiplier_percent,
                rewards_reduction: rewards_reduction_percent,
                base_rewards: base_rewards_xdr_permyriad,
                adjusted_rewards: adjusted_rewards_xdr_permyriad,
            });
        }

        results_by_node.push(NodeResults {
            node_id: node.node_id,
            node_reward_type,
            region,
            dc_id,
            daily_results,
        });
    }

    let rewards_total_xdr_permyriad = rewards_total_xdr_permyriad.trunc().to_u64().unwrap();

    NodeProviderRewards {
        rewards_total_xdr_permyriad,
        base_rewards,
        base_rewards_type3,
        nodes_results: results_by_node,
    }
}

// ------------------------------------------------------------------------------------------------
// Helpers
// ------------------------------------------------------------------------------------------------

fn avg(values: &[Decimal]) -> Option<Decimal> {
    if values.is_empty() {
        None
    } else {
        Some(values.iter().sum::<Decimal>() / Decimal::from(values.len()))
    }
}

#[cfg(test)]
pub mod tests;<|MERGE_RESOLUTION|>--- conflicted
+++ resolved
@@ -17,7 +17,6 @@
 use std::collections::{BTreeMap, HashMap, HashSet};
 pub mod test_utils;
 
-#[derive(Debug)]
 pub struct RewardsCalculatorInput {
     pub reward_period: RewardPeriod,
     pub rewards_table: NodeRewardsTable,
@@ -430,10 +429,6 @@
             }
             let region_rewards_avg = avg(&region_rewards).unwrap_or_default();
 
-<<<<<<< HEAD
-            ((day, region), (region_rewards_avg, nodes_count))
-=======
->>>>>>> e37cc67c
             (
                 (day, region),
                 (region_rewards_avg, nodes_count, avg_rate, avg_coeff),
@@ -446,10 +441,6 @@
             let base_rewards_for_day = if is_type3(&node.node_reward_type) {
                 let region_key = type3_region_key(&node.region);
 
-<<<<<<< HEAD
-                let (base_rewards_daily, _) = base_rewards_type3
-=======
->>>>>>> e37cc67c
                 let (base_rewards_daily, _, _, _) = base_rewards_type3
                     .get(&(day, region_key))
                     .expect("Type3 base rewards expected for provider");
@@ -469,11 +460,7 @@
         .into_iter()
         .map(
             |((day, region), (daily_rewards, nodes_count, avg_rewards, avg_coefficient))| {
-<<<<<<< HEAD
-                BaseRewardsType3 {
-=======
                 DailyBaseRewardsType3 {
->>>>>>> e37cc67c
                     day: *day,
                     region,
                     nodes_count,
