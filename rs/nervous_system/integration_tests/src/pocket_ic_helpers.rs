use candid::{Decode, Encode, Nat, Principal};
use canister_test::Wasm;
use futures::stream;
use futures::StreamExt;
use ic_base_types::{CanisterId, PrincipalId, SubnetId};
use ic_interfaces_registry::{RegistryDataProvider, ZERO_REGISTRY_VERSION};
use ic_ledger_core::Tokens;
use ic_nervous_system_agent::pocketic_impl::{PocketIcAgent, PocketIcCallError};
use ic_nervous_system_agent::sns::Sns;
use ic_nervous_system_agent::CallCanisters;
use ic_nervous_system_common::{E8, ONE_DAY_SECONDS};
use ic_nervous_system_common_test_keys::{TEST_NEURON_1_ID, TEST_NEURON_1_OWNER_PRINCIPAL};
use ic_nns_common::pb::v1::{NeuronId, ProposalId};
use ic_nns_constants::{
    self, ALL_NNS_CANISTER_IDS, GOVERNANCE_CANISTER_ID, LEDGER_CANISTER_ID, LIFELINE_CANISTER_ID,
    REGISTRY_CANISTER_ID, ROOT_CANISTER_ID, SNS_WASM_CANISTER_ID,
};
use ic_nns_governance_api::pb::v1::{
    install_code::CanisterInstallMode, manage_neuron_response, CreateServiceNervousSystem,
    ExecuteNnsFunction, GetNeuronsFundAuditInfoRequest, GetNeuronsFundAuditInfoResponse,
    InstallCodeRequest, ListNeurons, ListNeuronsResponse, MakeProposalRequest,
    ManageNeuronCommandRequest, ManageNeuronRequest, ManageNeuronResponse, NetworkEconomics,
    NnsFunction, ProposalActionRequest, ProposalInfo, Topic,
};
use ic_nns_test_utils::{
    common::{
        build_governance_wasm, build_ledger_wasm, build_lifeline_wasm,
        build_mainnet_governance_wasm, build_mainnet_ledger_wasm, build_mainnet_lifeline_wasm,
        build_mainnet_registry_wasm, build_mainnet_root_wasm, build_mainnet_sns_wasms_wasm,
        build_registry_wasm, build_root_wasm, build_sns_wasms_wasm, NnsInitPayloadsBuilder,
    },
    sns_wasm::{
        build_archive_sns_wasm, build_governance_sns_wasm, build_index_ng_sns_wasm,
        build_ledger_sns_wasm, build_mainnet_archive_sns_wasm, build_mainnet_governance_sns_wasm,
        build_mainnet_index_ng_sns_wasm, build_mainnet_ledger_sns_wasm,
        build_mainnet_root_sns_wasm, build_mainnet_swap_sns_wasm, build_root_sns_wasm,
        build_swap_sns_wasm, ensure_sns_wasm_gzipped,
    },
};
<<<<<<< HEAD
use ic_registry_proto_data_provider::ProtoRegistryDataProvider;
use ic_registry_transport::pb::v1::registry_mutation::Type;
use ic_registry_transport::pb::v1::{RegistryAtomicMutateRequest, RegistryMutation};
use ic_sns_governance::pb::v1::{
=======
use ic_registry_transport::pb::v1::RegistryAtomicMutateRequest;
use ic_sns_governance_api::pb::v1::{
>>>>>>> d90fab2d
    self as sns_pb, governance::Version, AdvanceTargetVersionRequest, AdvanceTargetVersionResponse,
};
use ic_sns_init::SnsCanisterInitPayloads;
use ic_sns_swap::pb::v1::{
    ErrorRefundIcpRequest, ErrorRefundIcpResponse, FinalizeSwapRequest, FinalizeSwapResponse,
    GetAutoFinalizationStatusRequest, GetAutoFinalizationStatusResponse, GetBuyerStateRequest,
    GetBuyerStateResponse, GetDerivedStateRequest, GetDerivedStateResponse, GetInitRequest,
    GetInitResponse, GetLifecycleRequest, GetLifecycleResponse, Lifecycle,
    ListSnsNeuronRecipesRequest, ListSnsNeuronRecipesResponse, NewSaleTicketRequest,
    NewSaleTicketResponse, RefreshBuyerTokensRequest, RefreshBuyerTokensResponse,
};
use ic_sns_test_utils::itest_helpers::populate_canister_ids;
use ic_sns_wasm::pb::v1::{
    get_deployed_sns_by_proposal_id_response::GetDeployedSnsByProposalIdResult, AddWasmRequest,
    GetDeployedSnsByProposalIdRequest, GetDeployedSnsByProposalIdResponse, SnsCanisterType,
    SnsWasm,
};
use icp_ledger::{AccountIdentifier, BinaryAccountBalanceArgs};
use icrc_ledger_types::icrc1::{
    account::Account,
    transfer::{TransferArg, TransferError},
};
use itertools::EitherOrBoth;
use itertools::Itertools;
use maplit::btreemap;
use pocket_ic::{
    management_canister::CanisterSettings, nonblocking::PocketIc, ErrorCode, PocketIcBuilder,
    RejectResponse,
};
use prost::Message;
use rust_decimal::prelude::ToPrimitive;
use std::ops::Range;
use std::path::Path;
use std::{collections::BTreeMap, fmt::Write, time::Duration};

pub const STARTING_CYCLES_PER_CANISTER: u128 = 2_000_000_000_000_000;

/// How frequently the canister should attempt to refresh the cached_upgrade_steps
pub(crate) const UPGRADE_STEPS_INTERVAL_REFRESH_BACKOFF_SECONDS: u64 = 60 * 60; // 1 hour

pub fn fmt_bytes(bytes: &[u8]) -> String {
    bytes.iter().fold(String::new(), |mut output, x| {
        let _ = write!(output, "{:02x}", x);
        output
    })
}

pub fn extract_sns_canister_version(
    sns_version: Version,
    sns_canister_type: SnsCanisterType,
) -> Vec<u8> {
    match sns_canister_type {
        SnsCanisterType::Root => sns_version.root_wasm_hash,
        SnsCanisterType::Governance => sns_version.governance_wasm_hash,
        SnsCanisterType::Ledger => sns_version.ledger_wasm_hash,
        SnsCanisterType::Swap => sns_version.swap_wasm_hash,
        SnsCanisterType::Archive => sns_version.archive_wasm_hash,
        SnsCanisterType::Index => sns_version.index_wasm_hash,
        SnsCanisterType::Unspecified => {
            panic!("Unspecified canister type to upgrade.");
        }
    }
}

/// Creates a new PocketIc instance with NNS and SNS and application subnet
pub async fn pocket_ic_for_sns_tests_with_mainnet_versions() -> (PocketIc, SnsWasms) {
    let pocket_ic = PocketIcBuilder::new()
        .with_nns_subnet()
        .with_sns_subnet()
        .build_async()
        .await;

    // Install the (mainnet) NNS canisters.
    {
        let with_mainnet_nns_canisters = true;
        install_nns_canisters(&pocket_ic, vec![], with_mainnet_nns_canisters, None, vec![]).await;
    }

    // Publish (mainnet) SNS Wasms to SNS-W.
    let initial_sns_version = {
        let with_mainnet_sns_canisters = true;
        let deployed_sns_starting_info =
            add_wasms_to_sns_wasm(&pocket_ic, with_mainnet_sns_canisters)
                .await
                .unwrap();
        deployed_sns_starting_info
            .into_iter()
            .map(|(canister_type, (_, wasm))| (canister_type, wasm))
            .collect::<BTreeMap<_, _>>()
    };

    (pocket_ic, initial_sns_version)
}

pub async fn install_canister(
    pocket_ic: &PocketIc,
    name: &str,
    canister_id: CanisterId,
    arg: Vec<u8>,
    wasm: Wasm,
    controller: Option<PrincipalId>,
) {
    install_canister_with_controllers(
        pocket_ic,
        name,
        canister_id,
        arg,
        wasm,
        controller.into_iter().collect(),
    )
    .await
}

pub async fn install_canister_with_controllers(
    pocket_ic: &PocketIc,
    name: &str,
    canister_id: CanisterId,
    arg: Vec<u8>,
    wasm: Wasm,
    controllers: Vec<PrincipalId>,
) {
    let controllers = controllers.into_iter().map(|c| c.0).collect::<Vec<_>>();
    let controller_principal = controllers.first().cloned();
    let memory_allocation = if ALL_NNS_CANISTER_IDS.contains(&&canister_id) {
        let memory_allocation_bytes = ic_nns_constants::memory_allocation_of(canister_id);
        Some(Nat::from(memory_allocation_bytes))
    } else {
        None
    };
    let settings = Some(CanisterSettings {
        memory_allocation,
        controllers: Some(controllers),
        ..Default::default()
    });
    let canister_id = pocket_ic
        .create_canister_with_id(controller_principal, settings, canister_id.into())
        .await
        .unwrap();
    pocket_ic
        .install_canister(canister_id, wasm.bytes(), arg, controller_principal)
        .await;
    pocket_ic
        .add_cycles(canister_id, STARTING_CYCLES_PER_CANISTER)
        .await;
    let subnet_id = pocket_ic.get_subnet(canister_id).await.unwrap();
    println!(
        "Installed the {} canister ({}) onto {:?}",
        name, canister_id, subnet_id
    );
}

pub async fn install_canister_on_subnet(
    pocket_ic: &PocketIc,
    subnet_id: Principal,
    arg: Vec<u8>,
    wasm: Option<Wasm>,
    controllers: Vec<PrincipalId>,
) -> CanisterId {
    let controllers = controllers.into_iter().map(|c| c.0).collect::<Vec<_>>();
    let controller_principal = controllers.first().cloned();
    let settings = Some(CanisterSettings {
        controllers: Some(controllers),
        ..Default::default()
    });
    let canister_id = pocket_ic
        .create_canister_on_subnet(None, settings, subnet_id)
        .await;
    pocket_ic
        .add_cycles(canister_id, STARTING_CYCLES_PER_CANISTER)
        .await;
    if let Some(wasm) = wasm {
        pocket_ic
            .install_canister(canister_id, wasm.bytes(), arg, controller_principal)
            .await;
    }
    CanisterId::unchecked_from_principal(canister_id.into())
}

// TODO migrate this to nns::governance
pub async fn add_wasm_via_nns_proposal(
    pocket_ic: &PocketIc,
    wasm: SnsWasm,
) -> Result<ProposalInfo, String> {
    let hash = wasm.sha256_hash();
    let canister_type = wasm.canister_type;
    let payload = AddWasmRequest {
        hash: hash.to_vec(),
        wasm: Some(wasm),
    };
    let proposal = MakeProposalRequest {
        title: Some(format!("Add WASM for SNS canister type {}", canister_type)),
        summary: "summary".to_string(),
        url: "".to_string(),
        action: Some(ProposalActionRequest::ExecuteNnsFunction(
            ExecuteNnsFunction {
                nns_function: NnsFunction::AddSnsWasm as i32,
                payload: Encode!(&payload).expect("Error encoding proposal payload"),
            },
        )),
    };
    nns::governance::propose_and_wait(pocket_ic, proposal).await
}

pub async fn propose_to_set_network_economics_and_wait(
    pocket_ic: &PocketIc,
    network_economics: NetworkEconomics,
) -> Result<ProposalInfo, String> {
    let proposal = MakeProposalRequest {
        title: Some("Set NetworkEconomics.neurons_fund_economics {}".to_string()),
        summary: "summary".to_string(),
        url: "".to_string(),
        action: Some(ProposalActionRequest::ManageNetworkEconomics(
            network_economics,
        )),
    };
    nns::governance::propose_and_wait(pocket_ic, proposal).await
}

pub type DeployedSnsStartingInfo = BTreeMap<SnsCanisterType, (ProposalInfo, SnsWasm)>;
pub type SnsWasms = BTreeMap<SnsCanisterType, SnsWasm>;

pub fn hash_sns_wasms(wasms: &SnsWasms) -> Version {
    Version {
        root_wasm_hash: wasms[&SnsCanisterType::Root].sha256_hash().to_vec(),
        governance_wasm_hash: wasms[&SnsCanisterType::Governance].sha256_hash().to_vec(),
        ledger_wasm_hash: wasms[&SnsCanisterType::Ledger].sha256_hash().to_vec(),
        swap_wasm_hash: wasms[&SnsCanisterType::Swap].sha256_hash().to_vec(),
        archive_wasm_hash: wasms[&SnsCanisterType::Archive].sha256_hash().to_vec(),
        index_wasm_hash: wasms[&SnsCanisterType::Index].sha256_hash().to_vec(),
    }
}

pub async fn add_wasms_to_sns_wasm(
    pocket_ic: &PocketIc,
    with_mainnet_ledger_wasms: bool,
) -> Result<DeployedSnsStartingInfo, String> {
    let (root_wasm, governance_wasm, swap_wasm, index_wasm, ledger_wasm, archive_wasm) =
        if with_mainnet_ledger_wasms {
            (
                ensure_sns_wasm_gzipped(build_mainnet_root_sns_wasm()),
                ensure_sns_wasm_gzipped(build_mainnet_governance_sns_wasm()),
                ensure_sns_wasm_gzipped(build_mainnet_swap_sns_wasm()),
                ensure_sns_wasm_gzipped(build_mainnet_index_ng_sns_wasm()),
                ensure_sns_wasm_gzipped(build_mainnet_ledger_sns_wasm()),
                ensure_sns_wasm_gzipped(build_mainnet_archive_sns_wasm()),
            )
        } else {
            (
                ensure_sns_wasm_gzipped(build_root_sns_wasm()),
                ensure_sns_wasm_gzipped(build_governance_sns_wasm()),
                ensure_sns_wasm_gzipped(build_swap_sns_wasm()),
                ensure_sns_wasm_gzipped(build_index_ng_sns_wasm()),
                ensure_sns_wasm_gzipped(build_ledger_sns_wasm()),
                ensure_sns_wasm_gzipped(build_archive_sns_wasm()),
            )
        };

    let root_proposal_info = add_wasm_via_nns_proposal(pocket_ic, root_wasm.clone()).await?;
    let gov_proposal_info = add_wasm_via_nns_proposal(pocket_ic, governance_wasm.clone()).await?;
    let swap_proposal_info = add_wasm_via_nns_proposal(pocket_ic, swap_wasm.clone()).await?;

    let index_proposal_info = add_wasm_via_nns_proposal(pocket_ic, index_wasm.clone()).await?;
    let ledger_proposal_info = add_wasm_via_nns_proposal(pocket_ic, ledger_wasm.clone()).await?;
    let archive_proposal_info = add_wasm_via_nns_proposal(pocket_ic, archive_wasm.clone()).await?;

    Ok(btreemap! {
        // Governance suite
        SnsCanisterType::Swap => (swap_proposal_info, swap_wasm),
        SnsCanisterType::Root => (root_proposal_info, root_wasm),
        SnsCanisterType::Governance => (gov_proposal_info, governance_wasm),

        // Ledger suite
        SnsCanisterType::Index => (index_proposal_info, index_wasm),
        SnsCanisterType::Ledger => (ledger_proposal_info, ledger_wasm),
        SnsCanisterType::Archive => (archive_proposal_info, archive_wasm),
    })
}

pub fn load_registry_mutations<P: AsRef<Path>>(path: P) -> Vec<RegistryMutation> {
    let registry_data_provider = ProtoRegistryDataProvider::load_from_file(path.as_ref());
    let updates = registry_data_provider
        .get_updates_since(ZERO_REGISTRY_VERSION)
        .unwrap();
    let mutations = updates
        .into_iter()
        .map(|r| {
            let mut m = RegistryMutation::default();

            let t = if r.value.is_none() {
                Type::Delete
            } else {
                Type::Insert
            };
            m.set_mutation_type(t);
            m.key = r.key.as_bytes().to_vec();
            m.value = r.value.unwrap_or_default();

            m
        })
        .collect::<Vec<RegistryMutation>>();
    mutations
}

/// Installs the NNS canisters, ensuring that there is a whale neuron with `TEST_NEURON_1_ID`.
/// Requires PocketIC to have at least an NNS and an SNS subnet.
///
/// Arguments
/// 1. `with_mainnet_nns_canister_versions` is a flag indicating whether the mainnet
///    (or, therwise, tip-of-this-branch) WASM versions should be installed.
/// 2. `initial_balances` is a `Vec` of `(test_user_icp_ledger_account,
///    test_user_icp_ledger_initial_balance)` pairs, representing some initial ICP balances.
/// 3. `custom_initial_registry_mutations` are custom mutations for the inital Registry. These
///    should mutations should comply with Registry invariants, otherwise this function will fail.
/// 4. `maturity_equivalent_icp_e8s` - hotkeys of the 1st NNS (Neurons' Fund-participating) neuron.
///
/// Returns
/// 1. A list of `controller_principal_id`s of pre-configured NNS neurons.
pub async fn install_nns_canisters(
    pocket_ic: &PocketIc,
    initial_balances: Vec<(AccountIdentifier, Tokens)>,
    with_mainnet_nns_canister_versions: bool,
    custom_initial_registry_mutations: Option<Vec<RegistryAtomicMutateRequest>>,
    neurons_fund_hotkeys: Vec<PrincipalId>,
) -> Vec<PrincipalId> {
    let topology = pocket_ic.topology().await;

    let sns_subnet_id = topology.get_sns().expect("No SNS subnet found");
    let sns_subnet_id = PrincipalId::from(sns_subnet_id);
    let sns_subnet_id = SubnetId::from(sns_subnet_id);
    println!("sns_subnet_id = {:?}", sns_subnet_id);

    let mut nns_init_payload_builder = NnsInitPayloadsBuilder::new();

    if let Some(custom_initial_registry_mutations) = custom_initial_registry_mutations {
        nns_init_payload_builder.with_initial_mutations(custom_initial_registry_mutations);
    } else {
        nns_init_payload_builder.with_initial_invariant_compliant_mutations();
    }
    let maturity_equivalent_icp_e8s = 1_500_000 * E8;
    nns_init_payload_builder
        .with_test_neurons_fund_neurons_with_hotkeys(
            neurons_fund_hotkeys,
            maturity_equivalent_icp_e8s,
        )
        .with_sns_dedicated_subnets(vec![sns_subnet_id])
        .with_sns_wasm_access_controls(true);

    for (test_user_icp_ledger_account, test_user_icp_ledger_initial_balance) in initial_balances {
        nns_init_payload_builder.with_ledger_account(
            test_user_icp_ledger_account,
            test_user_icp_ledger_initial_balance,
        );
    }

    let nns_init_payload = nns_init_payload_builder.build();

    let (governance_wasm, ledger_wasm, root_wasm, lifeline_wasm, sns_wasm_wasm, registry_wasm) =
        if with_mainnet_nns_canister_versions {
            (
                build_mainnet_governance_wasm(),
                build_mainnet_ledger_wasm(),
                build_mainnet_root_wasm(),
                build_mainnet_lifeline_wasm(),
                build_mainnet_sns_wasms_wasm(),
                build_mainnet_registry_wasm(),
            )
        } else {
            (
                build_governance_wasm(),
                build_ledger_wasm(),
                build_root_wasm(),
                build_lifeline_wasm(),
                build_sns_wasms_wasm(),
                build_registry_wasm(),
            )
        };

    install_canister(
        pocket_ic,
        "ICP Ledger",
        LEDGER_CANISTER_ID,
        Encode!(&nns_init_payload.ledger).unwrap(),
        ledger_wasm,
        Some(ROOT_CANISTER_ID.get()),
    )
    .await;
    install_canister(
        pocket_ic,
        "NNS Root",
        ROOT_CANISTER_ID,
        Encode!(&nns_init_payload.root).unwrap(),
        root_wasm,
        Some(LIFELINE_CANISTER_ID.get()),
    )
    .await;
    install_canister(
        pocket_ic,
        "NNS Governance",
        GOVERNANCE_CANISTER_ID,
        nns_init_payload.governance.encode_to_vec(),
        governance_wasm,
        Some(ROOT_CANISTER_ID.get()),
    )
    .await;
    install_canister(
        pocket_ic,
        "Lifeline",
        LIFELINE_CANISTER_ID,
        Encode!(&nns_init_payload.lifeline).unwrap(),
        lifeline_wasm,
        Some(ROOT_CANISTER_ID.get()),
    )
    .await;
    install_canister(
        pocket_ic,
        "NNS SNS-W",
        SNS_WASM_CANISTER_ID,
        Encode!(&nns_init_payload.sns_wasms).unwrap(),
        sns_wasm_wasm,
        Some(ROOT_CANISTER_ID.get()),
    )
    .await;
    install_canister(
        pocket_ic,
        "Registry",
        REGISTRY_CANISTER_ID,
        Encode!(&nns_init_payload.registry).unwrap(),
        registry_wasm,
        Some(ROOT_CANISTER_ID.get()),
    )
    .await;

    let nns_neurons = nns_init_payload
        .governance
        .neurons
        .values()
        .map(|neuron| neuron.controller.unwrap())
        .collect();

    nns_neurons
}

#[derive(Copy, Clone, Debug)]
pub struct SnsTestCanisterIds {
    pub root_canister_id: CanisterId,
    pub governance_canister_id: CanisterId,
    pub ledger_canister_id: CanisterId,
    pub swap_canister_id: CanisterId,
    pub index_canister_id: CanisterId,
}

/// Function to allow directly installing and specifying the ids of the canisters
/// which is only useful when we need to test something that is ID-specific
pub async fn install_sns_directly_with_snsw_versions(
    pocket_ic: &PocketIc,
    mut payloads: SnsCanisterInitPayloads,
    sns_canister_ids: Option<SnsTestCanisterIds>,
) -> SnsTestCanisterIds {
    let create_canister = || async move {
        let id = pocket_ic.create_canister().await;
        pocket_ic.add_cycles(id, STARTING_CYCLES_PER_CANISTER).await;
        id
    };
    let create_canister_at_id = |canister_id: CanisterId| async move {
        let id = pocket_ic
            .create_canister_with_id(None, None, canister_id.into())
            .await
            .unwrap();
        pocket_ic
            .add_cycles(canister_id.into(), STARTING_CYCLES_PER_CANISTER)
            .await;
        id
    };
    let install_canister = |canister_id, wasm, payload| async move {
        pocket_ic
            .install_canister(canister_id, wasm, payload, None)
            .await;
    };

    let (
        root_canister_id,
        governance_canister_id,
        ledger_canister_id,
        swap_canister_id,
        index_canister_id,
    ) = if let Some(SnsTestCanisterIds {
        root_canister_id,
        governance_canister_id,
        ledger_canister_id,
        swap_canister_id,
        index_canister_id,
    }) = sns_canister_ids
    {
        (
            create_canister_at_id(root_canister_id).await,
            create_canister_at_id(governance_canister_id).await,
            create_canister_at_id(ledger_canister_id).await,
            create_canister_at_id(swap_canister_id).await,
            create_canister_at_id(index_canister_id).await,
        )
    } else {
        (
            create_canister().await,
            create_canister().await,
            create_canister().await,
            create_canister().await,
            create_canister().await,
        )
    };

    populate_canister_ids(
        root_canister_id.into(),
        governance_canister_id.into(),
        ledger_canister_id.into(),
        swap_canister_id.into(),
        index_canister_id.into(),
        vec![],
        &mut payloads,
    );

    let SnsCanisterInitPayloads {
        mut governance,
        ledger,
        root,
        swap,
        index_ng,
    } = payloads;

    let (
        root_sns_wasm,
        governance_sns_wasm,
        ledger_sns_wasm,
        swap_sns_wasm,
        index_sns_wasm,
        archive_sns_wasm,
    ) = {
        let latest_version = nns::sns_wasm::get_latest_sns_version(pocket_ic).await;
        (
            nns::sns_wasm::get_wasm(pocket_ic, latest_version.root_wasm_hash).await,
            nns::sns_wasm::get_wasm(pocket_ic, latest_version.governance_wasm_hash).await,
            nns::sns_wasm::get_wasm(pocket_ic, latest_version.ledger_wasm_hash).await,
            nns::sns_wasm::get_wasm(pocket_ic, latest_version.swap_wasm_hash).await,
            nns::sns_wasm::get_wasm(pocket_ic, latest_version.index_wasm_hash).await,
            nns::sns_wasm::get_wasm(pocket_ic, latest_version.archive_wasm_hash).await,
        )
    };

    let deployed_version = Version {
        root_wasm_hash: root_sns_wasm.sha256_hash().to_vec(),
        governance_wasm_hash: governance_sns_wasm.sha256_hash().to_vec(),
        ledger_wasm_hash: ledger_sns_wasm.sha256_hash().to_vec(),
        swap_wasm_hash: swap_sns_wasm.sha256_hash().to_vec(),
        archive_wasm_hash: archive_sns_wasm.sha256_hash().to_vec(),
        index_wasm_hash: index_sns_wasm.sha256_hash().to_vec(),
    };

    governance.deployed_version = Some(deployed_version.into());

    install_canister(
        root_canister_id,
        root_sns_wasm.wasm,
        Encode!(&root).unwrap(),
    )
    .await;
    install_canister(
        governance_canister_id,
        governance_sns_wasm.wasm,
        Encode!(&governance).unwrap(),
    )
    .await;
    install_canister(
        ledger_canister_id,
        ledger_sns_wasm.wasm,
        Encode!(&ledger).unwrap(),
    )
    .await;
    install_canister(
        swap_canister_id,
        swap_sns_wasm.wasm,
        Encode!(&swap).unwrap(),
    )
    .await;
    install_canister(
        index_canister_id,
        index_sns_wasm.wasm,
        Encode!(&index_ng.expect("Index payload was None")).unwrap(),
    )
    .await;

    pocket_ic
        .set_controllers(
            root_canister_id,
            Some(Principal::anonymous()),
            vec![governance_canister_id],
        )
        .await
        .expect("could not set controllers");
    pocket_ic
        .set_controllers(
            governance_canister_id,
            Some(Principal::anonymous()),
            vec![root_canister_id],
        )
        .await
        .expect("could not set controllers");
    pocket_ic
        .set_controllers(
            ledger_canister_id,
            Some(Principal::anonymous()),
            vec![root_canister_id],
        )
        .await
        .expect("could not set controllers");
    pocket_ic
        .set_controllers(
            swap_canister_id,
            Some(Principal::anonymous()),
            vec![ROOT_CANISTER_ID.get().0],
        )
        .await
        .expect("could not set controllers");
    pocket_ic
        .set_controllers(
            index_canister_id,
            Some(Principal::anonymous()),
            vec![root_canister_id],
        )
        .await
        .expect("could not set controllers");

    fn convert_canister_id(canister_id: Principal) -> CanisterId {
        CanisterId::unchecked_from_principal(PrincipalId::from(canister_id))
    }

    SnsTestCanisterIds {
        root_canister_id: convert_canister_id(root_canister_id),
        governance_canister_id: convert_canister_id(governance_canister_id),
        ledger_canister_id: convert_canister_id(ledger_canister_id),
        swap_canister_id: convert_canister_id(swap_canister_id),
        index_canister_id: convert_canister_id(index_canister_id),
    }
}

pub async fn upgrade_nns_canister_to_tip_of_master_or_panic(
    pocket_ic: &PocketIc,
    canister_id: CanisterId,
) {
    // What we really want here is `match canister_id { ... }`, but this does not work because
    // `CanisterId` encapsulates `PrincipalId` which has a manual implementation for `PartialEq`,
    // whereas Rust requires constants used in match expressions to **derive** `PartialEq`.
    let (wasm, controller, label) = if canister_id == GOVERNANCE_CANISTER_ID {
        (
            build_governance_wasm(),
            ROOT_CANISTER_ID.get(),
            "NNS Governance",
        )
    } else if canister_id == LEDGER_CANISTER_ID {
        (build_ledger_wasm(), ROOT_CANISTER_ID.get(), "ICP Ledger")
    } else if canister_id == LIFELINE_CANISTER_ID {
        (build_lifeline_wasm(), ROOT_CANISTER_ID.get(), "Lifeline")
    } else if canister_id == ROOT_CANISTER_ID {
        (build_root_wasm(), LIFELINE_CANISTER_ID.get(), "NNS Root")
    } else if canister_id == SNS_WASM_CANISTER_ID {
        (build_sns_wasms_wasm(), ROOT_CANISTER_ID.get(), "SNS-W")
    } else if canister_id == REGISTRY_CANISTER_ID {
        (build_registry_wasm(), ROOT_CANISTER_ID.get(), "Registry")
    } else {
        panic!("ID {} does not identify a known NNS canister.", canister_id);
    };

    let expected_hash = wasm.sha256_hash();

    let pre_upgrade_module_hash = pocket_ic
        .canister_status(canister_id.into(), Some(controller.0))
        .await
        .unwrap()
        .module_hash
        .unwrap();

    if pre_upgrade_module_hash == expected_hash.to_vec() {
        println!(
            "The {} canister is already at the tip of the master branch.",
            label
        );

        return;
    }

    println!("Upgrading {} to the latest version.", label);
    let proposal_info = nns::governance::propose_and_wait(
        pocket_ic,
        MakeProposalRequest {
            title: Some(format!("Upgrade {} to the latest version.", label)),
            summary: "".to_string(),
            url: "".to_string(),
            action: Some(ProposalActionRequest::InstallCode(InstallCodeRequest {
                canister_id: Some(canister_id.get()),
                install_mode: Some(CanisterInstallMode::Upgrade as i32),
                wasm_module: Some(wasm.bytes()),
                arg: Some(vec![]),
                skip_stopping_before_installing: None,
            })),
        },
    )
    .await
    .unwrap();

    // Check 1: The upgrade proposal did not fail.
    assert_eq!(proposal_info.failure_reason, None);

    // Check 2: The upgrade proposal succeeded.
    assert!(proposal_info.executed_timestamp_seconds > 0);

    // We need to wait for a few blocks before the effect takes place. Successful proposals do not
    // yet imply that the upgrade took place.
    for _ in 0..10 {
        pocket_ic.tick().await;
        pocket_ic.advance_time(Duration::from_secs(1)).await;
    }

    // Check 3: WASM module hash must change.
    let post_upgrade_module_hash = pocket_ic
        .canister_status(canister_id.into(), Some(controller.0))
        .await
        .unwrap()
        .module_hash
        .unwrap();
    assert_ne!(
        pre_upgrade_module_hash,
        post_upgrade_module_hash,
        "pre_upgrade_module_hash == post_upgrade_module_hash == {}",
        fmt_bytes(&pre_upgrade_module_hash),
    );
}

/// First, advances time by `expected_event_interval_seconds.start` seconds.
/// Then, gradually advances time by up to the length of the interval `expected_event_interval_seconds`,
/// observing the state using the provided `observe` function after each (evenly-timed) tick.
/// - If the observed state matches the `expected` state, it returns `Ok(())`.
/// - If the timeout is reached, it returns an error with the last observation.
///
/// The frequency of ticks is 1 per second for small intervals of `expected_event_interval_seconds`, and gradually
/// lower for larger intervals to guarantee at most 500 ticks.
///
/// Example:
/// ```
/// let upgrade_journal_interval_seconds = 60 * 60;
/// await_with_timeout(
///     &pocket_ic,
///     upgrade_journal_interval_seconds,
///     |pocket_ic| async {
///         sns::governance::get_upgrade_journal(pocket_ic, sns.governance.canister_id)
///             .await
///             .upgrade_steps
///             .unwrap()
///             .versions
///     },
///     &vec![initial_sns_version.clone()],
/// )
/// .await
/// .unwrap();
/// ```
pub async fn await_with_timeout<'a, T, F, Fut>(
    pocket_ic: &'a PocketIc,
    expected_event_interval_seconds: Range<u64>,
    observe: F,
    expected: &T,
) -> Result<(), String>
where
    T: std::cmp::PartialEq + std::fmt::Debug,
    F: Fn(&'a PocketIc) -> Fut,
    Fut: std::future::Future<Output = T>,
{
    assert!(expected_event_interval_seconds.start < expected_event_interval_seconds.end, "expected_event_interval_seconds.start must be less than expected_event_interval_seconds.end");
    let timeout_seconds =
        expected_event_interval_seconds.end - expected_event_interval_seconds.start;
    pocket_ic
        .advance_time(Duration::from_secs(expected_event_interval_seconds.start))
        .await;

    let mut counter = 0;
    let num_ticks = timeout_seconds.min(500);
    let seconds_per_tick = (timeout_seconds as f64 / num_ticks as f64).ceil() as u64;

    loop {
        pocket_ic
            .advance_time(Duration::from_secs(seconds_per_tick))
            .await;
        pocket_ic.tick().await;

        let observed = observe(pocket_ic).await;
        if observed == *expected {
            return Ok(());
        }

        counter += 1;
        if counter > num_ticks {
            return Err(format!(
                "Observed state: {observed:?}\n!= Expected state {expected:?}\nafter {timeout_seconds} seconds ({counter} ticks of {seconds_per_tick}s each)",
            ));
        }
    }
}

pub mod nns {
    use super::*;
    pub mod governance {
        use super::*;

        pub async fn list_neurons(
            pocket_ic: &PocketIc,
            sender: PrincipalId,
        ) -> ListNeuronsResponse {
            let result = pocket_ic
                .query_call(
                    GOVERNANCE_CANISTER_ID.into(),
                    Principal::from(sender),
                    "list_neurons",
                    // Instead of listing neurons by ID, opt for listing all neurons readable by `sender`.
                    Encode!(&ListNeurons {
                        neuron_ids: vec![],
                        include_neurons_readable_by_caller: true,
                        include_empty_neurons_readable_by_caller: Some(true),
                        include_public_neurons_in_full_neurons: None,
                        page_number: None,
                        page_size: None
                    })
                    .unwrap(),
                )
                .await
                .unwrap();
            Decode!(&result, ListNeuronsResponse).unwrap()
        }

        /// Manage an NNS neuron, e.g., to make an NNS Governance proposal.
        pub async fn manage_neuron(
            pocket_ic: &PocketIc,
            sender: PrincipalId,
            neuron_id: NeuronId,
            command: ManageNeuronCommandRequest,
        ) -> ManageNeuronResponse {
            let result = pocket_ic
                .update_call(
                    GOVERNANCE_CANISTER_ID.into(),
                    Principal::from(sender),
                    "manage_neuron",
                    Encode!(&ManageNeuronRequest {
                        id: Some(neuron_id),
                        command: Some(command),
                        neuron_id_or_subaccount: None
                    })
                    .unwrap(),
                )
                .await
                .unwrap();
            Decode!(&result, ManageNeuronResponse).unwrap()
        }

        pub async fn propose_and_wait(
            pocket_ic: &PocketIc,
            proposal: MakeProposalRequest,
        ) -> Result<ProposalInfo, String> {
            let neuron_id = NeuronId {
                id: TEST_NEURON_1_ID,
            };
            let command = ManageNeuronCommandRequest::MakeProposal(Box::new(proposal));
            let response = manage_neuron(
                pocket_ic,
                *TEST_NEURON_1_OWNER_PRINCIPAL,
                neuron_id,
                command,
            )
            .await;
            let response = match response.command {
                Some(manage_neuron_response::Command::MakeProposal(response)) => response,
                _ => panic!("Proposal failed: {:#?}", response),
            };
            let proposal_id = response
                .proposal_id
                .unwrap_or_else(|| {
                    panic!(
                        "First proposal response did not contain a proposal_id: {:#?}",
                        response
                    )
                })
                .id;
            wait_for_proposal_execution(pocket_ic, proposal_id).await
        }

        pub async fn nns_get_proposal_info(
            pocket_ic: &PocketIc,
            proposal_id: u64,
            sender: PrincipalId,
        ) -> Result<ProposalInfo, RejectResponse> {
            pocket_ic
                .query_call(
                    GOVERNANCE_CANISTER_ID.into(),
                    Principal::from(sender),
                    "get_proposal_info",
                    Encode!(&proposal_id).unwrap(),
                )
                .await
                .map(|result| Decode!(&result, Option<ProposalInfo>).unwrap().unwrap())
        }

        pub async fn wait_for_proposal_execution(
            pocket_ic: &PocketIc,
            proposal_id: u64,
        ) -> Result<ProposalInfo, String> {
            // We create some blocks until the proposal has finished executing (`pocket_ic.tick()`).
            let mut last_proposal_info = None;
            for _attempt_count in 1..=100 {
                pocket_ic.tick().await;
                pocket_ic.advance_time(Duration::from_secs(1)).await;
                let proposal_info_result =
                    nns_get_proposal_info(pocket_ic, proposal_id, PrincipalId::new_anonymous())
                        .await;

                let proposal_info = match proposal_info_result {
                    Ok(proposal_info) => proposal_info,
                    Err(user_error) => {
                        // Upgrading NNS Governance results in the proposal info temporarily not
                        // being available due to the canister being stopped. This requires
                        // more attempts to get the proposal info to find out if the proposal
                        // actually got executed.
                        let is_benign = [ErrorCode::CanisterStopped, ErrorCode::CanisterStopping]
                            .contains(&user_error.error_code);
                        if is_benign {
                            continue;
                        } else {
                            return Err(format!("Error getting proposal info: {:#?}", user_error));
                        }
                    }
                };

                if proposal_info.executed_timestamp_seconds > 0 {
                    return Ok(proposal_info);
                }
                assert_eq!(
                    proposal_info.failure_reason,
                    None,
                    "Execution failed for {:?} proposal '{}': {:#?}",
                    Topic::try_from(proposal_info.topic).unwrap(),
                    proposal_info
                        .proposal
                        .unwrap()
                        .title
                        .unwrap_or("<no-title>".to_string()),
                    proposal_info.failure_reason
                );
                last_proposal_info = Some(proposal_info);
            }
            Err(format!(
                "Looks like proposal {:?} is never going to be executed: {:#?}",
                proposal_id, last_proposal_info,
            ))
        }

        pub async fn get_neurons_fund_audit_info(
            pocket_ic: &PocketIc,
            proposal_id: ProposalId,
        ) -> GetNeuronsFundAuditInfoResponse {
            let result = pocket_ic
                .query_call(
                    GOVERNANCE_CANISTER_ID.into(),
                    Principal::anonymous(),
                    "get_neurons_fund_audit_info",
                    Encode!(&GetNeuronsFundAuditInfoRequest {
                        nns_proposal_id: Some(proposal_id)
                    })
                    .unwrap(),
                )
                .await
                .unwrap();
            Decode!(&result, GetNeuronsFundAuditInfoResponse).unwrap()
        }

        pub async fn propose_to_deploy_sns_and_wait(
            pocket_ic: &PocketIc,
            create_service_nervous_system: CreateServiceNervousSystem,
            sns_instance_label: &str,
        ) -> (Sns, ProposalId) {
            let proposal_info = propose_and_wait(
                pocket_ic,
                MakeProposalRequest {
                    title: Some(format!("Create SNS #{}", sns_instance_label)),
                    summary: "".to_string(),
                    url: "".to_string(),
                    action: Some(ProposalActionRequest::CreateServiceNervousSystem(
                        create_service_nervous_system,
                    )),
                },
            )
            .await
            .unwrap();
            let nns_proposal_id = proposal_info.id.unwrap();
            let Some(GetDeployedSnsByProposalIdResult::DeployedSns(deployed_sns)) =
                sns_wasm::get_deployed_sns_by_proposal_id(pocket_ic, nns_proposal_id)
                    .await
                    .get_deployed_sns_by_proposal_id_result
            else {
                panic!(
                    "NNS proposal {:?} did not result in a successfully deployed SNS {}.",
                    nns_proposal_id, sns_instance_label,
                );
            };
            let sns = Sns::try_from(deployed_sns).expect("Failed to convert DeployedSns to Sns");
            (sns, nns_proposal_id)
        }

        pub async fn get_network_economics_parameters(pocket_ic: &PocketIc) -> NetworkEconomics {
            let result = pocket_ic
                .query_call(
                    GOVERNANCE_CANISTER_ID.into(),
                    Principal::anonymous(),
                    "get_network_economics_parameters",
                    Encode!().unwrap(),
                )
                .await
                .unwrap();
            Decode!(&result, NetworkEconomics).unwrap()
        }
    }

    pub mod ledger {
        use super::*;
        use icp_ledger::{Memo, TransferArgs};

        pub async fn icrc1_transfer_request(
            pocket_ic: &PocketIc,
            sender: PrincipalId,
            transfer_arg: TransferArg,
        ) -> pocket_ic::common::rest::RawMessageId {
            pocket_ic
                .submit_call(
                    LEDGER_CANISTER_ID.into(),
                    Principal::from(sender),
                    "icrc1_transfer",
                    Encode!(&transfer_arg).unwrap(),
                )
                .await
                .unwrap()
        }

        pub async fn icrc1_transfer(
            pocket_ic: &PocketIc,
            sender: PrincipalId,
            transfer_arg: TransferArg,
        ) -> Result<Nat, TransferError> {
            let call_id = icrc1_transfer_request(pocket_ic, sender, transfer_arg).await;
            let result = pocket_ic.await_call(call_id).await.unwrap();
            Decode!(&result, Result<Nat, TransferError>).unwrap()
        }

        pub async fn account_balance(pocket_ic: &PocketIc, account: &AccountIdentifier) -> Tokens {
            let result = pocket_ic
                .query_call(
                    LEDGER_CANISTER_ID.into(),
                    Principal::from(*TEST_NEURON_1_OWNER_PRINCIPAL),
                    "account_balance",
                    Encode!(&BinaryAccountBalanceArgs {
                        account: account.to_address(),
                    })
                    .unwrap(),
                )
                .await
                .unwrap();
            Decode!(&result, Tokens).unwrap()
        }

        // Test method to mint ICP to a principal
        pub async fn mint_icp(
            pocket_ic: &PocketIc,
            destination: AccountIdentifier,
            amount: Tokens,
        ) {
            // Construct request.
            let transfer_request = TransferArgs {
                to: destination.to_address(),
                // An overwhelmingly large number, but not so large as to cause serious risk of
                // addition overflow.
                amount,

                // Non-Operative
                // -------------
                fee: Tokens::ZERO, // Because we are minting.
                memo: Memo(0),
                from_subaccount: None,
                created_at_time: None,
            };
            // Call ledger.
            let result = pocket_ic
                .update_call(
                    LEDGER_CANISTER_ID.into(),
                    GOVERNANCE_CANISTER_ID.get().0,
                    "transfer",
                    Encode!(&transfer_request).unwrap(),
                )
                .await;

            // Assert result is ok.
            match result {
                Ok(_reply) => (), // Ok,
                _ => panic!("{:?}", result),
            }
        }
    }

    pub mod sns_wasm {
        use super::*;
        use ic_nns_test_utils::sns_wasm::create_modified_sns_wasm;
        use ic_sns_wasm::pb::v1::{
            GetWasmRequest, GetWasmResponse, ListUpgradeStepsRequest, ListUpgradeStepsResponse,
            SnsVersion,
        };

        pub async fn get_deployed_sns_by_proposal_id(
            pocket_ic: &PocketIc,
            proposal_id: ProposalId,
        ) -> GetDeployedSnsByProposalIdResponse {
            let result = pocket_ic
                .query_call(
                    SNS_WASM_CANISTER_ID.into(),
                    Principal::anonymous(),
                    "get_deployed_sns_by_proposal_id",
                    Encode!(&GetDeployedSnsByProposalIdRequest {
                        proposal_id: proposal_id.id
                    })
                    .unwrap(),
                )
                .await
                .unwrap();
            Decode!(&result, GetDeployedSnsByProposalIdResponse).unwrap()
        }

        /// Get the WASM for a given hash from SNS-W
        pub async fn get_wasm(pocket_ic: &PocketIc, wasm_hash: Vec<u8>) -> SnsWasm {
            let result = pocket_ic
                .query_call(
                    SNS_WASM_CANISTER_ID.into(),
                    Principal::anonymous(),
                    "get_wasm",
                    Encode!(&GetWasmRequest { hash: wasm_hash }).unwrap(),
                )
                .await
                .unwrap();
            Decode!(&result, GetWasmResponse)
                .unwrap()
                .wasm
                .expect("No wasm found for hash provided")
        }

        /// Get the latest version of SNS from SNS-W
        pub async fn get_latest_sns_version(pocket_ic: &PocketIc) -> Version {
            let request = ListUpgradeStepsRequest {
                starting_at: None,
                sns_governance_canister_id: None,
                limit: 0,
            };
            let result = pocket_ic
                .query_call(
                    SNS_WASM_CANISTER_ID.into(),
                    Principal::anonymous(),
                    "list_upgrade_steps",
                    Encode!(&request).unwrap(),
                )
                .await
                .unwrap();
            let response = Decode!(&result, ListUpgradeStepsResponse).unwrap();
            let latest_version = response
                .steps
                .last()
                .cloned()
                .expect("No upgrade steps found")
                .version
                .expect("No version found");

            let SnsVersion {
                root_wasm_hash,
                governance_wasm_hash,
                ledger_wasm_hash,
                swap_wasm_hash,
                archive_wasm_hash,
                index_wasm_hash,
            } = latest_version;

            Version {
                root_wasm_hash,
                governance_wasm_hash,
                ledger_wasm_hash,
                swap_wasm_hash,
                archive_wasm_hash,
                index_wasm_hash,
            }
        }

        /// Modify the WASM for a given canister type and add it to SNS-W.
        /// Returns the new (modified) version that is now at the tip of SNS-W.
        pub async fn modify_and_add_wasm(
            pocket_ic: &PocketIc,
            mut version: SnsWasms,
            canister_type: SnsCanisterType,
            nonce: u32,
        ) -> SnsWasms {
            let wasm = version.get(&canister_type).unwrap();
            let wasm = create_modified_sns_wasm(wasm, Some(nonce));
            add_wasm_via_nns_proposal(pocket_ic, wasm.clone())
                .await
                .unwrap();
            version.insert(canister_type, wasm);
            version
        }

        /// Modify the WASM for a given canister type and add it to SNS-W.
        /// Returns the new (modified) version that is now at the tip of SNS-W.
        pub async fn modify_and_add_master_wasm(
            pocket_ic: &PocketIc,
            mut version: SnsWasms,
            canister_type: SnsCanisterType,
            nonce: u32,
        ) -> SnsWasms {
            let wasm = match canister_type {
                SnsCanisterType::Root => build_root_sns_wasm(),
                SnsCanisterType::Governance => build_governance_sns_wasm(),
                SnsCanisterType::Ledger => build_ledger_sns_wasm(),
                SnsCanisterType::Swap => build_swap_sns_wasm(),
                SnsCanisterType::Index => build_index_ng_sns_wasm(),
                SnsCanisterType::Unspecified => {
                    panic!("Where did you get this canister type from?")
                }
                SnsCanisterType::Archive => build_archive_sns_wasm(),
            };
            let wasm = create_modified_sns_wasm(&wasm, Some(nonce));
            add_wasm_via_nns_proposal(pocket_ic, wasm.clone())
                .await
                .unwrap();
            version.insert(canister_type, wasm);
            version
        }
    }
}

pub mod sns {
    use super::*;

    #[derive(Clone, Debug, PartialEq)]
    pub enum SnsUpgradeError {
        CanisterVersionMismatch {
            canister_type: SnsCanisterType,
            canister_version_from_sns_pov: Vec<u8>,
            canister_version_from_ic00_pov: Vec<u8>,
            is_pre_upgrade: bool,
        },
        TargetCanisterVersionUnchanged {
            pre_upgrade_canister_version: Vec<u8>,
            post_upgrade_canister_version: Vec<u8>,
        },
    }

    pub async fn try_upgrade_sns_to_next_version(
        pocket_ic: &PocketIc,
        sns: &Sns,
        expected_type_to_change: SnsCanisterType,
    ) -> Result<(), SnsUpgradeError> {
        // Ensure that we are working with knowledge of the latest archive canisters (if there are any).
        let sns = sns.root.list_sns_canisters(pocket_ic).await.unwrap().sns;

        let (canister_id, controller_id) = match expected_type_to_change {
            SnsCanisterType::Root => (sns.root.canister_id, sns.governance.canister_id),
            SnsCanisterType::Governance => (sns.governance.canister_id, sns.root.canister_id),
            SnsCanisterType::Ledger => (sns.ledger.canister_id, sns.root.canister_id),
            SnsCanisterType::Swap => (sns.swap.canister_id, sns.root.canister_id),
            SnsCanisterType::Archive => {
                let archive = sns.archive.last().expect(
                    "Testing Archive canister upgrade requires some Archive canisters \
                        to be created for this SNS.",
                );
                (archive.canister_id, sns.root.canister_id)
            }
            SnsCanisterType::Index => (sns.index.canister_id, sns.root.canister_id),
            SnsCanisterType::Unspecified => {
                panic!("Unspecified canister type to upgrade.");
            }
        };

        let pre_upgrade_version = sns.governance.version(pocket_ic).await;
        let pre_upgrade_version = pre_upgrade_version.unwrap().deployed_version.unwrap();

        // Check that we get the same version from the management canister and from the SNS.
        let pre_upgrade_canister_version = {
            let canister_version_from_sns_pov =
                extract_sns_canister_version(pre_upgrade_version.clone(), expected_type_to_change);
            let canister_version_from_ic00_pov = pocket_ic
                .canister_status(canister_id.into(), Some(controller_id.into()))
                .await
                .unwrap()
                .module_hash
                .unwrap();
            if canister_version_from_sns_pov != canister_version_from_ic00_pov {
                return Err(SnsUpgradeError::CanisterVersionMismatch {
                    canister_type: expected_type_to_change,
                    canister_version_from_sns_pov,
                    canister_version_from_ic00_pov,
                    is_pre_upgrade: true,
                });
            }
            canister_version_from_sns_pov
        };

        governance::propose_to_upgrade_sns_to_next_version_and_wait(
            pocket_ic,
            sns.governance.canister_id,
        )
        .await;

        for _ in 0..20 {
            pocket_ic.advance_time(Duration::from_secs(10)).await;
            pocket_ic.tick().await;
        }

        let post_upgrade_version = sns.governance.version(pocket_ic).await;
        let post_upgrade_version = post_upgrade_version.unwrap().deployed_version.unwrap();

        // Check that we get the same version from the management canister and from the SNS.
        let post_upgrade_canister_version = {
            let canister_version_from_sns_pov =
                extract_sns_canister_version(post_upgrade_version, expected_type_to_change);
            let canister_version_from_ic00_pov = pocket_ic
                .canister_status(canister_id.into(), Some(controller_id.into()))
                .await
                .unwrap()
                .module_hash
                .unwrap();
            if canister_version_from_sns_pov != canister_version_from_ic00_pov {
                println!(
                    "pre_upgrade_canister_version = {:?}",
                    pre_upgrade_canister_version
                );
                return Err(SnsUpgradeError::CanisterVersionMismatch {
                    canister_type: expected_type_to_change,
                    canister_version_from_sns_pov,
                    canister_version_from_ic00_pov,
                    is_pre_upgrade: false,
                });
            }
            canister_version_from_sns_pov
        };

        if pre_upgrade_canister_version == post_upgrade_canister_version {
            return Err(SnsUpgradeError::TargetCanisterVersionUnchanged {
                pre_upgrade_canister_version,
                post_upgrade_canister_version,
            });
        }

        Ok(())
    }

    pub async fn upgrade_sns_to_next_version_and_assert_change(
        pocket_ic: &PocketIc,
        sns: &Sns,
        expected_type_to_change: SnsCanisterType,
    ) {
        try_upgrade_sns_to_next_version(pocket_ic, sns, expected_type_to_change)
            .await
            .unwrap_or_else(|err| {
                panic!("Upgrading {:?} failed: {:#?}", expected_type_to_change, err)
            });
    }

    pub mod governance {
        use super::*;
        use assert_matches::assert_matches;
        use ic_crypto_sha2::Sha256;
        use ic_nervous_system_agent::sns::governance::{GovernanceCanister, SubmitProposalError};
        use ic_sns_governance_api::pb::v1::{
            get_neuron_response,
            neuron::DissolveState,
            upgrade_journal_entry::{self, Event},
            Neuron,
        };
        use pocket_ic::ErrorCode;
        use sns_pb::UpgradeSnsControlledCanister;

        pub const EXPECTED_UPGRADE_DURATION_MAX_SECONDS: u64 = 1000;
        pub const EXPECTED_UPGRADE_STEPS_REFRESH_MAX_SECONDS: u64 =
            UPGRADE_STEPS_INTERVAL_REFRESH_BACKOFF_SECONDS + 10;

        pub fn redact_human_readable(event: Event) -> Event {
            match event {
                Event::UpgradeOutcome(upgrade_outcome) => {
                    Event::UpgradeOutcome(upgrade_journal_entry::UpgradeOutcome {
                        human_readable: None,
                        ..upgrade_outcome
                    })
                }
                Event::UpgradeStepsReset(upgrade_steps_reset) => {
                    Event::UpgradeStepsReset(upgrade_journal_entry::UpgradeStepsReset {
                        human_readable: None,
                        ..upgrade_steps_reset
                    })
                }
                Event::TargetVersionReset(target_version_reset) => {
                    Event::TargetVersionReset(upgrade_journal_entry::TargetVersionReset {
                        human_readable: None,
                        ..target_version_reset
                    })
                }
                event => event,
            }
        }

        /// Manage an SNS neuron, e.g., to make an SNS Governance proposal.
        async fn manage_neuron(
            pocket_ic: &PocketIc,
            canister_id: PrincipalId,
            sender: PrincipalId,
            // subaccount: &[u8],
            neuron_id: sns_pb::NeuronId,
            command: sns_pb::manage_neuron::Command,
        ) -> sns_pb::ManageNeuronResponse {
            let subaccount = neuron_id.id.to_vec();
            let result = pocket_ic
                .update_call(
                    canister_id.into(),
                    sender.into(),
                    "manage_neuron",
                    Encode!(&sns_pb::ManageNeuron {
                        subaccount,
                        command: Some(command),
                    })
                    .unwrap(),
                )
                .await
                .expect("Error calling manage_neuron");
            Decode!(&result, sns_pb::ManageNeuronResponse).unwrap()
        }

        pub async fn start_dissolving_neuron(
            pocket_ic: &PocketIc,
            canister_id: PrincipalId,
            sender: PrincipalId,
            neuron_id: sns_pb::NeuronId,
        ) -> sns_pb::ManageNeuronResponse {
            let command =
                sns_pb::manage_neuron::Command::Configure(sns_pb::manage_neuron::Configure {
                    operation: Some(
                        sns_pb::manage_neuron::configure::Operation::StartDissolving(
                            sns_pb::manage_neuron::StartDissolving {},
                        ),
                    ),
                });
            manage_neuron(pocket_ic, canister_id, sender, neuron_id, command).await
        }

        pub async fn propose_and_wait(
            pocket_ic: &PocketIc,
            canister_id: PrincipalId,
            sender: PrincipalId,
            neuron_id: sns_pb::NeuronId,
            proposal: sns_pb::Proposal,
        ) -> Result<sns_pb::ProposalData, sns_pb::GovernanceError> {
            let agent = PocketIcAgent::new(pocket_ic, sender);
            let governance = GovernanceCanister::new(canister_id);
            let proposal_id = governance
                .submit_proposal(&agent, neuron_id, proposal)
                .await
                .map_err(|err| match err {
                    SubmitProposalError::GovernanceError(e) => e,
                    e => panic!("Unexpected error: {e}"),
                })?;

            wait_for_proposal_execution(pocket_ic, canister_id, proposal_id).await
        }

        /// This function assumes that the proposal submission succeeded (and panics otherwise).
        async fn wait_for_proposal_execution(
            pocket_ic: &PocketIc,
            canister_id: PrincipalId,
            proposal_id: sns_pb::ProposalId,
        ) -> Result<sns_pb::ProposalData, sns_pb::GovernanceError> {
            // We create some blocks until the proposal has finished executing (`pocket_ic.tick()`).
            let mut last_proposal_data = None;
            for _attempt_count in 1..=50 {
                pocket_ic.tick().await;
                pocket_ic.advance_time(Duration::from_secs(1)).await;
                let proposal_result = get_proposal(
                    pocket_ic,
                    canister_id,
                    proposal_id,
                    PrincipalId::new_anonymous(),
                )
                .await;

                let proposal = match proposal_result {
                    Ok(proposal) => proposal,
                    Err(user_error) => {
                        if [ErrorCode::CanisterStopped, ErrorCode::CanisterStopping]
                            .contains(&user_error.error_code)
                        {
                            continue;
                        } else {
                            panic!("Error getting proposal: {:#?}", user_error);
                        }
                    }
                };

                let proposal = proposal
                    .result
                    .expect("GetProposalResponse.result must be set.");
                let proposal_data = match proposal {
                    sns_pb::get_proposal_response::Result::Error(err) => {
                        panic!("Proposal data cannot be found: {:?}", err);
                    }
                    sns_pb::get_proposal_response::Result::Proposal(proposal_data) => proposal_data,
                };
                if proposal_data.executed_timestamp_seconds > 0 {
                    return Ok(proposal_data);
                }
                proposal_data.failure_reason.clone().map_or(Ok(()), Err)?;
                last_proposal_data = Some(proposal_data);
            }
            panic!(
                "Looks like the SNS proposal {:?} is never going to be decided: {:#?}",
                proposal_id, last_proposal_data
            );
        }

        pub async fn get_proposal(
            pocket_ic: &PocketIc,
            canister_id: PrincipalId,
            proposal_id: sns_pb::ProposalId,
            sender: PrincipalId,
        ) -> Result<sns_pb::GetProposalResponse, RejectResponse> {
            pocket_ic
                .query_call(
                    canister_id.into(),
                    Principal::from(sender),
                    "get_proposal",
                    Encode!(&sns_pb::GetProposal {
                        proposal_id: Some(proposal_id)
                    })
                    .unwrap(),
                )
                .await
                .map(|result| Decode!(&result, sns_pb::GetProposalResponse).unwrap())
        }

        pub async fn list_neurons(
            pocket_ic: &PocketIc,
            canister_id: PrincipalId,
        ) -> sns_pb::ListNeuronsResponse {
            let result = pocket_ic
                .query_call(
                    canister_id.into(),
                    Principal::from(PrincipalId::new_anonymous()),
                    "list_neurons",
                    Encode!(&sns_pb::ListNeurons::default()).unwrap(),
                )
                .await
                .unwrap();
            Decode!(&result, sns_pb::ListNeuronsResponse).unwrap()
        }

        pub fn dissolve_delay_seconds(neuron: &Neuron, now_seconds: u64) -> u64 {
            match neuron.dissolve_state {
                Some(DissolveState::DissolveDelaySeconds(d)) => d,
                Some(DissolveState::WhenDissolvedTimestampSeconds(ts)) => {
                    ts.saturating_sub(now_seconds)
                }
                None => 0,
            }
        }

        /// Searches for the ID and controller principal of an SNS neuron that can submit proposals,
        /// i.e., a neuron whose `dissolve_delay_seconds` is greater that or equal 6 months.
        pub async fn find_neuron_with_majority_voting_power(
            pocket_ic: &PocketIc,
            canister_id: PrincipalId,
        ) -> Option<(sns_pb::NeuronId, PrincipalId)> {
            let sns_neurons = list_neurons(pocket_ic, canister_id).await.neurons;
            sns_neurons
                .iter()
                .find(|neuron| {
                    dissolve_delay_seconds(neuron, neuron.created_timestamp_seconds)
                        >= 6 * 30 * ONE_DAY_SECONDS
                })
                .map(|sns_neuron| {
                    (
                        sns_neuron.id.clone().unwrap(),
                        sns_neuron.permissions.last().unwrap().principal.unwrap(),
                    )
                })
        }

        /// This function is a wrapper around `GovernanceCanister::get_nervous_system_parameters`, kept here for convenience.
        pub async fn get_nervous_system_parameters(
            pocket_ic: &PocketIc,
            canister_id: PrincipalId,
        ) -> sns_pb::NervousSystemParameters {
            GovernanceCanister { canister_id }
                .get_nervous_system_parameters(pocket_ic)
                .await
                .unwrap()
        }

        pub async fn propose_to_advance_sns_target_version(
            pocket_ic: &PocketIc,
            sns_governance_canister_id: PrincipalId,
        ) -> Result<sns_pb::ProposalData, String> {
            // Get an ID of an SNS neuron that can submit proposals. We rely on the fact that this
            // neuron either holds the majority of the voting power or the follow graph is set up
            // s.t. when this neuron submits a proposal, that proposal gets through without the need
            // for any voting.
            let (sns_neuron_id, sns_neuron_principal_id) =
                sns::governance::find_neuron_with_majority_voting_power(
                    pocket_ic,
                    sns_governance_canister_id,
                )
                .await
                .expect("cannot find SNS neuron with dissolve delay over 6 months.");

            sns::governance::propose_and_wait(
                pocket_ic,
                sns_governance_canister_id,
                sns_neuron_principal_id,
                sns_neuron_id.clone(),
                sns_pb::Proposal {
                    title: "Advance SNS target version.".to_string(),
                    summary: "".to_string(),
                    url: "".to_string(),
                    action: Some(sns_pb::proposal::Action::AdvanceSnsTargetVersion(
                        sns_pb::AdvanceSnsTargetVersion { new_target: None },
                    )),
                },
            )
            .await
            .map_err(|err| format!("{err:?}"))
        }

        // Upgrade; one canister at a time.
        pub async fn propose_to_upgrade_sns_to_next_version_and_wait(
            pocket_ic: &PocketIc,
            sns_governance_canister_id: PrincipalId,
        ) {
            // Get an ID of an SNS neuron that can submit proposals. We rely on the fact that this
            // neuron either holds the majority of the voting power or the follow graph is set up
            // s.t. when this neuron submits a proposal, that proposal gets through without the need
            // for any voting.
            let (sns_neuron_id, sns_neuron_principal_id) =
                find_neuron_with_majority_voting_power(pocket_ic, sns_governance_canister_id)
                    .await
                    .expect("cannot find SNS neuron with dissolve delay over 6 months.");

            let proposal_data = propose_and_wait(
                pocket_ic,
                sns_governance_canister_id,
                sns_neuron_principal_id,
                sns_neuron_id.clone(),
                sns_pb::Proposal {
                    title: "Upgrade to the next SNS version.".to_string(),
                    summary: "".to_string(),
                    url: "".to_string(),
                    action: Some(sns_pb::proposal::Action::UpgradeSnsToNextVersion(
                        sns_pb::UpgradeSnsToNextVersion {},
                    )),
                },
            )
            .await
            .unwrap();

            // Check 1: The upgrade proposal did not fail.
            assert_eq!(proposal_data.failure_reason, None);

            // Check 2: The upgrade proposal succeeded.
            assert!(proposal_data.executed_timestamp_seconds > 0);
        }

        pub async fn propose_to_upgrade_sns_controlled_canister_and_wait(
            pocket_ic: &PocketIc,
            sns_governance_canister_id: PrincipalId,
            upgrade: UpgradeSnsControlledCanister,
        ) {
            // Get an ID of an SNS neuron that can submit proposals. We rely on the fact that this
            // neuron either holds the majority of the voting power or the follow graph is set up
            // s.t. when this neuron submits a proposal, that proposal gets through without the need
            // for any voting.
            let (sns_neuron_id, sns_neuron_principal_id) =
                find_neuron_with_majority_voting_power(pocket_ic, sns_governance_canister_id)
                    .await
                    .expect("cannot find SNS neuron with dissolve delay over 6 months.");

            let proposal_data = propose_and_wait(
                pocket_ic,
                sns_governance_canister_id,
                sns_neuron_principal_id,
                sns_neuron_id.clone(),
                sns_pb::Proposal {
                    title: "Upgrade SNS controlled canister.".to_string(),
                    summary: "".to_string(),
                    url: "".to_string(),
                    action: Some(sns_pb::proposal::Action::UpgradeSnsControlledCanister(
                        upgrade,
                    )),
                },
            )
            .await
            .unwrap();

            // Check 1: The upgrade proposal did not fail.
            assert_eq!(proposal_data.failure_reason, None);

            // Check 2: The upgrade proposal succeeded.
            assert!(proposal_data.executed_timestamp_seconds > 0);
        }

        /// Get the neuron with the given ID from the SNS Governance canister.
        #[allow(dead_code)]
        async fn get_neuron(
            pocket_ic: &PocketIc,
            sns_governance_canister_id: PrincipalId,
            neuron_id: sns_pb::NeuronId,
        ) -> Result<sns_pb::Neuron, sns_pb::GovernanceError> {
            let result = pocket_ic
                .query_call(
                    sns_governance_canister_id.into(),
                    Principal::anonymous(),
                    "get_neuron",
                    Encode!(&sns_pb::GetNeuron {
                        neuron_id: Some(neuron_id)
                    })
                    .unwrap(),
                )
                .await
                .unwrap();
            let response = Decode!(&result, sns_pb::GetNeuronResponse).unwrap();
            match response.result.expect("No result in response") {
                get_neuron_response::Result::Error(e) => Err(e),
                get_neuron_response::Result::Neuron(neuron) => Ok(neuron),
            }
        }

        pub fn new_sns_neuron_id(principal: PrincipalId, nonce: u64) -> sns_pb::NeuronId {
            let subaccount = {
                let mut state = Sha256::new();
                state.write(&[0x0c]);
                state.write(b"neuron-stake");
                state.write(principal.as_slice());
                state.write(&nonce.to_be_bytes());
                state.finish()
            };

            sns_pb::NeuronId {
                id: subaccount.to_vec(),
            }
        }

        pub async fn try_get_upgrade_journal(
            pocket_ic: &PocketIc,
            sns_governance_canister_id: PrincipalId,
        ) -> std::result::Result<sns_pb::GetUpgradeJournalResponse, PocketIcCallError> {
            let payload = sns_pb::GetUpgradeJournalRequest::default();
            pocket_ic.call(sns_governance_canister_id, payload).await
        }

        pub async fn get_upgrade_journal(
            pocket_ic: &PocketIc,
            canister_id: PrincipalId,
        ) -> sns_pb::GetUpgradeJournalResponse {
            try_get_upgrade_journal(pocket_ic, canister_id)
                .await
                .unwrap()
        }

        pub async fn advance_target_version(
            pocket_ic: &PocketIc,
            sns_governance_canister_id: PrincipalId,
            target_version: Version,
        ) -> AdvanceTargetVersionResponse {
            let payload = AdvanceTargetVersionRequest {
                target_version: Some(target_version),
            };
            pocket_ic
                .call(sns_governance_canister_id, payload)
                .await
                .unwrap()
        }

        /// Verifies that the upgrade journal has the expected entries.
        pub async fn assert_upgrade_journal(
            pocket_ic: &PocketIc,
            sns_governance_canister_id: PrincipalId,
            expected_entries: &[sns_pb::upgrade_journal_entry::Event],
        ) {
            let response =
                sns::governance::get_upgrade_journal(pocket_ic, sns_governance_canister_id).await;

            let journal_entries = assert_matches!(
                response,
                sns_pb::GetUpgradeJournalResponse {
                    upgrade_journal: Some(sns_pb::UpgradeJournal {
                        entries,
                        ..
                    }),
                    ..
                } => entries
            );

            for (index, either_or_both) in journal_entries
                .iter()
                .zip_longest(expected_entries.iter())
                .enumerate()
            {
                let (actual, expected) = match either_or_both {
                    EitherOrBoth::Both(actual, expected) => (actual, expected),
                    EitherOrBoth::Left(actual) => panic!(
                        "Observed an unexpected journal entry at index {}: {:?}",
                        index, actual
                    ),
                    EitherOrBoth::Right(expected) => panic!(
                        "Did not observe an expected entry at index {}: {:?}",
                        index, expected
                    ),
                };
                assert!(actual.timestamp_seconds.is_some());
                assert_eq!(
                    &actual.event.clone().map(redact_human_readable),
                    &Some(redact_human_readable(expected.clone())),
                    "Upgrade journal entry at index {} does not match",
                    index
                );
            }
        }
    }

    pub mod index_ng {
        use candid::{CandidType, Deserialize};

        use ic_icrc1_index_ng::GetBlocksResponse;
        use icrc_ledger_types::{icrc1::transfer::BlockIndex, icrc3::blocks::GetBlocksRequest};

        use super::*;

        /// Copied from rs/ledger_suite/icrc1/index-ng/src/lib.rs
        #[derive(Eq, PartialEq, Debug, CandidType, Deserialize)]
        pub struct Status {
            pub num_blocks_synced: BlockIndex,
        }

        pub async fn ledger_id(pocket_ic: &PocketIc, canister_id: PrincipalId) -> PrincipalId {
            let result = pocket_ic
                .query_call(
                    canister_id.into(),
                    Principal::anonymous(),
                    "ledger_id",
                    Encode!().unwrap(),
                )
                .await
                .unwrap();
            Decode!(&result, PrincipalId).unwrap()
        }

        pub async fn status(pocket_ic: &PocketIc, canister_id: PrincipalId) -> Status {
            let result = pocket_ic
                .query_call(
                    canister_id.into(),
                    Principal::anonymous(),
                    "status",
                    Encode!().unwrap(),
                )
                .await
                .unwrap();
            Decode!(&result, Status).unwrap()
        }

        pub async fn get_blocks<I>(
            pocket_ic: &PocketIc,
            canister_id: PrincipalId,
            start: I,
            length: I,
        ) -> GetBlocksResponse
        where
            I: Into<Nat>,
        {
            let result = pocket_ic
                .query_call(
                    canister_id.into(),
                    Principal::anonymous(),
                    "get_blocks",
                    Encode!(&GetBlocksRequest {
                        start: start.into(),
                        length: length.into(),
                    })
                    .unwrap(),
                )
                .await
                .unwrap();
            Decode!(&result, GetBlocksResponse).unwrap()
        }

        // Retrieves blocks from the Ledger and the Archives.
        pub async fn get_all_blocks(
            pocket_ic: &PocketIc,
            canister_id: PrincipalId,
            start: u64,
            length: u64,
        ) -> GetBlocksResponse {
            let res = get_blocks(pocket_ic, canister_id, 0_u64, 0_u64).await;
            let length = length.min(res.chain_length);
            let mut blocks: Vec<_> = vec![];
            let mut curr_start = start;
            while length > blocks.len() as u64 {
                let new_blocks = get_blocks(
                    pocket_ic,
                    canister_id,
                    curr_start,
                    length - (curr_start - start),
                )
                .await
                .blocks;
                assert!(!new_blocks.is_empty());
                curr_start += new_blocks.len() as u64;
                blocks.extend(new_blocks);
            }
            GetBlocksResponse { blocks, ..res }
        }
    }

    pub mod ledger {
        use std::collections::BTreeSet;

        use ic_sns_root::ArchiveInfo;
        use icrc_ledger_types::{
            icrc2::{
                allowance::{Allowance, AllowanceArgs},
                approve::{ApproveArgs, ApproveError},
                transfer_from::{TransferFromArgs, TransferFromError},
            },
            icrc3::blocks::{GetBlocksRequest, GetBlocksResponse},
        };

        use super::*;

        pub async fn icrc1_total_supply(pocket_ic: &PocketIc, canister_id: PrincipalId) -> Nat {
            let result = pocket_ic
                .query_call(
                    canister_id.into(),
                    Principal::anonymous(),
                    "icrc1_total_supply",
                    Encode!().unwrap(),
                )
                .await
                .unwrap();
            Decode!(&result, Nat).unwrap()
        }

        pub async fn icrc1_balance_of(
            pocket_ic: &PocketIc,
            canister_id: PrincipalId,
            account: Account,
        ) -> Nat {
            let result = pocket_ic
                .query_call(
                    canister_id.into(),
                    Principal::anonymous(),
                    "icrc1_balance_of",
                    Encode!(&account).unwrap(),
                )
                .await
                .unwrap();
            Decode!(&result, Nat).unwrap()
        }

        pub async fn icrc1_transfer_request(
            pocket_ic: &PocketIc,
            canister_id: PrincipalId,
            sender: PrincipalId,
            transfer_arg: TransferArg,
        ) -> pocket_ic::common::rest::RawMessageId {
            pocket_ic
                .submit_call(
                    canister_id.into(),
                    Principal::from(sender),
                    "icrc1_transfer",
                    Encode!(&transfer_arg).unwrap(),
                )
                .await
                .unwrap()
        }

        pub async fn icrc1_transfer(
            pocket_ic: &PocketIc,
            canister_id: PrincipalId,
            sender: PrincipalId,
            transfer_arg: TransferArg,
        ) -> Result<Nat, TransferError> {
            let call_id =
                icrc1_transfer_request(pocket_ic, canister_id, sender, transfer_arg).await;
            let result = pocket_ic.await_call(call_id).await.unwrap();
            Decode!(&result, Result<Nat, TransferError>).unwrap()
        }

        pub async fn get_blocks<I>(
            pocket_ic: &PocketIc,
            canister_id: PrincipalId,
            start: I,
            length: I,
        ) -> GetBlocksResponse
        where
            I: Into<Nat>,
        {
            let result = pocket_ic
                .query_call(
                    canister_id.into(),
                    Principal::anonymous(),
                    "get_blocks",
                    Encode!(&GetBlocksRequest {
                        start: start.into(),
                        length: length.into(),
                    })
                    .unwrap(),
                )
                .await
                .unwrap();
            Decode!(&result, GetBlocksResponse).unwrap()
        }

        // Retrieves blocks from the Ledger and the Archives.
        pub async fn get_all_blocks(
            pocket_ic: &PocketIc,
            canister_id: PrincipalId,
            start: u64,
            length: u64,
        ) -> GetBlocksResponse {
            let res = get_blocks(pocket_ic, canister_id, start, length).await;
            let mut blocks = vec![];
            for archived in &res.archived_blocks {
                let archive_canister_id =
                    archived.callback.canister_id.as_ref().try_into().unwrap();
                // Archives paginate their results. We need to fetch all the blocks and
                // therefore we loop until all of them have been fetched.
                let mut curr_start = archived.start.clone();
                while curr_start < archived.length {
                    let block_range = archive::get_blocks(
                        pocket_ic,
                        archive_canister_id,
                        curr_start.clone(),
                        archived.length.clone() - (curr_start.clone() - archived.start.clone()),
                    )
                    .await;
                    assert!(!block_range.blocks.is_empty());
                    curr_start += block_range.blocks.len();
                    blocks.extend(block_range.blocks);
                }
            }
            blocks.extend(res.blocks);
            GetBlocksResponse { blocks, ..res }
        }

        pub async fn check_blocks_or_panic(
            pocket_ic: &PocketIc,
            sns_ledger_canister_id: PrincipalId,
        ) {
            let all_blocks: BTreeSet<_> =
                get_all_blocks(pocket_ic, sns_ledger_canister_id, 0, u64::MAX)
                    .await
                    .blocks
                    .into_iter()
                    .collect();
            let non_archived_blocks: BTreeSet<_> = {
                let response = get_blocks(pocket_ic, sns_ledger_canister_id, 0, u64::MAX).await;
                response.blocks.into_iter().collect()
            };
            assert!(non_archived_blocks.is_subset(&all_blocks));
            assert!(
                !all_blocks.is_empty(),
                "There should be some blocks.\n\
                all_blocks = {:?}\n\
                non_archived_blocks = {:?}",
                all_blocks,
                non_archived_blocks
            );
            assert!(
                !non_archived_blocks.is_empty(),
                "Some blocks should not be archived.\n\
                all_blocks = {:?}\n\
                non_archived_blocks = {:?}",
                all_blocks,
                non_archived_blocks
            );
            assert!(
                non_archived_blocks.len() < all_blocks.len(),
                "Some blocks should be archived.\n\
                all_blocks = {:?}\n\
                non_archived_blocks = {:?}",
                all_blocks,
                non_archived_blocks
            );
        }

        pub async fn archives(pocket_ic: &PocketIc, canister_id: PrincipalId) -> Vec<ArchiveInfo> {
            let result = pocket_ic
                .query_call(
                    canister_id.into(),
                    Principal::anonymous(),
                    "archives",
                    Encode!().unwrap(),
                )
                .await
                .unwrap();
            Decode!(&result, Vec<ArchiveInfo>).unwrap()
        }

        pub async fn icrc2_approve(
            pocket_ic: &PocketIc,
            canister_id: PrincipalId,
            sender: PrincipalId,
            arg: ApproveArgs,
        ) -> Result<Nat, ApproveError> {
            let result = pocket_ic
                .update_call(
                    canister_id.into(),
                    Principal::from(sender),
                    "icrc2_approve",
                    Encode!(&arg).unwrap(),
                )
                .await
                .unwrap();
            Decode!(&result, Result<Nat, ApproveError>).unwrap()
        }

        pub async fn icrc2_allowance(
            pocket_ic: &PocketIc,
            canister_id: PrincipalId,
            sender: PrincipalId,
            arg: AllowanceArgs,
        ) -> Allowance {
            let result = pocket_ic
                .query_call(
                    canister_id.into(),
                    Principal::from(sender),
                    "icrc2_allowance",
                    Encode!(&arg).unwrap(),
                )
                .await
                .unwrap();
            Decode!(&result, Allowance).unwrap()
        }

        pub async fn icrc2_transfer_from(
            pocket_ic: &PocketIc,
            canister_id: PrincipalId,
            sender: PrincipalId,
            arg: TransferFromArgs,
        ) -> Result<Nat, TransferFromError> {
            let result = pocket_ic
                .update_call(
                    canister_id.into(),
                    Principal::from(sender),
                    "icrc2_transfer_from",
                    Encode!(&arg).unwrap(),
                )
                .await
                .unwrap();
            Decode!(&result, Result<Nat, TransferFromError>).unwrap()
        }
    }

    pub mod archive {
        use icrc_ledger_types::icrc3::{blocks::BlockRange, transactions::GetTransactionsRequest};

        use super::*;

        pub async fn get_blocks<I>(
            pocket_ic: &PocketIc,
            canister_id: PrincipalId,
            start: I,
            length: I,
        ) -> BlockRange
        where
            I: Into<Nat>,
        {
            let result = pocket_ic
                .query_call(
                    canister_id.into(),
                    Principal::anonymous(),
                    "get_blocks",
                    Encode!(&GetTransactionsRequest {
                        start: start.into(),
                        length: length.into(),
                    })
                    .unwrap(),
                )
                .await
                .unwrap();
            Decode!(&result, BlockRange).unwrap()
        }
    }

    // Try to spawn one Archive canister by creating a bunch of ICRC1 minting transactions.
    //
    // Panics is this cannot be accomplished.
    //
    // Returns the principal ID of the first Archive canister.
    pub async fn ensure_archive_canister_is_spawned_or_panic(
        pocket_ic: &PocketIc,
        sns_governance_canister_id: PrincipalId,
        sns_ledger_canister_id: PrincipalId,
    ) -> PrincipalId {
        // We assume that this number of transactions are needed,
        // which currently cannot be configured via proposals and is thus hard coded.
        const NUM_TRANSACTIONS_NEEDED_TO_SPAWN_FIRST_ARCHIVE: u64 = 2000;

        // Generate a bunch of SNS token transactions.
        // Sending all the requests, then awaiting all the responses, is much faster than sending each request in
        // serial.
        let transfer_requests = stream::iter(0..NUM_TRANSACTIONS_NEEDED_TO_SPAWN_FIRST_ARCHIVE)
            .map(|i| {
                async move {
                    let user_principal_id = PrincipalId::new_user_test_id(i);
                    let direct_participant_swap_account = Account {
                        owner: user_principal_id.0,
                        subaccount: None,
                    };
                    ledger::icrc1_transfer_request(
                        pocket_ic,
                        sns_ledger_canister_id,
                        sns_governance_canister_id,
                        TransferArg {
                            from_subaccount: None,
                            to: direct_participant_swap_account,
                            fee: None,
                            created_at_time: None,
                            memo: None,
                            amount: Nat::from(100_000_u64), // mint an arbitrary amount of SNS tokens
                        },
                    )
                    .await
                }
            })
            .buffer_unordered(100)
            .collect::<Vec<_>>()
            .await;
        let _transfer_responses = stream::iter(transfer_requests)
            .map(|call_id| async move { pocket_ic.await_call(call_id).await.unwrap() })
            .buffer_unordered(100)
            .collect::<Vec<_>>()
            .await;

        let mut archives = ledger::archives(pocket_ic, sns_ledger_canister_id).await;

        let Some(archive) = archives.pop() else {
            panic!("Failed to spawn an Archive canister.")
        };

        PrincipalId::from(archive.canister_id)
    }

    pub mod root {
        use super::*;
        use ic_sns_root::{GetSnsCanistersSummaryRequest, GetSnsCanistersSummaryResponse};

        pub async fn get_sns_canisters_summary(
            pocket_ic: &PocketIc,
            sns_root_canister_id: PrincipalId,
        ) -> GetSnsCanistersSummaryResponse {
            let result = pocket_ic
                .update_call(
                    sns_root_canister_id.into(),
                    Principal::anonymous(),
                    "get_sns_canisters_summary",
                    Encode!(&GetSnsCanistersSummaryRequest {
                        update_canister_list: Some(false),
                    })
                    .unwrap(),
                )
                .await
                .unwrap();
            Decode!(&result, GetSnsCanistersSummaryResponse).unwrap()
        }
    }

    // Helper function that calls tick on env until either the index canister has synced all
    // the blocks up to the last one in the ledger or enough attempts passed and therefore it fails.
    pub async fn wait_until_ledger_and_index_sync_is_completed(
        pocket_ic: &PocketIc,
        ledger_canister_id: PrincipalId,
        index_canister_id: PrincipalId,
    ) {
        const MAX_ATTEMPTS: u8 = 100; // No reason for this number.
        let mut num_blocks_synced = u64::MAX;
        let mut chain_length = u64::MAX;
        for _i in 0..MAX_ATTEMPTS {
            pocket_ic.tick().await;
            pocket_ic.advance_time(Duration::from_secs(1)).await;
            num_blocks_synced = index_ng::status(pocket_ic, index_canister_id)
                .await
                .num_blocks_synced
                .0
                .to_u64()
                .unwrap();
            chain_length = ledger::get_blocks(pocket_ic, ledger_canister_id, 0_u64, 1_u64)
                .await
                .chain_length;
            if num_blocks_synced == chain_length {
                return;
            }
        }
        panic!(
            "The index canister was unable to sync all the blocks with the ledger. Number of \
            blocks synced {} but the Ledger chain length is {}.\n",
            num_blocks_synced, chain_length,
        );
    }

    // Assert that the index canister contains the same blocks as the ledger.
    pub async fn assert_ledger_index_parity(
        pocket_ic: &PocketIc,
        ledger_canister_id: PrincipalId,
        index_canister_id: PrincipalId,
    ) {
        use ic_icrc1::{blocks::generic_block_to_encoded_block, Block};
        use ic_icrc1_tokens_u64::U64;
        use ic_ledger_core::block::BlockType;
        use icrc_ledger_types::icrc::generic_value::Value;

        let ledger_blocks = ledger::get_all_blocks(pocket_ic, ledger_canister_id, 0, u64::MAX)
            .await
            .blocks;
        let index_blocks = index_ng::get_all_blocks(pocket_ic, index_canister_id, 0, u64::MAX)
            .await
            .blocks;
        assert_eq!(ledger_blocks.len(), index_blocks.len());

        fn convert_to_std_format(x: Value) -> Value {
            match x {
                Value::Int(x) => {
                    assert!(x >= 0, "cannot conver negative value {:?} to Nat64", x);
                    Value::Nat(x.0.to_biguint().unwrap().into())
                }
                Value::Nat64(x) => Value::Nat(x.into()),
                Value::Map(map) => Value::Map(
                    map.into_iter()
                        .map(|(key, value)| {
                            let value = convert_to_std_format(value);
                            (key, value)
                        })
                        .collect(),
                ),
                Value::Array(array) => {
                    Value::Array(array.into_iter().map(convert_to_std_format).collect())
                }
                _ => x,
            }
        }

        for idx in 0..ledger_blocks.len() {
            let generic_block_ledger = ledger_blocks[idx].clone();
            let generic_block_index = index_blocks[idx].clone();

            // TODO: Remove this conversion after the next ICRC1 Ledger upgrade.
            let generic_block_ledger = convert_to_std_format(generic_block_ledger);
            let generic_block_index = convert_to_std_format(generic_block_index);

            let encoded_block_ledger =
                generic_block_to_encoded_block(generic_block_ledger.clone()).unwrap();
            let encoded_block_index =
                generic_block_to_encoded_block(generic_block_index.clone()).unwrap();
            let block_ledger = Block::<U64>::decode(encoded_block_ledger.clone()).unwrap();
            let block_index = Block::<U64>::decode(encoded_block_index.clone()).unwrap();

            assert_eq!(
                generic_block_ledger, generic_block_index,
                "block_index: {}",
                idx
            );
            assert_eq!(generic_block_ledger, generic_block_index);
            assert_eq!(encoded_block_ledger, encoded_block_index);
            assert_eq!(block_ledger, block_index);
        }
    }

    pub mod swap {
        use super::*;
        use assert_matches::assert_matches;
        use ic_nns_governance_api::pb::v1::create_service_nervous_system::SwapParameters;
        use ic_sns_swap::{
            pb::v1::{BuyerState, GetOpenTicketRequest, GetOpenTicketResponse},
            swap::principal_to_subaccount,
        };
        use icp_ledger::DEFAULT_TRANSFER_FEE;

        pub async fn get_init(pocket_ic: &PocketIc, canister_id: PrincipalId) -> GetInitResponse {
            let result = pocket_ic
                .query_call(
                    canister_id.into(),
                    Principal::anonymous(),
                    "get_init",
                    Encode!(&GetInitRequest {}).unwrap(),
                )
                .await
                .unwrap();
            Decode!(&result, GetInitResponse).unwrap()
        }

        // TODO: Make this function traverse all pages.
        pub async fn list_sns_neuron_recipes(
            pocket_ic: &PocketIc,
            canister_id: PrincipalId,
        ) -> ListSnsNeuronRecipesResponse {
            let result = pocket_ic
                .query_call(
                    canister_id.into(),
                    Principal::anonymous(),
                    "list_sns_neuron_recipes",
                    Encode!(&ListSnsNeuronRecipesRequest {
                        limit: None,
                        offset: None,
                    })
                    .unwrap(),
                )
                .await
                .unwrap();
            Decode!(&result, ListSnsNeuronRecipesResponse).unwrap()
        }

        pub async fn new_sale_ticket(
            pocket_ic: &PocketIc,
            swap_canister_id: PrincipalId,
            buyer: PrincipalId,
            amount_icp_e8s: u64,
        ) -> Result<NewSaleTicketResponse, String> {
            let result = pocket_ic
                .update_call(
                    swap_canister_id.into(),
                    buyer.into(),
                    "new_sale_ticket",
                    Encode!(&NewSaleTicketRequest {
                        amount_icp_e8s,
                        subaccount: None,
                    })
                    .unwrap(),
                )
                .await
                .map_err(|err| err.to_string())?;
            Ok(Decode!(&result, NewSaleTicketResponse).unwrap())
        }

        pub async fn refresh_buyer_tokens(
            pocket_ic: &PocketIc,
            swap_canister_id: PrincipalId,
            buyer: PrincipalId,
            confirmation_text: Option<String>,
        ) -> Result<RefreshBuyerTokensResponse, String> {
            let result = pocket_ic
                .update_call(
                    swap_canister_id.into(),
                    Principal::anonymous(),
                    "refresh_buyer_tokens",
                    Encode!(&RefreshBuyerTokensRequest {
                        buyer: buyer.to_string(),
                        confirmation_text,
                    })
                    .unwrap(),
                )
                .await
                .map_err(|err| err.to_string())?;
            Ok(Decode!(&result, RefreshBuyerTokensResponse).unwrap())
        }

        pub async fn get_buyer_state(
            pocket_ic: &PocketIc,
            swap_canister_id: PrincipalId,
            buyer: PrincipalId,
        ) -> Result<GetBuyerStateResponse, String> {
            let result = pocket_ic
                .query_call(
                    swap_canister_id.into(),
                    Principal::anonymous(),
                    "get_buyer_state",
                    Encode!(&GetBuyerStateRequest {
                        principal_id: Some(buyer)
                    })
                    .unwrap(),
                )
                .await
                .map_err(|err| err.to_string())?;
            Ok(Decode!(&result, GetBuyerStateResponse).unwrap())
        }

        pub async fn get_open_ticket(
            pocket_ic: &PocketIc,
            swap_canister_id: PrincipalId,
            buyer: PrincipalId,
        ) -> Result<GetOpenTicketResponse, String> {
            let result = pocket_ic
                .query_call(
                    swap_canister_id.into(),
                    buyer.into(),
                    "get_open_ticket",
                    Encode!(&GetOpenTicketRequest {}).unwrap(),
                )
                .await
                .map_err(|err| err.to_string())?;
            Ok(Decode!(&result, GetOpenTicketResponse).unwrap())
        }

        pub async fn error_refund_icp(
            pocket_ic: &PocketIc,
            swap_canister_id: PrincipalId,
            source_principal_id: PrincipalId,
        ) -> ErrorRefundIcpResponse {
            let result = pocket_ic
                .update_call(
                    swap_canister_id.into(),
                    Principal::anonymous(),
                    "error_refund_icp",
                    Encode!(&ErrorRefundIcpRequest {
                        source_principal_id: Some(source_principal_id),
                    })
                    .unwrap(),
                )
                .await
                .unwrap();
            Decode!(&result, ErrorRefundIcpResponse).unwrap()
        }

        pub async fn get_derived_state(
            pocket_ic: &PocketIc,
            swap_canister_id: PrincipalId,
        ) -> GetDerivedStateResponse {
            let result = pocket_ic
                .query_call(
                    swap_canister_id.into(),
                    Principal::anonymous(),
                    "get_derived_state",
                    Encode!(&GetDerivedStateRequest {}).unwrap(),
                )
                .await
                .unwrap();
            Decode!(&result, GetDerivedStateResponse).unwrap()
        }

        pub async fn get_lifecycle(
            pocket_ic: &PocketIc,
            swap_canister_id: PrincipalId,
        ) -> GetLifecycleResponse {
            let result = pocket_ic
                .query_call(
                    swap_canister_id.into(),
                    Principal::anonymous(),
                    "get_lifecycle",
                    Encode!(&GetLifecycleRequest {}).unwrap(),
                )
                .await
                .unwrap();
            Decode!(&result, GetLifecycleResponse).unwrap()
        }

        pub async fn await_swap_lifecycle(
            pocket_ic: &PocketIc,
            swap_canister_id: PrincipalId,
            expected_lifecycle: Lifecycle,
        ) -> Result<(), String> {
            // The swap opens in up to 48 after the proposal for creating this SNS was executed.
            pocket_ic
                .advance_time(Duration::from_secs(48 * 60 * 60))
                .await;
            let mut last_lifecycle = None;
            for _attempt_count in 1..=100 {
                pocket_ic.tick().await;
                pocket_ic.advance_time(Duration::from_secs(1)).await;
                let response = get_lifecycle(pocket_ic, swap_canister_id).await;
                let lifecycle = Lifecycle::try_from(response.lifecycle.unwrap()).unwrap();
                if lifecycle == expected_lifecycle {
                    return Ok(());
                }
                last_lifecycle = Some(lifecycle);
            }
            Err(format!(
                "Looks like the SNS lifecycle {:?} is never going to be reached: {:?}",
                expected_lifecycle, last_lifecycle,
            ))
        }

        /// Returns:
        /// * `Ok(None)` if any of the top-level fields of this `auto_finalization_status` are unset, i.e.:
        ///   `has_auto_finalize_been_attempted`, `is_auto_finalize_enabled`,
        ///   or `auto_finalize_swap_response`.
        /// * `Err` if `auto_finalize_swap_response` contains any errors.
        /// * `Ok(Some(response))` -- otherwise.
        pub fn validate_auto_finalization_status(
            auto_finalization_status: &GetAutoFinalizationStatusResponse,
        ) -> Result<Option<&FinalizeSwapResponse>, String> {
            if auto_finalization_status
                .has_auto_finalize_been_attempted
                .is_none()
                || auto_finalization_status.is_auto_finalize_enabled.is_none()
            {
                return Ok(None);
            }
            let Some(ref auto_finalize_swap_response) =
                auto_finalization_status.auto_finalize_swap_response
            else {
                return Ok(None);
            };
            if let Some(ref error_message) = auto_finalize_swap_response.error_message {
                // If auto_finalization_status contains an error, we return that error.
                return Err(error_message.clone());
            }
            Ok(Some(auto_finalize_swap_response))
        }

        /// Returns:
        /// * `Ok(true)` if auto-finalization completed, reaching `Lifecycle::Committed`.
        /// * `Ok(false)` if auto-finalization is still happening (or swap lifecycle reached a final state
        ///   other than Committed), i.e., one of the following conditions holds:
        ///     1. Any of the top-level fields of this `auto_finalization_status` are unset:
        ///        `has_auto_finalize_been_attempted`, `is_auto_finalize_enabled`,
        ///        or `auto_finalize_swap_response`.
        ///     2. `auto_finalize_swap_response` does not match the expected pattern for a *committed* SNS
        ///        Swap's `auto_finalize_swap_response`. In particular:
        ///        - `set_dapp_controllers_call_result` must be `Some`
        ///        - `sweep_sns_result` must be `Some`.
        /// * `Err` if `auto_finalize_swap_response` contains any errors.
        pub fn is_auto_finalization_status_committed_or_err(
            auto_finalization_status: &GetAutoFinalizationStatusResponse,
        ) -> Result<bool, String> {
            let Some(auto_finalize_swap_response) =
                validate_auto_finalization_status(auto_finalization_status)?
            else {
                return Ok(false);
            };
            // Otherwise, either `auto_finalization_status` matches the expected structure of it does not
            // indicate that the swap has been committed yet.
            Ok(matches!(
                auto_finalize_swap_response,
                FinalizeSwapResponse {
                    sweep_icp_result: Some(_),
                    create_sns_neuron_recipes_result: Some(_),
                    settle_neurons_fund_participation_result: Some(_),
                    sweep_sns_result: Some(_),
                    claim_neuron_result: Some(_),
                    set_mode_call_result: Some(_),
                    set_dapp_controllers_call_result: Some(_),
                    settle_community_fund_participation_result: None,
                    error_message: None,
                }
            ))
        }

        /// Returns:
        /// * `Ok(true)` if auto-finalization completed, reaching `Lifecycle::Aborted`.
        /// * `Ok(false)` if auto-finalization is still happening (or swap lifecycle reached a final state
        ///   other than Aborted), i.e., one of the following conditions holds:
        ///     1. Any of the top-level fields of this `auto_finalization_status` are unset:
        ///        `has_auto_finalize_been_attempted`, `is_auto_finalize_enabled`,
        ///        or `auto_finalize_swap_response`.
        ///     2. `auto_finalize_swap_response` does not match the expected pattern for an *aborted* SNS
        ///        Swap's `auto_finalize_swap_response`. In particular:
        ///        - `set_dapp_controllers_call_result` must be `Some`,
        ///        - `sweep_sns_result` must be `None`.
        /// * `Err` if `auto_finalize_swap_response` contains any errors.
        pub fn is_auto_finalization_status_aborted_or_err(
            auto_finalization_status: &GetAutoFinalizationStatusResponse,
        ) -> Result<bool, String> {
            let Some(auto_finalize_swap_response) =
                validate_auto_finalization_status(auto_finalization_status)?
            else {
                return Ok(false);
            };
            // Otherwise, either `auto_finalization_status` matches the expected structure of it does not
            // indicate that the swap has been aborted yet.
            Ok(matches!(
                auto_finalize_swap_response,
                FinalizeSwapResponse {
                    sweep_icp_result: Some(_),
                    set_dapp_controllers_call_result: Some(_),
                    settle_neurons_fund_participation_result: Some(_),
                    create_sns_neuron_recipes_result: None,
                    sweep_sns_result: None,
                    claim_neuron_result: None,
                    set_mode_call_result: None,
                    settle_community_fund_participation_result: None,
                    error_message: None,
                }
            ))
        }

        pub async fn finalize_swap(
            pocket_ic: &PocketIc,
            swap_canister_id: PrincipalId,
        ) -> FinalizeSwapResponse {
            let result = pocket_ic
                .update_call(
                    swap_canister_id.into(),
                    Principal::anonymous(),
                    "finalize_swap",
                    Encode!(&FinalizeSwapRequest {}).unwrap(),
                )
                .await
                .unwrap();
            Decode!(&result, FinalizeSwapResponse).unwrap()
        }

        pub async fn get_auto_finalization_status(
            pocket_ic: &PocketIc,
            swap_canister_id: PrincipalId,
        ) -> GetAutoFinalizationStatusResponse {
            let result = pocket_ic
                .query_call(
                    swap_canister_id.into(),
                    Principal::anonymous(),
                    "get_auto_finalization_status",
                    Encode!(&GetAutoFinalizationStatusRequest {}).unwrap(),
                )
                .await
                .unwrap();
            Decode!(&result, GetAutoFinalizationStatusResponse).unwrap()
        }

        /// Subset of `Lifecycle` indicating terminal statuses.
        #[derive(Copy, Clone, Eq, PartialEq, Debug)]
        pub enum SwapFinalizationStatus {
            Aborted,
            Committed,
        }

        pub async fn await_swap_finalization_status(
            pocket_ic: &PocketIc,
            swap_canister_id: PrincipalId,
            status: SwapFinalizationStatus,
        ) -> Result<GetAutoFinalizationStatusResponse, String> {
            let mut last_auto_finalization_status = None;
            for _attempt_count in 1..=1000 {
                pocket_ic.tick().await;
                pocket_ic.advance_time(Duration::from_secs(1)).await;
                let auto_finalization_status =
                    get_auto_finalization_status(pocket_ic, swap_canister_id).await;
                match status {
                    SwapFinalizationStatus::Aborted => {
                        if is_auto_finalization_status_aborted_or_err(&auto_finalization_status)? {
                            return Ok(auto_finalization_status);
                        }
                    }
                    SwapFinalizationStatus::Committed => {
                        if is_auto_finalization_status_committed_or_err(&auto_finalization_status)?
                        {
                            return Ok(auto_finalization_status);
                        }
                    }
                }
                last_auto_finalization_status = Some(auto_finalization_status);
            }
            Err(format!(
                "Looks like the expected SNS auto-finalization status of {status:?} is never going to be reached: {last_auto_finalization_status:#?}",
            ))
        }

        pub async fn participate_in_swap(
            pocket_ic: &PocketIc,
            swap_canister_id: PrincipalId,
            direct_participant: PrincipalId,
            amount_icp_excluding_fees: Tokens,
        ) {
            let direct_participant_swap_subaccount =
                Some(principal_to_subaccount(&direct_participant));

            let direct_participant_swap_account = Account {
                owner: swap_canister_id.0,
                subaccount: direct_participant_swap_subaccount,
            };

            let participation_amount = amount_icp_excluding_fees.get_e8s();
            nns::ledger::icrc1_transfer(
                pocket_ic,
                direct_participant,
                TransferArg {
                    from_subaccount: None,
                    to: direct_participant_swap_account,
                    fee: None,
                    created_at_time: None,
                    memo: None,
                    amount: Nat::from(participation_amount),
                },
            )
            .await
            .unwrap();

            let response =
                refresh_buyer_tokens(pocket_ic, swap_canister_id, direct_participant, None).await;

            assert_eq!(
                response,
                Ok(RefreshBuyerTokensResponse {
                    icp_ledger_account_balance_e8s: amount_icp_excluding_fees.get_e8s(),
                    icp_accepted_participation_e8s: amount_icp_excluding_fees.get_e8s(),
                })
            );

            let response = get_buyer_state(pocket_ic, swap_canister_id, direct_participant)
                .await
                .expect("Swap.get_buyer_state response should be Ok.");
            let (icp, has_created_neuron_recipes) = assert_matches!(
                response.buyer_state,
                Some(BuyerState {
                    icp,
                    has_created_neuron_recipes,
                }) => (
                    icp.expect("buyer_state.icp must be specified."),
                    has_created_neuron_recipes
                        .expect("buyer_state.has_created_neuron_recipes must be specified.")
                )
            );
            assert!(
                !has_created_neuron_recipes,
                "Neuron recipes are expected to be created only after the swap is adopted"
            );
            assert_eq!(icp.amount_e8s, amount_icp_excluding_fees.get_e8s());
        }

        pub async fn smoke_test_participate_and_finalize(
            pocket_ic: &PocketIc,
            swap_canister_id: PrincipalId,
            swap_parameters: SwapParameters,
        ) {
            let SwapParameters {
                minimum_participants,
                maximum_direct_participation_icp,
                ..
            } = swap_parameters;

            let icp_needed_to_immediately_close_e8s =
                maximum_direct_participation_icp.unwrap().e8s.unwrap();
            let minimum_participants_to_close = minimum_participants.unwrap();
            let per_participant_amount_e8s =
                icp_needed_to_immediately_close_e8s / minimum_participants_to_close;
            let remainder = icp_needed_to_immediately_close_e8s % minimum_participants_to_close;

            for i in 0..minimum_participants_to_close {
                let amount = per_participant_amount_e8s + if i == 0 { remainder } else { 0 };
                let amount = Tokens::from_e8s(amount);
                let participant_id = PrincipalId::new_user_test_id(1000 + i);
                nns::ledger::mint_icp(
                    pocket_ic,
                    AccountIdentifier::new(participant_id, None),
                    amount.saturating_add(DEFAULT_TRANSFER_FEE),
                )
                .await;
                participate_in_swap(
                    pocket_ic,
                    swap_canister_id,
                    PrincipalId::new_user_test_id(1000 + i),
                    amount,
                )
                .await;
            }

            await_swap_finalization_status(
                pocket_ic,
                swap_canister_id,
                SwapFinalizationStatus::Committed,
            )
            .await
            .unwrap();
        }
    }
}<|MERGE_RESOLUTION|>--- conflicted
+++ resolved
@@ -1,13 +1,13 @@
 use candid::{Decode, Encode, Nat, Principal};
 use canister_test::Wasm;
-use futures::stream;
-use futures::StreamExt;
+use futures::{stream, StreamExt};
 use ic_base_types::{CanisterId, PrincipalId, SubnetId};
-use ic_interfaces_registry::{RegistryDataProvider, ZERO_REGISTRY_VERSION};
 use ic_ledger_core::Tokens;
-use ic_nervous_system_agent::pocketic_impl::{PocketIcAgent, PocketIcCallError};
-use ic_nervous_system_agent::sns::Sns;
-use ic_nervous_system_agent::CallCanisters;
+use ic_nervous_system_agent::{
+    pocketic_impl::{PocketIcAgent, PocketIcCallError},
+    sns::Sns,
+    CallCanisters,
+};
 use ic_nervous_system_common::{E8, ONE_DAY_SECONDS};
 use ic_nervous_system_common_test_keys::{TEST_NEURON_1_ID, TEST_NEURON_1_OWNER_PRINCIPAL};
 use ic_nns_common::pb::v1::{NeuronId, ProposalId};
@@ -37,15 +37,8 @@
         build_swap_sns_wasm, ensure_sns_wasm_gzipped,
     },
 };
-<<<<<<< HEAD
-use ic_registry_proto_data_provider::ProtoRegistryDataProvider;
-use ic_registry_transport::pb::v1::registry_mutation::Type;
-use ic_registry_transport::pb::v1::{RegistryAtomicMutateRequest, RegistryMutation};
-use ic_sns_governance::pb::v1::{
-=======
 use ic_registry_transport::pb::v1::RegistryAtomicMutateRequest;
 use ic_sns_governance_api::pb::v1::{
->>>>>>> d90fab2d
     self as sns_pb, governance::Version, AdvanceTargetVersionRequest, AdvanceTargetVersionResponse,
 };
 use ic_sns_init::SnsCanisterInitPayloads;
@@ -68,8 +61,7 @@
     account::Account,
     transfer::{TransferArg, TransferError},
 };
-use itertools::EitherOrBoth;
-use itertools::Itertools;
+use itertools::{EitherOrBoth, Itertools};
 use maplit::btreemap;
 use pocket_ic::{
     management_canister::CanisterSettings, nonblocking::PocketIc, ErrorCode, PocketIcBuilder,
@@ -77,9 +69,7 @@
 };
 use prost::Message;
 use rust_decimal::prelude::ToPrimitive;
-use std::ops::Range;
-use std::path::Path;
-use std::{collections::BTreeMap, fmt::Write, time::Duration};
+use std::{collections::BTreeMap, fmt::Write, ops::Range, time::Duration};
 
 pub const STARTING_CYCLES_PER_CANISTER: u128 = 2_000_000_000_000_000;
 
@@ -322,31 +312,6 @@
         SnsCanisterType::Ledger => (ledger_proposal_info, ledger_wasm),
         SnsCanisterType::Archive => (archive_proposal_info, archive_wasm),
     })
-}
-
-pub fn load_registry_mutations<P: AsRef<Path>>(path: P) -> Vec<RegistryMutation> {
-    let registry_data_provider = ProtoRegistryDataProvider::load_from_file(path.as_ref());
-    let updates = registry_data_provider
-        .get_updates_since(ZERO_REGISTRY_VERSION)
-        .unwrap();
-    let mutations = updates
-        .into_iter()
-        .map(|r| {
-            let mut m = RegistryMutation::default();
-
-            let t = if r.value.is_none() {
-                Type::Delete
-            } else {
-                Type::Insert
-            };
-            m.set_mutation_type(t);
-            m.key = r.key.as_bytes().to_vec();
-            m.value = r.value.unwrap_or_default();
-
-            m
-        })
-        .collect::<Vec<RegistryMutation>>();
-    mutations
 }
 
 /// Installs the NNS canisters, ensuring that there is a whale neuron with `TEST_NEURON_1_ID`.
