use ic_nervous_system_agent::sns::governance::GovernanceCanister;
use ic_nervous_system_integration_tests::pocket_ic_helpers::sns;
use ic_nervous_system_integration_tests::{
    create_service_nervous_system_builder::CreateServiceNervousSystemBuilder,
    pocket_ic_helpers::{
        add_wasm_via_nns_proposal, add_wasms_to_sns_wasm, install_nns_canisters, nns,
    },
};
use ic_nns_test_utils::sns_wasm::create_modified_sns_wasm;
use ic_sns_governance::pb::v1::governance::Versions;
use ic_sns_governance::{
    governance::UPGRADE_STEPS_INTERVAL_REFRESH_BACKOFF_SECONDS, pb::v1 as sns_pb,
};
use ic_sns_swap::pb::v1::Lifecycle;
use ic_sns_wasm::pb::v1::SnsCanisterType;
use pocket_ic::nonblocking::PocketIc;
use pocket_ic::PocketIcBuilder;
use std::time::Duration;

<<<<<<< HEAD
=======
/// Verifies that the upgrade journal has the expected entries.
async fn assert_upgrade_journal(
    pocket_ic: &PocketIc,
    governance: GovernanceCanister,
    expected_entries: &[sns_pb::upgrade_journal_entry::Event],
) {
    let sns_pb::GetUpgradeJournalResponse {
        upgrade_journal, ..
    } = sns::governance::get_upgrade_journal(pocket_ic, governance.canister_id).await;

    let upgrade_journal = upgrade_journal.unwrap().entries;
    assert_eq!(upgrade_journal.len(), expected_entries.len());

    for (index, (actual, expected)) in upgrade_journal
        .iter()
        .zip(expected_entries.iter())
        .enumerate()
    {
        assert!(actual.timestamp_seconds.is_some());
        assert_eq!(
            &actual.event,
            &Some(expected.clone()),
            "Upgrade journal entry at index {} does not match",
            index
        );
    }
}

>>>>>>> 5d38f7c3
/// Advances time by up to `timeout_seconds` seconds and `timeout_seconds` tickets (1 tick = 1 second).
/// Each tick, it observes the state using the provided `observe` function.
/// If the observed state matches the `expected` state, it returns `Ok(())`.
/// If the timeout is reached, it returns an error.
async fn await_with_timeout<'a, T, F, Fut>(
    pocket_ic: &'a PocketIc,
    timeout_seconds: u64,
    observe: F,
    expected: &T,
) -> Result<(), String>
where
    T: std::cmp::PartialEq + std::fmt::Debug,
    F: Fn(&'a PocketIc) -> Fut,
    Fut: std::future::Future<Output = T>,
{
    let mut counter = 0;
    loop {
        pocket_ic.advance_time(Duration::from_secs(1)).await;
        pocket_ic.tick().await;

        let observed = observe(pocket_ic).await;
        if observed == *expected {
            return Ok(());
        }
        if counter == timeout_seconds {
            return Err(format!(
                "Observed state: {:?}\n!= Expected state {:?}\nafter {} seconds / rounds",
                observed, expected, timeout_seconds,
            ));
        }
        counter += 1;
    }
}

#[tokio::test]
async fn test_get_upgrade_journal() {
    let pocket_ic = PocketIcBuilder::new()
        .with_nns_subnet()
        .with_sns_subnet()
        .build_async()
        .await;

    // Install the (master) NNS canisters.
    let with_mainnet_nns_canisters = false;
    install_nns_canisters(&pocket_ic, vec![], with_mainnet_nns_canisters, None, vec![]).await;

    // Publish (master) SNS Wasms to SNS-W.
    let with_mainnet_sns_canisters = false;
    let deployed_sns_starting_info = add_wasms_to_sns_wasm(&pocket_ic, with_mainnet_sns_canisters)
        .await
        .unwrap();
    let initial_sns_version = nns::sns_wasm::get_latest_sns_version(&pocket_ic).await;

    // Deploy an SNS instance via proposal.
    let sns = {
        let create_service_nervous_system = CreateServiceNervousSystemBuilder::default().build();
        let swap_parameters = create_service_nervous_system
            .swap_parameters
            .clone()
            .unwrap();

        let sns_instance_label = "1";
        let (sns, _) = nns::governance::propose_to_deploy_sns_and_wait(
            &pocket_ic,
            create_service_nervous_system,
            sns_instance_label,
        )
        .await;

        sns::swap::await_swap_lifecycle(&pocket_ic, sns.swap.canister_id, Lifecycle::Open)
            .await
            .unwrap();
        sns::swap::smoke_test_participate_and_finalize(
            &pocket_ic,
            sns.swap.canister_id,
            swap_parameters,
        )
        .await;
        sns
    };

    // Step 1: right after SNS creation.
    let mut expected_upgrade_journal_entries = vec![];
    {
<<<<<<< HEAD
        let sns_pb::GetUpgradeJournalResponse {
            upgrade_steps,
            response_timestamp_seconds,
            ..
        } = sns::governance::get_upgrade_journal(&pocket_ic, sns.governance.canister_id).await;
        let upgrade_steps = upgrade_steps
            .expect("upgrade_steps should be Some")
            .versions;
        assert_eq!(upgrade_steps, vec![initial_sns_version.clone()]);
        assert_eq!(response_timestamp_seconds, Some(1620501459));
    }

    await_with_timeout(
        &pocket_ic,
        UPGRADE_STEPS_INTERVAL_REFRESH_BACKOFF_SECONDS,
        |pocket_ic| async {
            sns::governance::get_upgrade_journal(pocket_ic, sns.governance.canister_id)
                .await
                .upgrade_steps
                .unwrap()
                .versions
        },
        &vec![initial_sns_version.clone()],
    )
    .await
    .unwrap();
=======
        expected_upgrade_journal_entries.push(
            sns_pb::upgrade_journal_entry::Event::UpgradeStepsRefreshed(
                sns_pb::upgrade_journal_entry::UpgradeStepsRefreshed {
                    upgrade_steps: Some(Versions {
                        versions: vec![initial_sns_version.clone()],
                    }),
                },
            ),
        );

        assert_upgrade_journal(
            &pocket_ic,
            sns.governance,
            &expected_upgrade_journal_entries,
        )
        .await;
    }
>>>>>>> 5d38f7c3

    // Step 1.1: wait for the upgrade steps to be refreshed.
    await_with_timeout(
        &pocket_ic,
        UPGRADE_STEPS_INTERVAL_REFRESH_BACKOFF_SECONDS,
        |pocket_ic| async {
            sns::governance::get_upgrade_journal(pocket_ic, sns.governance.canister_id)
                .await
                .upgrade_steps
                .unwrap()
                .versions
        },
        &vec![initial_sns_version.clone()],
    )
    .await
    .unwrap();

    // Step 2: Publish new SNS versions.
    let (new_sns_version_1, new_sns_version_2) = {
        let (_, original_root_wasm) = deployed_sns_starting_info
            .get(&SnsCanisterType::Root)
            .unwrap();

        let new_sns_version_1 = {
            let root_wasm = create_modified_sns_wasm(original_root_wasm, Some(1));
            add_wasm_via_nns_proposal(&pocket_ic, root_wasm.clone())
                .await
                .unwrap();
            let root_wasm_hash = root_wasm.sha256_hash().to_vec();
            sns_pb::governance::Version {
                root_wasm_hash,
                ..initial_sns_version.clone()
            }
        };

        let new_sns_version_2 = {
            let root_wasm = create_modified_sns_wasm(original_root_wasm, Some(2));
            add_wasm_via_nns_proposal(&pocket_ic, root_wasm.clone())
                .await
                .unwrap();
            let root_wasm_hash = root_wasm.sha256_hash().to_vec();
            sns_pb::governance::Version {
                root_wasm_hash,
                ..new_sns_version_1.clone()
            }
        };

        let sns_version = nns::sns_wasm::get_latest_sns_version(&pocket_ic).await;
        assert_ne!(sns_version, initial_sns_version.clone());

        (new_sns_version_1, new_sns_version_2)
    };

<<<<<<< HEAD
=======
    // Step 2.1: wait for the upgrade steps to be refreshed.
>>>>>>> 5d38f7c3
    await_with_timeout(
        &pocket_ic,
        UPGRADE_STEPS_INTERVAL_REFRESH_BACKOFF_SECONDS,
        |pocket_ic| async {
            sns::governance::get_upgrade_journal(pocket_ic, sns.governance.canister_id)
                .await
                .upgrade_steps
                .unwrap()
                .versions
        },
        &vec![
<<<<<<< HEAD
            initial_sns_version,
            new_sns_version_1,
=======
            initial_sns_version.clone(),
            new_sns_version_1.clone(),
>>>>>>> 5d38f7c3
            new_sns_version_2.clone(),
        ],
    )
    .await
    .unwrap();
<<<<<<< HEAD
=======

    {
        expected_upgrade_journal_entries.push(
            sns_pb::upgrade_journal_entry::Event::UpgradeStepsRefreshed(
                sns_pb::upgrade_journal_entry::UpgradeStepsRefreshed {
                    upgrade_steps: Some(Versions {
                        versions: vec![
                            initial_sns_version.clone(),
                            new_sns_version_1.clone(),
                            new_sns_version_2.clone(),
                        ],
                    }),
                },
            ),
        );
>>>>>>> 5d38f7c3

        assert_upgrade_journal(
            &pocket_ic,
            sns.governance,
            &expected_upgrade_journal_entries,
        )
        .await;

<<<<<<< HEAD
        // Check that the target version is set to the new version.
        let sns_pb::GetUpgradeJournalResponse { target_version, .. } =
            sns::governance::get_upgrade_journal(&pocket_ic, sns.governance.canister_id).await;
=======
    // State 3: Advance the target version.
    sns::governance::advance_target_version(
        &pocket_ic,
        sns.governance.canister_id,
        new_sns_version_2.clone(),
    )
    .await;
>>>>>>> 5d38f7c3

    expected_upgrade_journal_entries.push(sns_pb::upgrade_journal_entry::Event::TargetVersionSet(
        sns_pb::upgrade_journal_entry::TargetVersionSet {
            old_target_version: None,
            new_target_version: Some(new_sns_version_2),
        },
    ));

    assert_upgrade_journal(
        &pocket_ic,
        sns.governance,
        &expected_upgrade_journal_entries,
    )
    .await;
}<|MERGE_RESOLUTION|>--- conflicted
+++ resolved
@@ -17,8 +17,6 @@
 use pocket_ic::PocketIcBuilder;
 use std::time::Duration;
 
-<<<<<<< HEAD
-=======
 /// Verifies that the upgrade journal has the expected entries.
 async fn assert_upgrade_journal(
     pocket_ic: &PocketIc,
@@ -47,7 +45,6 @@
     }
 }
 
->>>>>>> 5d38f7c3
 /// Advances time by up to `timeout_seconds` seconds and `timeout_seconds` tickets (1 tick = 1 second).
 /// Each tick, it observes the state using the provided `observe` function.
 /// If the observed state matches the `expected` state, it returns `Ok(())`.
@@ -132,34 +129,6 @@
     // Step 1: right after SNS creation.
     let mut expected_upgrade_journal_entries = vec![];
     {
-<<<<<<< HEAD
-        let sns_pb::GetUpgradeJournalResponse {
-            upgrade_steps,
-            response_timestamp_seconds,
-            ..
-        } = sns::governance::get_upgrade_journal(&pocket_ic, sns.governance.canister_id).await;
-        let upgrade_steps = upgrade_steps
-            .expect("upgrade_steps should be Some")
-            .versions;
-        assert_eq!(upgrade_steps, vec![initial_sns_version.clone()]);
-        assert_eq!(response_timestamp_seconds, Some(1620501459));
-    }
-
-    await_with_timeout(
-        &pocket_ic,
-        UPGRADE_STEPS_INTERVAL_REFRESH_BACKOFF_SECONDS,
-        |pocket_ic| async {
-            sns::governance::get_upgrade_journal(pocket_ic, sns.governance.canister_id)
-                .await
-                .upgrade_steps
-                .unwrap()
-                .versions
-        },
-        &vec![initial_sns_version.clone()],
-    )
-    .await
-    .unwrap();
-=======
         expected_upgrade_journal_entries.push(
             sns_pb::upgrade_journal_entry::Event::UpgradeStepsRefreshed(
                 sns_pb::upgrade_journal_entry::UpgradeStepsRefreshed {
@@ -177,7 +146,6 @@
         )
         .await;
     }
->>>>>>> 5d38f7c3
 
     // Step 1.1: wait for the upgrade steps to be refreshed.
     await_with_timeout(
@@ -231,10 +199,7 @@
         (new_sns_version_1, new_sns_version_2)
     };
 
-<<<<<<< HEAD
-=======
     // Step 2.1: wait for the upgrade steps to be refreshed.
->>>>>>> 5d38f7c3
     await_with_timeout(
         &pocket_ic,
         UPGRADE_STEPS_INTERVAL_REFRESH_BACKOFF_SECONDS,
@@ -246,20 +211,13 @@
                 .versions
         },
         &vec![
-<<<<<<< HEAD
-            initial_sns_version,
-            new_sns_version_1,
-=======
             initial_sns_version.clone(),
             new_sns_version_1.clone(),
->>>>>>> 5d38f7c3
             new_sns_version_2.clone(),
         ],
     )
     .await
     .unwrap();
-<<<<<<< HEAD
-=======
 
     {
         expected_upgrade_journal_entries.push(
@@ -275,7 +233,6 @@
                 },
             ),
         );
->>>>>>> 5d38f7c3
 
         assert_upgrade_journal(
             &pocket_ic,
@@ -283,12 +240,8 @@
             &expected_upgrade_journal_entries,
         )
         .await;
-
-<<<<<<< HEAD
-        // Check that the target version is set to the new version.
-        let sns_pb::GetUpgradeJournalResponse { target_version, .. } =
-            sns::governance::get_upgrade_journal(&pocket_ic, sns.governance.canister_id).await;
-=======
+    }
+
     // State 3: Advance the target version.
     sns::governance::advance_target_version(
         &pocket_ic,
@@ -296,7 +249,6 @@
         new_sns_version_2.clone(),
     )
     .await;
->>>>>>> 5d38f7c3
 
     expected_upgrade_journal_entries.push(sns_pb::upgrade_journal_entry::Event::TargetVersionSet(
         sns_pb::upgrade_journal_entry::TargetVersionSet {
