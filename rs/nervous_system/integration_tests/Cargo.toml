--- conflicted
+++ resolved
@@ -14,10 +14,6 @@
 futures = { workspace = true }
 ic-base-types = { path = "../../types/base_types" }
 ic-interfaces-registry = { path = "../../interfaces/registry" }
-<<<<<<< HEAD
-ic-registry-proto-data-provider = { path = "../../registry/proto_data_provider" }
-=======
->>>>>>> ec6e895a
 ic-ledger-core = { path = "../../ledger_suite/common/ledger_core" }
 ic-nervous-system-agent = { path = "../agent" }
 ic-nervous-system-clients = { path = "../clients" }
