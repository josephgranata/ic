use ic_base_types::{NumBytes, NumSeconds};
use ic_logger::{error, info, warn, ReplicaLogger};
use ic_management_canister_types_private::LogVisibilityV2;
use ic_metrics::{buckets::decimal_buckets, MetricsRegistry};
use ic_protobuf::{
    proxy::{try_from_option_field, ProxyDecodeError},
    state::{
        canister_snapshot_bits::v1 as pb_canister_snapshot_bits,
        canister_state_bits::v1 as pb_canister_state_bits, ingress::v1 as pb_ingress,
        queues::v1 as pb_queues, stats::v1 as pb_stats, system_metadata::v1 as pb_metadata,
    },
};
use ic_replicated_state::{
    canister_state::{
        execution_state::{NextScheduledMethod, WasmMetadata},
        system_state::{
            wasm_chunk_store::WasmChunkStoreMetadata, CanisterHistory, CyclesUseCase,
            OnLowWasmMemoryHookStatus,
        },
    },
    page_map::{Shard, StorageLayout, StorageResult},
    CallContextManager, CanisterStatus, ExecutionTask, ExportedFunctions, Global, NumWasmPages,
};
use ic_sys::{fs::sync_path, mmap::ScopedMmap};
use ic_types::{
    batch::TotalQueryStats, nominal_cycles::NominalCycles, AccumulatedPriority, CanisterId,
    CanisterLog, ComputeAllocation, Cycles, ExecutionRound, Height, LongExecutionMode,
    MemoryAllocation, NumInstructions, PrincipalId, SnapshotId, Time,
};
use ic_utils::thread::maybe_parallel_map;
use ic_wasm_types::{CanisterModule, WasmHash};
use prometheus::{Histogram, IntCounterVec};
use std::collections::{BTreeMap, BTreeSet};
use std::convert::{identity, From, TryFrom, TryInto};
use std::ffi::OsStr;
use std::fs::OpenOptions;
use std::io::{Error, Write};
use std::marker::PhantomData;
use std::path::{Path, PathBuf};
use std::sync::atomic::{AtomicBool, Ordering};
use std::sync::{Arc, Mutex};
use std::time::Instant;

use crate::error::LayoutError;
use crate::utils::do_copy;

#[cfg(test)]
mod tests;

// State layout directory and file names.
pub const CHECKPOINTS_DIR: &str = "checkpoints";
pub const CANISTER_STATES_DIR: &str = "canister_states";
pub const SNAPSHOTS_DIR: &str = "snapshots";
pub const SNAPSHOT_FILE: &str = "snapshot.pbuf";
pub const QUEUES_FILE: &str = "queues.pbuf";
pub const CANISTER_FILE: &str = "canister.pbuf";
pub const INGRESS_HISTORY_FILE: &str = "ingress_history.pbuf";
pub const SPLIT_MARKER_FILE: &str = "split_from.pbuf";
pub const SUBNET_QUEUES_FILE: &str = "subnet_queues.pbuf";
pub const SYSTEM_METADATA_FILE: &str = "system_metadata.pbuf";
pub const STATS_FILE: &str = "stats.pbuf";
pub const WASM_FILE: &str = "software.wasm";
pub const UNVERIFIED_CHECKPOINT_MARKER: &str = "unverified_checkpoint_marker";

/// `ReadOnly` is the access policy used for reading checkpoints. We
/// don't want to ever modify persisted states.
pub enum ReadOnly {}

/// `WriteOnly` is the access policy used while we are creating a new
/// checkpoint.
pub enum WriteOnly {}

/// `RwPolicy` is the access policy used for tip on disk state.
pub struct RwPolicy<'a, Owner> {
    lifetime_tag: PhantomData<&'a Owner>,
}

pub trait AccessPolicy {
    /// `check_dir` specifies what to do the first time we enter a
    /// directory while reading/writing a checkpoint.
    ///
    /// The default behavior is to do nothing. This is suitable for
    /// the `ReadOnly` mode because if the directory doesn't exist,
    /// we'll fail anyway when we try to read files from it.
    fn check_dir(_p: &Path) -> Result<(), LayoutError> {
        Ok(())
    }
}

pub trait ReadPolicy: AccessPolicy {}
pub trait WritePolicy: AccessPolicy {}
pub trait ReadWritePolicy: ReadPolicy + WritePolicy {}

impl<T> ReadWritePolicy for T where T: ReadPolicy + WritePolicy {}

impl AccessPolicy for ReadOnly {}
impl ReadPolicy for ReadOnly {}

impl AccessPolicy for WriteOnly {
    /// For `WriteOnly` mode we want to ensure the directory exists
    /// when we visit it for the first time as we'll certainly want to
    /// create new files inside.
    fn check_dir(path: &Path) -> Result<(), LayoutError> {
        std::fs::create_dir_all(path).map_err(|err| LayoutError::IoError {
            path: path.to_path_buf(),
            message: "Failed to create directory".to_string(),
            io_err: err,
        })
    }
}

impl WritePolicy for WriteOnly {}

impl<T> AccessPolicy for RwPolicy<'_, T> {
    fn check_dir(p: &Path) -> Result<(), LayoutError> {
        WriteOnly::check_dir(p)
    }
}

impl<T> ReadPolicy for RwPolicy<'_, T> {}
impl<T> WritePolicy for RwPolicy<'_, T> {}

pub type CompleteCheckpointLayout = CheckpointLayout<ReadOnly>;

/// This struct contains bits of the `ExecutionState` that are not already
/// covered somewhere else and are too small to be serialized separately.
#[derive(Debug)]
pub struct ExecutionStateBits {
    pub exported_globals: Vec<Global>,
    pub heap_size: NumWasmPages,
    pub exports: ExportedFunctions,
    pub last_executed_round: ExecutionRound,
    pub metadata: WasmMetadata,
    pub binary_hash: Option<WasmHash>,
    pub next_scheduled_method: NextScheduledMethod,
    pub is_wasm64: bool,
}

/// This struct contains bits of the `CanisterState` that are not already
/// covered somewhere else and are too small to be serialized separately.
#[derive(Debug)]
pub struct CanisterStateBits {
    pub controllers: BTreeSet<PrincipalId>,
    pub last_full_execution_round: ExecutionRound,
    pub call_context_manager: Option<CallContextManager>,
    pub compute_allocation: ComputeAllocation,
    pub accumulated_priority: AccumulatedPriority,
    pub priority_credit: AccumulatedPriority,
    pub long_execution_mode: LongExecutionMode,
    pub execution_state_bits: Option<ExecutionStateBits>,
    pub memory_allocation: MemoryAllocation,
    pub wasm_memory_threshold: NumBytes,
    pub freeze_threshold: NumSeconds,
    pub cycles_balance: Cycles,
    pub cycles_debit: Cycles,
    pub reserved_balance: Cycles,
    pub reserved_balance_limit: Option<Cycles>,
    pub status: CanisterStatus,
    pub scheduled_as_first: u64,
    pub skipped_round_due_to_no_messages: u64,
    pub executed: u64,
    pub interrupted_during_execution: u64,
    pub certified_data: Vec<u8>,
    pub consumed_cycles: NominalCycles,
    pub stable_memory_size: NumWasmPages,
    pub heap_delta_debit: NumBytes,
    pub install_code_debit: NumInstructions,
    pub task_queue: Vec<ExecutionTask>,
    pub time_of_last_allocation_charge_nanos: u64,
    pub global_timer_nanos: Option<u64>,
    pub canister_version: u64,
    pub consumed_cycles_by_use_cases: BTreeMap<CyclesUseCase, NominalCycles>,
    pub canister_history: CanisterHistory,
    pub wasm_chunk_store_metadata: WasmChunkStoreMetadata,
    pub total_query_stats: TotalQueryStats,
    pub log_visibility: LogVisibilityV2,
    pub canister_log: CanisterLog,
    pub wasm_memory_limit: Option<NumBytes>,
    pub next_snapshot_id: u64,
    pub snapshots_memory_usage: NumBytes,
    pub on_low_wasm_memory_hook_status: OnLowWasmMemoryHookStatus,
}

/// This struct contains bits of the `CanisterSnapshot` that are not already
/// covered somewhere else and are too small to be serialized separately.
#[derive(Clone, Eq, PartialEq, Debug)]
pub struct CanisterSnapshotBits {
    /// The ID of the canister snapshot.
    pub snapshot_id: SnapshotId,
    /// Identifies the canister to which this snapshot belongs.
    pub canister_id: CanisterId,
    /// The timestamp indicating the moment the snapshot was captured.
    pub taken_at_timestamp: Time,
    /// The canister version at the time of taking the snapshot.
    pub canister_version: u64,
    /// The hash of the canister wasm.
    pub binary_hash: Option<WasmHash>,
    /// The certified data blob belonging to the canister.
    pub certified_data: Vec<u8>,
    /// The metadata required for a wasm chunk store.
    pub wasm_chunk_store_metadata: WasmChunkStoreMetadata,
    /// The size of the stable memory in pages.
    pub stable_memory_size: NumWasmPages,
    /// The size of the wasm memory in pages.
    pub wasm_memory_size: NumWasmPages,
    /// The total size of the snapshot in bytes.
    pub total_size: NumBytes,
    /// State of the exported Wasm globals.
    pub exported_globals: Vec<Global>,
}

#[derive(Clone)]
struct StateLayoutMetrics {
    state_layout_error_count: IntCounterVec,
    state_layout_remove_checkpoint_duration: Histogram,
}

impl StateLayoutMetrics {
    fn new(metric_registry: &MetricsRegistry) -> StateLayoutMetrics {
        StateLayoutMetrics {
            state_layout_error_count: metric_registry.int_counter_vec(
                "state_layout_error_count",
                "Total number of errors encountered in the state layout.",
                &["source"],
            ),
            state_layout_remove_checkpoint_duration: metric_registry.histogram(
                "state_layout_remove_checkpoint_duration",
                "Time elapsed in removing checkpoint.",
                decimal_buckets(-3, 1),
            ),
        }
    }
}

struct CheckpointRefData {
    // CheckpointLayouts using this ref that are still alive.
    checkpoint_layout_counter: i32,
    // The ref is scheduled for removal once checkpoint_layout_counter drops to zero.
    mark_deleted: bool,
}

/// `StateLayout` provides convenience functions to construct correct
/// paths to individual components of the replicated execution
/// state and checkpoints.
///
/// ```text
/// <root>
/// ├── states_metadata.pbuf
/// │
/// │── tip
/// │   ├── canister_states
/// │   │   └── <hex(canister_id)>
/// │   │       ├── canister.pbuf
/// │   │       ├── queues.pbuf
/// │   │       ├── software.wasm
/// │   │       ├── stable_memory.bin
/// │   │       └── vmemory_0.bin
/// │   ├── snapshots
/// │   │   └── <hex(canister_id)>
/// │   │       └──  <hex(snapshot_id)>
/// │   │           ├── snapshot.pbuf
/// │   │           ├── software.wasm
/// │   │           ├── stable_memory.bin
/// │   │           └── vmemory_0.bin
/// │   ├── ingress_history.pbuf
/// │   ├── split_from.pbuf
/// │   ├── subnet_queues.pbuf
/// │   └── system_metadata.pbuf
/// │
/// ├── [checkpoints, backups, diverged_checkpoints]
/// │   └──<hex(round)>
/// │      ├── canister_states
/// │      │   └── <hex(canister_id)>
/// │      │       ├── canister.pbuf
/// │      │       ├── queues.pbuf
/// │      │       ├── software.wasm
/// │      │       ├── stable_memory.bin
/// │      │       ├── vmemory_0.bin
/// │      │       └── wasm_chunk_store.bin
/// │      ├── snapshots
/// │      │   └── <hex(canister_id)>
/// │      │       └──  <hex(snapshot_id)>
/// │      │           ├── snapshot.pbuf
/// │      │           ├── software.wasm
/// │      │           ├── stable_memory.bin
/// │      │           └── vmemory_0.bin
/// │      ├── ingress_history.pbuf
/// │      ├── split_from.pbuf
/// │      ├── subnet_queues.pbuf
/// │      └── system_metadata.pbuf
/// │
/// ├── diverged_state_markers
/// │   └──<hex(round)>
/// │
/// ├── tmp
/// └── fs_tmp
/// ```
///
/// Needs to be pub for criterion performance regression tests.
///
/// Checkpoints management
///
/// Checkpoints are created under "checkpoints" directory. fs_tmp directory
/// is used as intermediate scratchpad area. Additional directory structure
/// could be overlaid by state_layout on top of following directory structure.
///
/// For correctness reasons we need to make sure that checkpoints we create are
/// internally consistent and only "publish" them in the `checkpoints` directory
/// once they are fully synced to disk.
///
/// There are 2 ways to construct a checkpoint:
///   1. Compute it locally by applying blocks to an older state.
///   2. Fetch it from a peer using the state sync protocol.
///
/// Let's look at how each case is handled.
///
/// ## Promoting a TIP to a checkpoint
///
///   1. Dump the state to files and directories under "<state_root>/tip", mark
///      readonly and sync all files
///
///   2. Rename tip to checkpoint.
///
///   3. Reflink the checkpoint back to writeable tip
///
/// ## Promoting a State Sync artifact to a checkpoint
///
///   1. Create state files directly in
///      "<state_root>/fs_tmp/state_sync_scratchpad_<height>".
///
///   2. When all the writes are complete, call mark_files_readonly_and_sync()
///      on "<state_root>/fs_tmp/state_sync_scratchpad_<height>".  This function
///      syncs all the files and directories under the scratchpad directory,
///      including the scratchpad directory itself.
///
///   3. Rename "<state_root>/fs_tmp/state_sync_scratchpad_<height>" to
///      "<state_root>/checkpoints/<height>", sync "<state_root>/checkpoints".

#[derive(Clone)]
pub struct StateLayout {
    root: PathBuf,
    log: ReplicaLogger,
    metrics: StateLayoutMetrics,
    tip_handler_captured: Arc<AtomicBool>,
    checkpoint_ref_registry: Arc<Mutex<BTreeMap<Height, CheckpointRefData>>>,
}

pub struct TipHandler {
    tip_path: PathBuf,
}

impl TipHandler {
    pub fn tip_path(&mut self) -> PathBuf {
        self.tip_path.clone()
    }

    /// Returns a layout object representing tip state in "tip"
    /// directory. During round execution this directory may contain
    /// inconsistent state. During full checkpointing this directory contains
    /// full state and is converted to a checkpoint.
    /// This directory is cleaned during restart of a node and reset to
    /// last full checkpoint.
    pub fn tip(&mut self, height: Height) -> Result<CheckpointLayout<RwPolicy<Self>>, LayoutError> {
        CheckpointLayout::new_untracked(self.tip_path(), height)
    }

    /// Resets "tip" to a checkpoint identified by height.
    pub fn reset_tip_to(
        &mut self,
        state_layout: &StateLayout,
        cp: &CheckpointLayout<ReadOnly>,
        thread_pool: Option<&mut scoped_threadpool::Pool>,
    ) -> Result<(), LayoutError> {
        let tip = self.tip_path();
        if tip.exists() {
            std::fs::remove_dir_all(&tip).map_err(|err| LayoutError::IoError {
                path: tip.to_path_buf(),
                message: format!("Cannot remove tip for checkpoint {}", cp.height()),
                io_err: err,
            })?;
        }

        debug_assert!(cp.raw_path().exists());

        let file_copy_instruction = |path: &Path| {
            if path.extension() == Some(OsStr::new("pbuf")) {
                // Do not copy protobufs.
                CopyInstruction::Skip
            } else if path == cp.unverified_checkpoint_marker() {
                // The unverified checkpoint marker should already be removed at this point.
                debug_assert!(false);
                CopyInstruction::Skip
            } else {
                // Everything else should be readonly.
                CopyInstruction::ReadOnly
            }
        };

        match copy_recursively(
            &state_layout.log,
            &state_layout.metrics,
            cp.raw_path(),
            &tip,
            FSync::No,
            file_copy_instruction,
            thread_pool,
        ) {
            Ok(()) => Ok(()),
            Err(e) => {
                if let Err(err) = std::fs::remove_dir_all(&tip) {
                    error!(
                        state_layout.log,
                        "Failed to tip directory. Path: {}, Error: {}.",
                        tip.display(),
                        err
                    )
                }
                Err(LayoutError::IoError {
                    path: tip,
                    message: format!(
                        "Failed to convert reset tip to checkpoint to {} (err kind: {:?})",
                        cp.raw_path().display(),
                        e.kind()
                    ),
                    io_err: e,
                })
            }
        }
    }

    /// Deletes canisters from tip if they are not in ids.
    pub fn filter_tip_canisters(
        &mut self,
        height: Height,
        ids: &BTreeSet<CanisterId>,
    ) -> Result<(), LayoutError> {
        let tip = self.tip(height)?;
        let canisters_on_disk = tip.canister_ids()?;
        for id in canisters_on_disk {
            if !ids.contains(&id) {
                let canister_path = tip.canister(&id)?.raw_path();
                std::fs::remove_dir_all(&canister_path).map_err(|err| LayoutError::IoError {
                    path: canister_path,
                    message: "Cannot remove canister.".to_string(),
                    io_err: err,
                })?;
            }
        }
        Ok(())
    }
}

impl StateLayout {
    /// Create a new StateLayout and initialize it by creating all necessary
    /// directories if they do not exist already and clear all tmp directories
    /// that are expected to be empty when the replica starts.
    /// Needs to be pub for tests.
    pub fn try_new(
        log: ReplicaLogger,
        root: PathBuf,
        metrics_registry: &MetricsRegistry,
    ) -> Result<Self, LayoutError> {
        let state_layout = Self::new_no_init(log, root, metrics_registry);
        state_layout.init()?;
        Ok(state_layout)
    }

    /// Create a new StateLayout without initializing it. Useful for tests and
    /// tools that want to create a StateLayout without interferring with
    /// replicas / state managers that are already running using the same state
    /// directory.
    pub fn new_no_init(
        log: ReplicaLogger,
        root: PathBuf,
        metrics_registry: &MetricsRegistry,
    ) -> Self {
        Self {
            root,
            log,
            metrics: StateLayoutMetrics::new(metrics_registry),
            tip_handler_captured: Arc::new(false.into()),
            checkpoint_ref_registry: Arc::new(Mutex::new(BTreeMap::new())),
        }
    }

    fn init(&self) -> Result<(), LayoutError> {
        self.cleanup_tip()?;
        self.cleanup_tmp()?;
        // This is for testing only. In production the Guest OS setup
        // would have already created the page_deltas directory, however
        // in testing the directory does not already exist and we need to
        // create it.
        if !Path::new(&self.page_deltas()).exists() {
            WriteOnly::check_dir(&self.page_deltas())?;
        }

        WriteOnly::check_dir(&self.backups())?;
        WriteOnly::check_dir(&self.checkpoints())?;
        WriteOnly::check_dir(&self.diverged_checkpoints())?;
        WriteOnly::check_dir(&self.diverged_state_markers())?;
        WriteOnly::check_dir(&self.fs_tmp())?;
        WriteOnly::check_dir(&self.tip_path())?;
        WriteOnly::check_dir(&self.tmp())?;
        for path in [
            &self.backups(),
            &self.checkpoints(),
            &self.diverged_checkpoints(),
            &self.diverged_state_markers(),
        ] {
            sync_path(path).map_err(|err| LayoutError::IoError {
                path: path.clone(),
                message: "Could not sync StateLayout during init".to_string(),
                io_err: err,
            })?
        }
        Ok(())
    }

    /// Mark files (but not dirs) in all checkpoints readonly.
    pub fn mark_checkpoint_files_readonly(
        &self,
        thread_pool: &mut Option<scoped_threadpool::Pool>,
    ) -> Result<(), LayoutError> {
        for height in self.checkpoint_heights()? {
            let path = self.checkpoint_verified(height)?.raw_path().to_path_buf();
            mark_files_readonly_and_sync(&path, thread_pool.as_mut()).map_err(|err| {
                LayoutError::IoError {
                    path,
                    message: format!("Could not sync and mark readonly checkpoint {}", height),
                    io_err: err,
                }
            })?;
        }
        Ok(())
    }

    /// Create tip handler. Could only be called once as TipHandler is an exclusive owner of the
    /// tip folder.
    pub fn capture_tip_handler(&self) -> TipHandler {
        assert_eq!(
            self.tip_handler_captured.compare_exchange(
                false,
                true,
                Ordering::SeqCst,
                Ordering::SeqCst
            ),
            Ok(false)
        );
        TipHandler {
            tip_path: self.tip_path(),
        }
    }
    /// Returns the the raw root path for state
    pub fn raw_path(&self) -> &Path {
        &self.root
    }

    /// Returns the path to the temporary directory.
    /// This directory is cleaned during restart of a node.
    pub fn tmp(&self) -> PathBuf {
        self.root.join("tmp")
    }

    /// Returns the path to the temporary directory for checkpoint operations,
    /// aka fs_tmp. This directory is cleaned during restart of a node.
    pub fn fs_tmp(&self) -> PathBuf {
        self.root.join("fs_tmp")
    }

    pub fn page_deltas(&self) -> PathBuf {
        self.root.join("page_deltas")
    }

    /// Removes the tmp directory and all its contents.
    fn cleanup_tmp(&self) -> Result<(), LayoutError> {
        let tmp = self.tmp();
        if tmp.exists() {
            std::fs::remove_dir_all(&tmp).map_err(|err| LayoutError::IoError {
                path: tmp,
                message: "Unable to remove temporary directory".to_string(),
                io_err: err,
            })?
        }
        let fs_tmp = self.fs_tmp();
        if fs_tmp.exists() {
            std::fs::remove_dir_all(&fs_tmp).map_err(|err| LayoutError::IoError {
                path: fs_tmp,
                message: "Unable to remove fs_tmp directory".to_string(),
                io_err: err,
            })?
        }
        // The page deltas directory will always exist because
        // the guest os deployment scripts should have created it.
        // Also, if we delete the directory here and re-create it as
        // it happens for the other sibling dirs then the SELinux
        // settings will be overwritten, which will not grant the sandbox
        // the proper access to the files in the dir.
        let page_deltas = self.page_deltas();
        if page_deltas.exists() {
            for entry in std::fs::read_dir(page_deltas.as_path()).unwrap() {
                let entry = entry.map_err(|err| LayoutError::IoError {
                    path: page_deltas.clone(),
                    message: "Unable to remove content of the page_deltas directory".to_string(),
                    io_err: err,
                });
                std::fs::remove_file(entry.unwrap().path()).unwrap();
            }
        }
        Ok(())
    }

    /// Returns the path to the serialized states metadata.
    pub fn states_metadata(&self) -> PathBuf {
        self.root.join("states_metadata.pbuf")
    }

    /// Returns scratchpad used during statesync
    pub fn state_sync_scratchpad(&self, height: Height) -> Result<PathBuf, LayoutError> {
        Ok(self
            .tmp()
            .join(format!("state_sync_scratchpad_{:016x}", height.get())))
    }

    /// Returns the path to cache an unfinished statesync at `height`
    pub fn state_sync_cache(&self, height: Height) -> Result<PathBuf, LayoutError> {
        let tmp = self.tmp();
        Ok(tmp.join(format!("state_sync_cache_{:016x}", height.get())))
    }

    fn cleanup_tip(&self) -> Result<(), LayoutError> {
        if self.tip_path().exists() {
            std::fs::remove_dir_all(self.tip_path()).map_err(|err| LayoutError::IoError {
                path: self.tip_path(),
                message: "Unable to remove old tip. Tip could be inconsistent".to_string(),
                io_err: err,
            })
        } else {
            Ok(())
        }
    }

    /// Creates an unverified marker in the scratchpad and promotes it to a checkpoint.
    ///
    /// This function maintains the integrity of the checkpointing process by ensuring that
    /// the scratchpad is properly marked as unverified before transitioning it into a checkpoint.
    pub fn promote_scratchpad_to_unverified_checkpoint<T>(
        &self,
        scratchpad_layout: CheckpointLayout<RwPolicy<'_, T>>,
        height: Height,
    ) -> Result<CheckpointLayout<ReadOnly>, LayoutError> {
        scratchpad_layout.create_unverified_checkpoint_marker()?;
        self.scratchpad_to_checkpoint(scratchpad_layout, height)
    }

    fn scratchpad_to_checkpoint<T>(
        &self,
        layout: CheckpointLayout<RwPolicy<'_, T>>,
        height: Height,
<<<<<<< HEAD
        _thread_pool: Option<&mut scoped_threadpool::Pool>,
=======
>>>>>>> 63c193c5
    ) -> Result<CheckpointLayout<ReadOnly>, LayoutError> {
        // The scratchpad must have an unverified marker before it is promoted to a checkpoint.
        debug_assert!(!layout.is_checkpoint_verified());
        debug_assert_eq!(height, layout.height());
        let scratchpad = layout.raw_path();
        let checkpoints_path = self.checkpoints();
        let cp_path = checkpoints_path.join(Self::checkpoint_name(height));
<<<<<<< HEAD
=======

>>>>>>> 63c193c5
        std::fs::rename(scratchpad, cp_path).map_err(|err| {
            if is_already_exists_err(&err) {
                LayoutError::AlreadyExists(height)
            } else {
                LayoutError::IoError {
                    path: scratchpad.to_path_buf(),
                    message: format!("Failed to rename scratchpad to checkpoint {}", height),
                    io_err: err,
                }
            }
        })?;
        sync_path(&checkpoints_path).map_err(|err| LayoutError::IoError {
            path: checkpoints_path,
            message: "Could not sync checkpoints".to_string(),
            io_err: err,
        })?;
        self.checkpoint_in_verification(height)
    }

    pub fn clone_checkpoint(&self, from: Height, to: Height) -> Result<(), LayoutError> {
        let src = self.checkpoints().join(Self::checkpoint_name(from));
        let dst = self.checkpoints().join(Self::checkpoint_name(to));
        self.copy_and_sync_checkpoint(&Self::checkpoint_name(to), &src, &dst, None)
            .map_err(|io_err| {
                if is_already_exists_err(&io_err) {
                    LayoutError::AlreadyExists(to)
                } else {
                    LayoutError::IoError {
                        path: dst,
                        message: format!("Failed to clone checkpoint {} to {}", from, to),
                        io_err,
                    }
                }
            })?;
        Ok(())
    }

    /// Returns the layout of the checkpoint with the given height.
    /// If the checkpoint is not found, an error is returned.
    fn checkpoint(&self, height: Height) -> Result<CheckpointLayout<ReadOnly>, LayoutError> {
        let cp_name = Self::checkpoint_name(height);
        let path = self.checkpoints().join(cp_name);
        if !path.exists() {
            return Err(LayoutError::NotFound(height));
        }
        {
            let mut checkpoint_ref_registry = self.checkpoint_ref_registry.lock().unwrap();
            match checkpoint_ref_registry.get_mut(&height) {
                Some(ref mut ref_data) => {
                    ref_data.checkpoint_layout_counter += 1;
                    #[cfg(debug_assertions)]
                    {
                        let mark_deleted = ref_data.mark_deleted;
                        drop(checkpoint_ref_registry);
                        debug_assert!(!mark_deleted);
                    }
                }
                None => {
                    checkpoint_ref_registry.insert(
                        height,
                        CheckpointRefData {
                            checkpoint_layout_counter: 1,
                            mark_deleted: false,
                        },
                    );
                }
            }
        }
        CheckpointLayout::new(path, height, self.clone())
    }

    /// Returns the layout of a verified checkpoint with the given height.
    /// If the checkpoint is not found or is not verified, an error is returned.
    pub fn checkpoint_verified(
        &self,
        height: Height,
    ) -> Result<CheckpointLayout<ReadOnly>, LayoutError> {
        let cp = self.checkpoint(height)?;
        if !cp.is_checkpoint_verified() {
            return Err(LayoutError::CheckpointUnverified(height));
        };
        Ok(cp)
    }

    /// Returns the layout of a checkpoint with the given height that is in the verification process.
    /// If the checkpoint is not found, an error is returned.
    ///
    /// Note that the unverified marker file may already be removed from the checkpoint by another verification process.
    /// This method does not require that the marker file exists.
    pub fn checkpoint_in_verification(
        &self,
        height: Height,
    ) -> Result<CheckpointLayout<ReadOnly>, LayoutError> {
        self.checkpoint(height)
    }

    /// Returns if a checkpoint with the given height is verified or not.
    /// If the checkpoint is not found, an error is returned.
    pub fn checkpoint_verification_status(&self, height: Height) -> Result<bool, LayoutError> {
        let cp_name = Self::checkpoint_name(height);
        let path = self.checkpoints().join(cp_name);
        if !path.exists() {
            return Err(LayoutError::NotFound(height));
        }
        // An untracked checkpoint layout is acceptable for temporary use here, as it’s only needed briefly to verify the existence of the marker.
        let cp = CheckpointLayout::<ReadOnly>::new_untracked(path, height)?;
        Ok(cp.is_checkpoint_verified())
    }

    fn remove_checkpoint_ref(&self, height: Height) {
        let mut checkpoint_ref_registry = self.checkpoint_ref_registry.lock().unwrap();
        match checkpoint_ref_registry.get_mut(&height) {
            None => {
                debug_assert!(false, "Double removal at height {}", height);
                return;
            }
            Some(ref mut data) => {
                debug_assert!(data.checkpoint_layout_counter >= 1);
                data.checkpoint_layout_counter -= 1;
                if data.checkpoint_layout_counter != 0 {
                    return;
                }
                let mark_deleted = data.mark_deleted;
                let _removed = checkpoint_ref_registry.remove(&height);
                debug_assert!(_removed.is_some());
                if !mark_deleted {
                    return;
                }
            }
        }
        self.remove_checkpoint_if_not_the_latest(height, checkpoint_ref_registry);
    }

    /// Schedule checkpoint for removal when no CheckpointLayout points to it.
    /// If none then remove immediately.
    pub fn remove_checkpoint_when_unused(&self, height: Height) {
        let mut checkpoint_ref_registry = self.checkpoint_ref_registry.lock().unwrap();
        match checkpoint_ref_registry.get_mut(&height) {
            Some(ref mut data) => data.mark_deleted = true,
            None => self.remove_checkpoint_if_not_the_latest(height, checkpoint_ref_registry),
        }
    }

    /// Returns a sorted list of `Height`s for which a checkpoint is available and verified.
    pub fn checkpoint_heights(&self) -> Result<Vec<Height>, LayoutError> {
        let checkpoint_heights = self
            .unfiltered_checkpoint_heights()?
            .into_iter()
            .filter(|h| self.checkpoint_verification_status(*h).unwrap_or(false))
            .collect();

        Ok(checkpoint_heights)
    }

    /// Returns a sorted list of `Height`s for which a checkpoint is available, regardless of verification status.
    pub fn unfiltered_checkpoint_heights(&self) -> Result<Vec<Height>, LayoutError> {
        let names = dir_file_names(&self.checkpoints()).map_err(|err| LayoutError::IoError {
            path: self.checkpoints(),
            message: format!("Failed to get all checkpoints (err kind: {:?})", err.kind()),
            io_err: err,
        })?;
        parse_and_sort_checkpoint_heights(&names[..])
    }

    /// Returns a sorted in ascended order list of `Height`s of checkpoints that were marked as
    /// diverged.
    pub fn diverged_checkpoint_heights(&self) -> Result<Vec<Height>, LayoutError> {
        let names = dir_file_names(&self.diverged_checkpoints()).map_err(|io_err| {
            LayoutError::IoError {
                path: self.diverged_checkpoints(),
                message: "failed to enumerate diverged checkpoints".to_string(),
                io_err,
            }
        })?;
        parse_and_sort_checkpoint_heights(&names[..])
    }

    /// Returns a sorted in ascending order list of `Height`s of states that were marked as
    /// diverged.
    pub fn diverged_state_heights(&self) -> Result<Vec<Height>, LayoutError> {
        let names = dir_file_names(&self.diverged_state_markers()).map_err(|io_err| {
            LayoutError::IoError {
                path: self.diverged_state_markers(),
                message: "failed to enumerate diverged states".to_string(),
                io_err,
            }
        })?;
        parse_and_sort_checkpoint_heights(&names[..])
    }

    /// Returns a sorted in ascended order list of heights of checkpoints that were "backed up"
    /// for future inspection because they corresponded to diverged states.
    pub fn backup_heights(&self) -> Result<Vec<Height>, LayoutError> {
        let names = dir_file_names(&self.backups()).map_err(|io_err| LayoutError::IoError {
            path: self.backups(),
            message: "failed to enumerate backups".to_string(),
            io_err,
        })?;
        parse_and_sort_checkpoint_heights(&names[..])
    }

    /// Returns a path to a diverged checkpoint given its height.
    ///
    /// If there is no diverged checkpoint with the specified height, the
    /// returned path doesn't exist on the filesystem.
    ///
    /// Precondition:
    ///   h ∈ self.diverged_checkpoint_heights()
    pub fn diverged_checkpoint_path(&self, h: Height) -> PathBuf {
        self.diverged_checkpoints().join(Self::checkpoint_name(h))
    }

    /// Returns a path to a backed up state given its height.
    ///
    /// Precondition:
    ///   h ∈ self.backup_heights()
    pub fn backup_checkpoint_path(&self, h: Height) -> PathBuf {
        self.backups().join(Self::checkpoint_name(h))
    }

    /// Removes a checkpoint for a given height if it exists.
    /// Drops drop_after_rename once the checkpoint is moved to tmp.
    ///
    /// Postcondition:
    ///   height ∉ self.checkpoint_heights()
    fn remove_checkpoint<T>(
        &self,
        height: Height,
        drop_after_rename: T,
    ) -> Result<(), LayoutError> {
        let start = Instant::now();
        let cp_name = Self::checkpoint_name(height);
        let cp_path = self.checkpoints().join(&cp_name);
        let tmp_path = self.fs_tmp().join(&cp_name);

        self.atomically_remove_via_path(&cp_path, &tmp_path, drop_after_rename)
            .map_err(|err| LayoutError::IoError {
                path: cp_path,
                message: format!(
                    "failed to remove checkpoint {} (err kind: {:?})",
                    cp_name,
                    err.kind()
                ),
                io_err: err,
            })?;
        let elapsed = start.elapsed();
        info!(self.log, "Removed checkpoint @{} in {:?}", height, elapsed);
        self.metrics
            .state_layout_remove_checkpoint_duration
            .observe(elapsed.as_secs_f64());
        Ok(())
    }

    pub fn force_remove_checkpoint(&self, height: Height) -> Result<(), LayoutError> {
        self.remove_checkpoint(height, ())
    }

    /// Removes a checkpoint for a given height if it exists and it is not the latest checkpoint.
    /// Crashes in debug if removal of the last checkpoint is ever attempted or the checkpoint is
    /// not found.
    ///
    /// Postcondition:
    ///   height ∉ self.checkpoint_heights()[0:-1]
    fn remove_checkpoint_if_not_the_latest<T>(&self, height: Height, drop_after_rename: T) {
        match self.checkpoint_heights() {
            Err(err) => {
                error!(self.log, "Failed to get checkpoint heights: {}", err);
                self.metrics
                    .state_layout_error_count
                    .with_label_values(&["remove_checkpoint_no_heights"])
                    .inc();
            }
            Ok(mut heights) => {
                if heights.is_empty() {
                    error!(
                        self.log,
                        "Trying to remove non-existing checkpoint {}. The CheckpointLayout was invalid",
                        height,
                    );
                    self.metrics
                        .state_layout_error_count
                        .with_label_values(&["remove_checkpoint_non_existent"])
                        .inc();
                    return;
                }
                if heights.pop() == Some(height) {
                    error!(self.log, "Trying to remove the last checkpoint {}", height);
                    self.metrics
                        .state_layout_error_count
                        .with_label_values(&["remove_last_checkpoint"])
                        .inc();
                    debug_assert!(false);
                    return;
                }
                if let Err(err) = self.remove_checkpoint(height, drop_after_rename) {
                    error!(self.log, "Failed to remove checkpoint: {}", err);
                    debug_assert!(false);
                    self.metrics
                        .state_layout_error_count
                        .with_label_values(&["remove_checkpoint_other"])
                        .inc();
                }
            }
        }
    }

    /// Marks the checkpoint with the specified height as diverged.
    ///
    /// Precondition:
    ///   height ∈ self.checkpoint_heights()
    ///
    /// Postcondition:
    ///   height ∈ self.diverged_checkpoint_heights() ∧
    ///   height ∉ self.checkpoint_heights()
    pub fn mark_checkpoint_diverged(&self, height: Height) -> Result<(), LayoutError> {
        let cp_name = Self::checkpoint_name(height);
        let cp_path = self.checkpoints().join(&cp_name);

        let dst_path = self.diverged_checkpoints().join(&cp_name);

        match std::fs::rename(&cp_path, dst_path) {
            Ok(()) => {
                for path in [&self.checkpoints(), &self.diverged_checkpoints()] {
                    sync_path(path).map_err(|err| LayoutError::IoError {
                        path: path.clone(),
                        message: "Failed to sync checkpoints".to_string(),
                        io_err: err,
                    })?
                }
                Ok(())
            }
            Err(err) if err.kind() == std::io::ErrorKind::NotFound => Ok(()),
            other => other.map_err(|err| LayoutError::IoError {
                path: cp_path,
                message: format!("Failed to mark checkpoint {} diverged", height),
                io_err: err,
            }),
        }
    }

    /// Path of diverged state marker for the given height.
    pub fn diverged_state_marker_path(&self, height: Height) -> PathBuf {
        self.diverged_state_markers()
            .join(Self::checkpoint_name(height))
    }

    /// Creates a diverged state marker for the given height.
    ///
    /// Postcondition:
    ///   h ∈ self.diverged_state_heights()
    pub fn create_diverged_state_marker(&self, height: Height) -> Result<(), LayoutError> {
        open_for_write(&self.diverged_state_marker_path(height))?;
        sync_path(self.diverged_state_markers()).map_err(|err| LayoutError::IoError {
            path: self.diverged_state_markers(),
            message: "Failed to sync diverged state markers".to_string(),
            io_err: err,
        })
    }

    /// Removes a diverged checkpoint given its height.
    ///
    /// Precondition:
    ///   h ∈ self.diverged_state_heights()
    pub fn remove_diverged_state_marker(&self, height: Height) -> Result<(), LayoutError> {
        let path = self.diverged_state_marker_path(height);
        remove_existing_file(&path)
    }

    /// Removes a diverged checkpoint given its height.
    ///
    /// Precondition:
    ///   h ∈ self.diverged_checkpoint_heights()
    pub fn remove_diverged_checkpoint(&self, height: Height) -> Result<(), LayoutError> {
        let checkpoint_name = Self::checkpoint_name(height);
        let cp_path = self.diverged_checkpoints().join(&checkpoint_name);
        let tmp_path = self
            .fs_tmp()
            .join(format!("diverged_checkpoint_{}", &checkpoint_name));
        self.atomically_remove_via_path(&cp_path, &tmp_path, ())
            .map_err(|err| LayoutError::IoError {
                path: cp_path,
                message: format!("failed to remove diverged checkpoint {}", height),
                io_err: err,
            })
    }

    /// Creates a copy of the checkpoint with the specified height and places it
    /// into a location that is not affected by normal state removal requests.
    ///
    /// This is mostly useful for pinning good fetched states with the same
    /// height as the locally computed diverged ones.  This makes it possible to
    /// check the difference between these two states and debug the
    /// non-determinism even if the whole subnet moved forward.
    pub fn backup_checkpoint(&self, height: Height) -> Result<(), LayoutError> {
        let cp_name = Self::checkpoint_name(height);
        let cp_path = self.checkpoints().join(&cp_name);
        if !cp_path.exists() {
            return Err(LayoutError::NotFound(height));
        }

        let backups_dir = self.backups();
        let dst = backups_dir.join(&cp_name);
        self.copy_and_sync_checkpoint(&cp_name, cp_path.as_path(), dst.as_path(), None)
            .map_err(|err| LayoutError::IoError {
                path: cp_path,
                message: format!("Failed to backup checkpoint {}", height),
                io_err: err,
            })?;
        sync_path(&backups_dir).map_err(|err| LayoutError::IoError {
            path: backups_dir,
            message: "Failed to sync backups".to_string(),
            io_err: err,
        })
    }

    /// Removes a backed up state given its height.
    ///
    /// Precondition:
    ///   h ∈ self.backup_heights()
    pub fn remove_backup(&self, height: Height) -> Result<(), LayoutError> {
        let backup_name = Self::checkpoint_name(height);
        let backup_path = self.backups().join(&backup_name);
        let tmp_path = self.fs_tmp().join(format!("backup_{}", &backup_name));
        self.atomically_remove_via_path(backup_path.as_path(), tmp_path.as_path(), ())
            .map_err(|err| LayoutError::IoError {
                path: backup_path,
                message: format!("failed to remove backup {}", height),
                io_err: err,
            })
    }

    /// Moves the checkpoint with the specified height to backup location so
    /// that state manager ignores it on restart.
    ///
    /// If checkpoint at `height` was already backed-up/archived before, it's
    /// removed.
    pub fn archive_checkpoint(&self, height: Height) -> Result<(), LayoutError> {
        let cp_name = Self::checkpoint_name(height);
        let cp_path = self.checkpoints().join(&cp_name);
        if !cp_path.exists() {
            return Err(LayoutError::NotFound(height));
        }

        let backups_dir = self.backups();
        let dst = backups_dir.join(&cp_name);

        if dst.exists() {
            // This might happen if we archived a checkpoint, then
            // recomputed it again, and then restarted again.  We don't need
            // another copy.
            return self.force_remove_checkpoint(height);
        }

        std::fs::rename(&cp_path, &dst).map_err(|err| LayoutError::IoError {
            path: cp_path,
            message: format!("failed to archive checkpoint {}", height),
            io_err: err,
        })?;

        sync_path(&backups_dir).map_err(|err| LayoutError::IoError {
            path: backups_dir,
            message: "Failed to sync backups".to_string(),
            io_err: err,
        })?;
        sync_path(self.checkpoints()).map_err(|err| LayoutError::IoError {
            path: self.checkpoints(),
            message: "Failed to sync checkpoints".to_string(),
            io_err: err,
        })
    }

    /// Returns the name of the checkpoint directory with the given block height.
    pub fn checkpoint_name(height: Height) -> String {
        format!("{:016x}", height.get())
    }

    fn tip_path(&self) -> PathBuf {
        self.raw_path().join("tip")
    }

    /// Returns the directory containing checkpoints.
    /// Pub for testing.
    pub fn checkpoints(&self) -> PathBuf {
        self.root.join(CHECKPOINTS_DIR)
    }

    fn diverged_checkpoints(&self) -> PathBuf {
        self.root.join("diverged_checkpoints")
    }

    fn diverged_state_markers(&self) -> PathBuf {
        self.root.join("diverged_state_markers")
    }

    fn backups(&self) -> PathBuf {
        self.root.join("backups")
    }

    fn ensure_dir_exists(&self, p: &Path) -> std::io::Result<()> {
        std::fs::create_dir_all(p)
    }

    /// Atomically copies a checkpoint with the specified name located at src
    /// path into the specified dst path.
    ///
    /// If a thread-pool is provided then files are copied in parallel.
    pub fn copy_and_sync_checkpoint(
        &self,
        name: &str,
        src: &Path,
        dst: &Path,
        thread_pool: Option<&mut scoped_threadpool::Pool>,
    ) -> std::io::Result<()> {
        let scratch_name = format!("scratchpad_{}", name);
        let scratchpad = self.fs_tmp().join(scratch_name);
        self.ensure_dir_exists(&scratchpad)?;

        if dst.exists() {
            return Err(Error::new(std::io::ErrorKind::AlreadyExists, name));
        }

        let copy_atomically = || {
            copy_recursively(
                &self.log,
                &self.metrics,
                src,
                scratchpad.as_path(),
                FSync::Yes,
                |_| CopyInstruction::ReadOnly,
                thread_pool,
            )?;
            std::fs::rename(&scratchpad, dst)?;
            match dst.parent() {
                Some(parent) => sync_path(parent),
                None => Ok(()),
            }
        };

        match copy_atomically() {
            Ok(()) => Ok(()),
            Err(err) => {
                let _ = std::fs::remove_dir_all(&scratchpad);
                Err(err)
            }
        }
    }

    /// Atomically removes path by first renaming it into tmp_path, and then
    /// deleting tmp_path.
    /// Drops drop_after_rename once the path is renamed to tmp_path.
    fn atomically_remove_via_path<T>(
        &self,
        path: &Path,
        tmp_path: &Path,
        drop_after_rename: T,
    ) -> std::io::Result<()> {
        // We first move the checkpoint directory into a temporary directory to
        // maintain the invariant that <root>/checkpoints/<height> are always
        // internally consistent.
        if let Some(parent) = tmp_path.parent() {
            self.ensure_dir_exists(parent)?;
        }
        match std::fs::rename(path, tmp_path) {
            Ok(_) => {
                if let Some(parent) = path.parent() {
                    sync_path(parent)?;
                }
            }
            Err(err) if err.kind() == std::io::ErrorKind::NotFound => {
                error!(
                    self.log,
                    "Failed to move checkpoint to tmp dir. Source: {}, Destination: {}, Error: {}.",
                    path.display(),
                    tmp_path.display(),
                    err
                );
                return Ok(());
            }
            Err(err) => return Err(err),
        }
        std::mem::drop(drop_after_rename);
        std::fs::remove_dir_all(tmp_path)
    }
}

fn is_already_exists_err(err: &std::io::Error) -> bool {
    // On Unix, if from is a directory, to must also be an (empty) directory.
    // So error code is either EEXISTS or ENOTEMPTY according to man 2 rename.
    err.kind() == std::io::ErrorKind::AlreadyExists || err.raw_os_error() == Some(libc::ENOTEMPTY)
}

/// Iterates over all the children at exact `depth` of the specified directory, applies
/// the provided transformation to each, collects them into a vector and sorts
/// them.
///
/// This function is used to list canister's in the `canister_states` directory as well as snaphots
/// in the `snapshots` directory. Note that canisters are listed at depth 0, but snapshots are at depth 1
/// as they are further grouped by their controlling canister.
fn collect_subdirs<F, T>(dir: &Path, depth: u64, transform: F) -> Result<Vec<T>, LayoutError>
where
    F: Fn(&str) -> Result<T, String>,
    T: Ord,
{
    fn collect_subdirs_recursive<F, T>(
        dir: &Path,
        depth: u64,
        transform: &F,
        result: &mut Vec<T>,
    ) -> Result<(), LayoutError>
    where
        F: Fn(&str) -> Result<T, String>,
    {
        let entries = dir.read_dir().map_err(|err| LayoutError::IoError {
            path: dir.to_path_buf(),
            message: "Failed to read directory".to_string(),
            io_err: err,
        })?;

        for entry in entries {
            let dir = entry.map_err(|err| LayoutError::IoError {
                path: dir.to_path_buf(),
                message: "Failed to get dir entry".to_string(),
                io_err: err,
            })?;

            match dir.file_name().to_str() {
                Some(file_name) => {
                    if depth == 0 {
                        result.push(transform(file_name).map_err(|err| {
                            LayoutError::CorruptedLayout {
                                path: dir.path(),
                                message: err,
                            }
                        })?)
                    } else {
                        collect_subdirs_recursive(&dir.path(), depth - 1, transform, result)?;
                    }
                }
                None => {
                    return Err(LayoutError::CorruptedLayout {
                        path: dir.path(),
                        message: "not UTF-8".into(),
                    })
                }
            }
        }
        Ok(())
    }

    if !dir.exists() {
        return Ok(Vec::default());
    }

    let mut transformed_subdirs = Vec::new();
    collect_subdirs_recursive(dir, depth, &transform, &mut transformed_subdirs)?;
    transformed_subdirs.sort();
    Ok(transformed_subdirs)
}

/// Helper for parsing hex representations of canister IDs, used for the
/// directory names under `canister_states`).
fn parse_canister_id(hex: &str) -> Result<CanisterId, String> {
    let blob = hex::decode(hex).map_err(|err| {
        format!(
            "failed to convert directory name {} into a canister ID: {}",
            hex, err
        )
    })?;

    Ok(CanisterId::unchecked_from_principal(
        PrincipalId::try_from(&blob[..])
            .map_err(|err| format!("failed to parse principal ID: {}", err))?,
    ))
}

/// Helper for parsing hex representations of snapshot IDs, used for the
/// directory names under `snapshots`).
fn parse_snapshot_id(hex: &str) -> Result<SnapshotId, String> {
    let blob = hex::decode(hex).map_err(|err| {
        format!(
            "failed to convert directory name {} into a snapshot ID: {}",
            hex, err
        )
    })?;

    SnapshotId::try_from(&blob).map_err(|err| format!("failed to parse snapshot ID: {}", err))
}

/// Parses the canister ID from a relative path, if it is the path of a canister or snapshot
/// state file (e.g. `canister_states/00000000000000010101/queues.pbuf`).
/// Returns `None` if the path is not under `canister_states` or `snapshots`; or if parsing
/// fails.
pub fn canister_id_from_path(path: &Path) -> Option<CanisterId> {
    let mut path = path.iter();
    let top_level = path.next();
    if top_level == Some(OsStr::new(CANISTER_STATES_DIR))
        || top_level == Some(OsStr::new(SNAPSHOTS_DIR))
    {
        if let Some(hex) = path.next() {
            return parse_canister_id(hex.to_str()?).ok();
        }
    }
    None
}

fn parse_and_sort_checkpoint_heights(names: &[String]) -> Result<Vec<Height>, LayoutError> {
    let mut heights = names
        .iter()
        .map(|name| {
            u64::from_str_radix(name.as_str(), 16)
                .map(Height::new)
                .map_err(|e| LayoutError::CorruptedLayout {
                    path: name.into(),
                    message: format!(
                        "failed to convert checkpoint name {} into a number: {}",
                        name, e
                    ),
                })
        })
        .collect::<Result<Vec<_>, _>>()?;

    heights.sort_unstable();

    Ok(heights)
}

struct CheckpointLayoutImpl<Permissions: AccessPolicy> {
    root: PathBuf,
    height: Height,
    // The StateLayout is used to make sure we never remove the CheckpointLayout when still in use.
    // Is not None for CheckpointLayout pointing to "real" checkpoints, that is checkpoints in
    // StateLayout's root/checkpoints/..., that are tracked by StateLayout
    state_layout: Option<StateLayout>,
    permissions_tag: PhantomData<Permissions>,
}

impl<Permissions: AccessPolicy> Drop for CheckpointLayoutImpl<Permissions> {
    fn drop(&mut self) {
        if let Some(state_layout) = &self.state_layout {
            state_layout.remove_checkpoint_ref(self.height)
        }
    }
}

pub struct CheckpointLayout<Permissions: AccessPolicy>(Arc<CheckpointLayoutImpl<Permissions>>);

impl<Permissions: AccessPolicy> Clone for CheckpointLayout<Permissions> {
    fn clone(&self) -> Self {
        Self(self.0.clone())
    }
}

impl<Permissions: AccessPolicy> std::fmt::Debug for CheckpointLayout<Permissions> {
    fn fmt(&self, f: &mut std::fmt::Formatter<'_>) -> std::fmt::Result {
        write!(
            f,
            "checkpoint layout #{}, path: #{}",
            self.0.height,
            self.0.root.display()
        )
    }
}

impl<Permissions: AccessPolicy> CheckpointLayout<Permissions> {
    pub fn new(
        root: PathBuf,
        height: Height,
        state_layout: StateLayout,
    ) -> Result<Self, LayoutError> {
        Permissions::check_dir(&root)?;
        Ok(Self(Arc::new(CheckpointLayoutImpl::<Permissions> {
            root,
            height,
            state_layout: Some(state_layout),
            permissions_tag: PhantomData,
        })))
    }

    pub fn new_untracked(root: PathBuf, height: Height) -> Result<Self, LayoutError> {
        Permissions::check_dir(&root)?;
        Ok(Self(Arc::new(CheckpointLayoutImpl::<Permissions> {
            root,
            height,
            state_layout: None,
            permissions_tag: PhantomData,
        })))
    }

    pub fn system_metadata(&self) -> ProtoFileWith<pb_metadata::SystemMetadata, Permissions> {
        self.0.root.join(SYSTEM_METADATA_FILE).into()
    }

    pub fn ingress_history(&self) -> ProtoFileWith<pb_ingress::IngressHistoryState, Permissions> {
        self.0.root.join(INGRESS_HISTORY_FILE).into()
    }

    pub fn subnet_queues(&self) -> ProtoFileWith<pb_queues::CanisterQueues, Permissions> {
        self.0.root.join(SUBNET_QUEUES_FILE).into()
    }

    pub fn split_marker(&self) -> ProtoFileWith<pb_metadata::SplitFrom, Permissions> {
        self.0.root.join(SPLIT_MARKER_FILE).into()
    }

    pub fn stats(&self) -> ProtoFileWith<pb_stats::Stats, Permissions> {
        self.0.root.join(STATS_FILE).into()
    }

    pub fn unverified_checkpoint_marker(&self) -> PathBuf {
        self.0.root.join(UNVERIFIED_CHECKPOINT_MARKER)
    }

    pub fn canister_ids(&self) -> Result<Vec<CanisterId>, LayoutError> {
        let states_dir = self.0.root.join(CANISTER_STATES_DIR);
        Permissions::check_dir(&states_dir)?;
        collect_subdirs(states_dir.as_path(), 0, parse_canister_id)
    }

    pub fn canister(
        &self,
        canister_id: &CanisterId,
    ) -> Result<CanisterLayout<Permissions>, LayoutError> {
        CanisterLayout::new(
            self.0
                .root
                .join(CANISTER_STATES_DIR)
                .join(hex::encode(canister_id.get_ref().as_slice())),
            self,
        )
    }

    /// Lists all snapshots in the checkpoint.
    pub fn snapshot_ids(&self) -> Result<Vec<SnapshotId>, LayoutError> {
        let snapshots_dir = self.0.root.join(SNAPSHOTS_DIR);
        Permissions::check_dir(&snapshots_dir)?;
        collect_subdirs(snapshots_dir.as_path(), 1, parse_snapshot_id)
    }

    /// List all PageMaps with at least one file in the Checkpoint, including canister and snapshot
    /// ones.
    pub fn all_existing_pagemaps(&self) -> Result<Vec<PageMapLayout<Permissions>>, LayoutError> {
        Ok(self
            .canister_ids()?
            .into_iter()
            .map(|id| self.canister(&id)?.all_existing_pagemaps())
            .chain(
                self.snapshot_ids()?
                    .into_iter()
                    .map(|id| self.snapshot(&id)?.all_existing_pagemaps()),
            )
            .collect::<Result<Vec<Vec<PageMapLayout<Permissions>>>, LayoutError>>()?
            .into_iter()
            .flatten()
            .collect())
    }

    /// Directory where the snapshot for `snapshot_id` is stored.
    /// Note that we store them by canister. This means we have the canister id in the path, which is
    /// necessary in the context of subnet splitting. Also see [`canister_id_from_path`].
    pub fn snapshot(
        &self,
        snapshot_id: &SnapshotId,
    ) -> Result<SnapshotLayout<Permissions>, LayoutError> {
        SnapshotLayout::new(
            self.0
                .root
                .join(SNAPSHOTS_DIR)
                .join(hex::encode(
                    snapshot_id.get_canister_id().get_ref().as_slice(),
                ))
                .join(hex::encode(snapshot_id.as_slice())),
            self,
        )
    }

    pub fn height(&self) -> Height {
        self.0.height
    }

    pub fn raw_path(&self) -> &Path {
        &self.0.root
    }

    /// Returns if the checkpoint is marked as unverified or not.
    pub fn is_checkpoint_verified(&self) -> bool {
        !self.unverified_checkpoint_marker().exists()
    }

    pub fn mark_files_readonly_and_sync(
        &self,
        thread_pool: Option<&mut scoped_threadpool::Pool>,
    ) -> Result<(), LayoutError> {
        mark_files_readonly_and_sync(self.raw_path(), thread_pool).map_err(|err| {
            LayoutError::IoError {
                path: self.raw_path().to_path_buf(),
                message: format!(
                    "Could not mark files readonly and sync for checkpoint {}",
                    self.height()
                ),
                io_err: err,
            }
        })
    }
}

impl<P> CheckpointLayout<P>
where
    P: WritePolicy,
{
    /// Creates the unverified checkpoint marker.
    /// If the marker already exists, this function does nothing and returns `Ok(())`.
    ///
    /// Only the checkpoint layout with write policy can create the unverified checkpoint marker,
    /// e.g. state sync scratchpad and tip.
    pub fn create_unverified_checkpoint_marker(&self) -> Result<(), LayoutError> {
        let marker = self.unverified_checkpoint_marker();
        if marker.exists() {
            return Ok(());
        }
        open_for_write(&marker)?;
        sync_path(&self.0.root).map_err(|err| LayoutError::IoError {
            path: self.0.root.clone(),
            message: "Failed to sync checkpoint directory for the creation of the unverified checkpoint marker".to_string(),
            io_err: err,
        })
    }
}

impl CheckpointLayout<ReadOnly> {
    /// Removes the unverified checkpoint marker.
    /// If the marker does not exist, this function does nothing and returns `Ok(())`.
    ///
    /// A readonly checkpoint typically prevents modification to the files in the checkpoint.
    /// However, the removal of the unverified checkpoint marker is allowed as
    /// the marker is not part the checkpoint conceptually.
<<<<<<< HEAD
    pub fn remove_unverified_checkpoint_marker(
        &self,
        thread_pool: Option<&mut scoped_threadpool::Pool>,
    ) -> Result<(), LayoutError> {
=======
    fn remove_unverified_checkpoint_marker(&self) -> Result<(), LayoutError> {
>>>>>>> 63c193c5
        let marker = self.unverified_checkpoint_marker();
        if let Some(ref state_layout) = self.0.state_layout {
            sync_and_mark_files_readonly(
                &state_layout.log,
                &self.raw_path(),
                &state_layout.metrics,
                thread_pool,
            )
            .map_err(|err| LayoutError::IoError {
                path: self.raw_path().to_path_buf(),
                message: format!(
                    "Could not sync and mark readonly for checkpoint {}",
                    self.height()
                ),
                io_err: err,
            })?;
        }
        if !marker.exists() {
            return Ok(());
        }
        match std::fs::remove_file(&marker) {
            Err(err) if err.kind() != std::io::ErrorKind::NotFound => {
                return Err(LayoutError::IoError {
                    path: marker.to_path_buf(),
                    message: "failed to remove file from disk".to_string(),
                    io_err: err,
                });
            }
            _ => {}
        }

        // Sync the directory to make sure the marker is removed from disk.
        // This is strict prerequisite for the manifest computation.
        sync_path(&self.0.root).map_err(|err| LayoutError::IoError {
            path: self.0.root.clone(),
            message: "Failed to sync checkpoint directory for the creation of the unverified checkpoint marker".to_string(),
            io_err: err,
        })
    }

    /// Finalizes the checkpoint by marking all files as read-only, ensuring
    /// they are fully synchronized to disk, and then removing the unverified checkpoint marker.
    ///
    /// This function is necessary due to the asynchronous checkpoint writing.
    /// Marking the files as read-only and performing a sync operation should be the last step
    /// before removing the unverified checkpoint marker to prevent data inconsistencies.
    pub fn finalize_and_remove_unverified_marker(
        &self,
        thread_pool: Option<&mut scoped_threadpool::Pool>,
    ) -> Result<(), LayoutError> {
        self.mark_files_readonly_and_sync(thread_pool)?;
        self.remove_unverified_checkpoint_marker()
    }
}

pub struct PageMapLayout<Permissions: AccessPolicy> {
    root: PathBuf,
    name_stem: String,
    permissions_tag: PhantomData<Permissions>,
    // Keep checkpoint alive so that the PageMap can be loaded asynchronously.
    _checkpoint: Option<CheckpointLayout<Permissions>>,
}

impl<P> PageMapLayout<P>
where
    P: WritePolicy,
{
    /// Remove the base file and all overlay files.
    pub fn delete_files(&self) -> Result<(), LayoutError> {
        let base = self.base();
        if base.exists() {
            std::fs::remove_file(base.clone()).map_err(|err| LayoutError::IoError {
                path: base,
                message: "Failed to delete file".to_string(),
                io_err: err,
            })?;
        }

        for overlay in self.existing_overlays()? {
            std::fs::remove_file(overlay.clone()).map_err(|err| LayoutError::IoError {
                path: overlay,
                message: "Failed to delete file".to_string(),
                io_err: err,
            })?;
        }

        Ok(())
    }
}

impl<Permissions: AccessPolicy> PageMapLayout<Permissions> {
    /// List of overlay files on disk.
    ///
    /// All overlay files have the format {numbers}{name_stem}.overlay`, where `name_stem` distinguises
    /// between wasm memory, stable memory etc, and the numbers impose an ordering of the
    /// overlay files, with later alphabetically denoting a higher-priority overlay. The numbers are
    /// typically the height when the overlay was written and a shard number.
    ///
    /// Note that this function returns a `LayoutError`. There is a function implementing the `StorageLayout` trait
    /// with the same name, return a `Box<dyn Error>`. Calling `existing_overlays()` on a `PageMapLayout` will call
    /// this function, calling it on a `dyn StorageLayout` will call the trait function. This simplifies error propagation.
    pub fn existing_overlays(&self) -> Result<Vec<PathBuf>, LayoutError> {
        let map_error = |err| LayoutError::IoError {
            path: self.root.clone(),
            message: "Failed list overlays".to_string(),
            io_err: err,
        };

        let name_end = format!("_{}.overlay", self.name_stem);

        let files = std::fs::read_dir(&self.root).map_err(map_error)?;
        let mut result = Vec::default();
        for file in files {
            let path = file.map_err(map_error)?.path();
            match path.to_str() {
                Some(p) if p.ends_with(&name_end) => {
                    result.push(path);
                }
                _ => (),
            }
        }
        result.sort();

        Ok(result)
    }

    /// Helper function to copy the files from `PageMapsLayout` `src` to another `PageMapLayout` `dst`.
    /// This is used in the context of canister snapshots, where files need to be copied from a canister
    /// to a snaphsot or vice versa.
    pub fn copy_or_hardlink_files<W>(
        log: &ReplicaLogger,
        src: &PageMapLayout<Permissions>,
        dst: &PageMapLayout<W>,
    ) -> Result<(), LayoutError>
    where
        W: WritePolicy,
    {
        debug_assert_eq!(src.name_stem, dst.name_stem);

        if src.base().exists() {
            copy_file_and_set_permissions(log, &src.base(), &dst.base()).map_err(|err| {
                LayoutError::IoError {
                    path: dst.base(),
                    message: format!(
                        "Cannot copy or hardlink file {:?} to {:?}",
                        src.base(),
                        dst.base()
                    ),
                    io_err: err,
                }
            })?;
        }
        for overlay in src.existing_overlays()? {
            let dst_path = dst.root.join(overlay.file_name().unwrap());
            copy_file_and_set_permissions(log, &overlay, &dst_path).map_err(|err| {
                LayoutError::IoError {
                    path: dst.base(),
                    message: format!(
                        "Cannot copy or hardlink file {:?} to {:?}",
                        overlay, dst_path
                    ),
                    io_err: err,
                }
            })?;
        }

        Ok(())
    }

    /// Whether the layout has any files.
    pub fn exists(&self) -> Result<bool, LayoutError> {
        Ok(self.base().exists() || !self.existing_overlays()?.is_empty())
    }
}

impl<Permissions: AccessPolicy> StorageLayout for PageMapLayout<Permissions> {
    // The path to the base file.
    fn base(&self) -> PathBuf {
        self.root.join(format!("{}.bin", self.name_stem))
    }

    /// Overlay path encoding, consistent with `overlay_height()` and `overlay_shard()`
    fn overlay(&self, height: Height, shard: Shard) -> PathBuf {
        self.root.join(format!(
            "{:016x}_{:04x}_{}.overlay",
            height.get(),
            shard.get(),
            self.name_stem,
        ))
    }

    /// List of overlay files on disk.
    fn existing_overlays(&self) -> StorageResult<Vec<PathBuf>> {
        self.existing_overlays()
            .map_err(|err| Box::new(err) as Box<dyn std::error::Error + Send>)
    }

    /// Get overlay height as encoded in the file name.
    fn overlay_height(&self, overlay: &Path) -> StorageResult<Height> {
        let file_name = overlay
            .file_name()
            .ok_or(Box::new(LayoutError::CorruptedLayout {
                path: overlay.to_path_buf(),
                message: "No file name".to_owned(),
            }) as Box<dyn std::error::Error + Send>)?
            .to_str()
            .ok_or(Box::new(LayoutError::CorruptedLayout {
                path: overlay.to_path_buf(),
                message: "Cannot convert file name to string".to_owned(),
            }) as Box<dyn std::error::Error + Send>)?;
        let hex = file_name
            .split('_')
            .next()
            .ok_or(Box::new(LayoutError::CorruptedLayout {
                path: overlay.to_path_buf(),
                message: "Cannot parse file name".to_owned(),
            }) as Box<dyn std::error::Error + Send>)?;
        u64::from_str_radix(hex, 16)
            .map(Height::new)
            .map_err(|err| {
                Box::new(LayoutError::CorruptedLayout {
                    path: overlay.to_path_buf(),
                    message: format!("failed to get height for overlay {}: {}", hex, err),
                }) as Box<dyn std::error::Error + Send>
            })
    }

    /// Get overlay shard as encoded in the file name.
    fn overlay_shard(&self, overlay: &Path) -> StorageResult<Shard> {
        let file_name = overlay
            .file_name()
            .ok_or(Box::new(LayoutError::CorruptedLayout {
                path: overlay.to_path_buf(),
                message: "No file name".to_owned(),
            }) as Box<dyn std::error::Error + Send>)?
            .to_str()
            .ok_or(Box::new(LayoutError::CorruptedLayout {
                path: overlay.to_path_buf(),
                message: "Cannot convert file name to string".to_owned(),
            }) as Box<dyn std::error::Error + Send>)?;
        let hex = file_name
            .split('_')
            .nth(1)
            .ok_or(Box::new(LayoutError::CorruptedLayout {
                path: overlay.to_path_buf(),
                message: "Cannot parse file name".to_owned(),
            }) as Box<dyn std::error::Error + Send>)?;
        u64::from_str_radix(hex, 16).map(Shard::new).map_err(|err| {
            Box::new(LayoutError::CorruptedLayout {
                path: overlay.to_path_buf(),
                message: format!("failed to get shard for overlay {}: {}", hex, err),
            }) as Box<dyn std::error::Error + Send>
        })
    }
}

pub struct CanisterLayout<Permissions: AccessPolicy> {
    canister_root: PathBuf,
    permissions_tag: PhantomData<Permissions>,
    checkpoint: Option<CheckpointLayout<Permissions>>,
}

impl<Permissions: AccessPolicy> CanisterLayout<Permissions> {
    pub fn new(
        canister_root: PathBuf,
        checkpoint: &CheckpointLayout<Permissions>,
    ) -> Result<Self, LayoutError> {
        Permissions::check_dir(&canister_root)?;
        Ok(Self {
            canister_root,
            permissions_tag: PhantomData,
            checkpoint: Some(checkpoint.clone()),
        })
    }

    pub fn new_untracked(canister_root: PathBuf) -> Result<Self, LayoutError> {
        Permissions::check_dir(&canister_root)?;
        Ok(Self {
            canister_root,
            permissions_tag: PhantomData,
            checkpoint: None,
        })
    }

    pub fn raw_path(&self) -> PathBuf {
        self.canister_root.clone()
    }

    pub fn queues(&self) -> ProtoFileWith<pb_queues::CanisterQueues, Permissions> {
        self.canister_root.join(QUEUES_FILE).into()
    }

    pub fn wasm(&self) -> WasmFile<Permissions> {
        self.canister_root.join(WASM_FILE).into()
    }

    pub fn canister(
        &self,
    ) -> ProtoFileWith<pb_canister_state_bits::CanisterStateBits, Permissions> {
        self.canister_root.join(CANISTER_FILE).into()
    }

    /// List all PageMaps with at least one file.
    pub fn all_existing_pagemaps(&self) -> Result<Vec<PageMapLayout<Permissions>>, LayoutError> {
        let mut result = Vec::new();
        for pagemap in [
            self.vmemory_0(),
            self.stable_memory(),
            self.wasm_chunk_store(),
        ]
        .into_iter()
        {
            if pagemap.exists()? {
                result.push(pagemap)
            }
        }
        Ok(result)
    }

    pub fn vmemory_0(&self) -> PageMapLayout<Permissions> {
        PageMapLayout {
            root: self.canister_root.clone(),
            name_stem: "vmemory_0".into(),
            permissions_tag: PhantomData,
            _checkpoint: self.checkpoint.clone(),
        }
    }

    pub fn stable_memory(&self) -> PageMapLayout<Permissions> {
        PageMapLayout {
            root: self.canister_root.clone(),
            name_stem: "stable_memory".into(),
            permissions_tag: PhantomData,
            _checkpoint: self.checkpoint.clone(),
        }
    }

    pub fn wasm_chunk_store(&self) -> PageMapLayout<Permissions> {
        PageMapLayout {
            root: self.canister_root.clone(),
            name_stem: "wasm_chunk_store".into(),
            permissions_tag: PhantomData,
            _checkpoint: self.checkpoint.clone(),
        }
    }
}

pub struct SnapshotLayout<Permissions: AccessPolicy> {
    snapshot_root: PathBuf,
    permissions_tag: PhantomData<Permissions>,
    checkpoint: Option<CheckpointLayout<Permissions>>,
}

impl<Permissions: AccessPolicy> SnapshotLayout<Permissions> {
    pub fn new(
        snapshot_root: PathBuf,
        checkpoint: &CheckpointLayout<Permissions>,
    ) -> Result<Self, LayoutError> {
        Permissions::check_dir(&snapshot_root)?;
        Ok(Self {
            snapshot_root,
            permissions_tag: PhantomData,
            checkpoint: Some(checkpoint.clone()),
        })
    }

    pub fn new_untracked(snapshot_root: PathBuf) -> Result<Self, LayoutError> {
        Permissions::check_dir(&snapshot_root)?;
        Ok(Self {
            snapshot_root,
            permissions_tag: PhantomData,
            checkpoint: None,
        })
    }
    pub fn raw_path(&self) -> PathBuf {
        self.snapshot_root.clone()
    }

    pub fn wasm(&self) -> WasmFile<Permissions> {
        self.snapshot_root.join(WASM_FILE).into()
    }

    pub fn snapshot(
        &self,
    ) -> ProtoFileWith<pb_canister_snapshot_bits::CanisterSnapshotBits, Permissions> {
        self.snapshot_root.join(SNAPSHOT_FILE).into()
    }

    /// List all PageMaps with at least one file.
    pub fn all_existing_pagemaps(&self) -> Result<Vec<PageMapLayout<Permissions>>, LayoutError> {
        let mut result = Vec::new();
        for pagemap in [
            self.vmemory_0(),
            self.stable_memory(),
            self.wasm_chunk_store(),
        ]
        .into_iter()
        {
            if pagemap.exists()? {
                result.push(pagemap)
            }
        }
        Ok(result)
    }

    pub fn vmemory_0(&self) -> PageMapLayout<Permissions> {
        PageMapLayout {
            root: self.snapshot_root.clone(),
            name_stem: "vmemory_0".into(),
            permissions_tag: PhantomData,
            _checkpoint: self.checkpoint.clone(),
        }
    }

    pub fn stable_memory(&self) -> PageMapLayout<Permissions> {
        PageMapLayout {
            root: self.snapshot_root.clone(),
            name_stem: "stable_memory".into(),
            permissions_tag: PhantomData,
            _checkpoint: self.checkpoint.clone(),
        }
    }

    pub fn wasm_chunk_store(&self) -> PageMapLayout<Permissions> {
        PageMapLayout {
            root: self.snapshot_root.clone(),
            name_stem: "wasm_chunk_store".into(),
            permissions_tag: PhantomData,
            _checkpoint: self.checkpoint.clone(),
        }
    }
}

impl<P> SnapshotLayout<P>
where
    P: WritePolicy,
{
    /// Remove the entire directory for the snapshot.
    pub fn delete_dir(&self) -> Result<(), LayoutError> {
        let map_error = |err| LayoutError::IoError {
            path: self.raw_path(),
            message: "Cannot remove snapshot.".to_string(),
            io_err: err,
        };

        std::fs::remove_dir_all(self.raw_path()).map_err(map_error)?;

        // Remove the parent directory named after the canister if this was the last snapshot of that canister.
        // Unwrap is safe as snapshots are not at located at `/`.
        let parent = self.raw_path().parent().unwrap().to_owned();

        if parent.read_dir().map_err(map_error)?.next().is_none() {
            std::fs::remove_dir(&parent).map_err(map_error)?;
        }

        Ok(())
    }
}

fn open_for_write(path: &Path) -> Result<std::fs::File, LayoutError> {
    OpenOptions::new()
        .write(true)
        .create(true)
        .truncate(true)
        .open(path)
        .map_err(|err| LayoutError::IoError {
            path: path.to_path_buf(),
            message: "Failed to open file for write".to_string(),
            io_err: err,
        })
}

fn create_for_write(path: &Path) -> Result<std::fs::File, LayoutError> {
    OpenOptions::new()
        .write(true)
        .create_new(true)
        .truncate(true)
        .open(path)
        .map_err(|err| LayoutError::IoError {
            path: path.to_path_buf(),
            message: "Failed to open file for write".to_string(),
            io_err: err,
        })
}

fn open_for_read(path: &Path) -> Result<std::fs::File, LayoutError> {
    OpenOptions::new()
        .read(true)
        .open(path)
        .map_err(|err| LayoutError::IoError {
            path: path.to_path_buf(),
            message: "Failed to open file for read".to_string(),
            io_err: err,
        })
}

/// Removes the given file, returning an error if the file does not exist, as
/// well as for any other I/O error.
fn remove_existing_file(path: &Path) -> Result<(), LayoutError> {
    std::fs::remove_file(path).map_err(|err| LayoutError::IoError {
        path: path.to_path_buf(),
        message: "failed to remove file from disk".to_string(),
        io_err: err,
    })
}

/// Tries removing the given file. Returns `Ok(())` if the file was deleted or
/// did not exist; or a `LayoutError::IoError` otherwise.
fn try_remove_file(path: &Path) -> Result<(), LayoutError> {
    if path.exists() {
        remove_existing_file(path)
    } else {
        Ok(())
    }
}

pub struct ProtoFileWith<T, Permissions> {
    path: PathBuf,
    content_tag: PhantomData<T>,
    permissions_tag: PhantomData<Permissions>,
}

impl<T, Permission> ProtoFileWith<T, Permission> {
    pub fn raw_path(&self) -> &Path {
        &self.path
    }

    /// Removes the file if it exists, else does nothing.
    pub fn try_remove_file(&self) -> Result<(), LayoutError> {
        try_remove_file(&self.path)
    }
}

impl<T, P> ProtoFileWith<T, P>
where
    T: prost::Message,
    P: WritePolicy,
{
    pub fn serialize(&self, value: T) -> Result<(), LayoutError> {
        // There should be no existing file, due to how we initialize the tip.
        // We delete just in case.
        self.try_remove_file()?;

        let serialized = value.encode_to_vec();

        if serialized.is_empty() {
            return Ok(());
        }

        let file = create_for_write(&self.path)?;
        let mut writer = std::io::BufWriter::new(file);
        writer
            .write_all(&serialized)
            .map_err(|io_err| LayoutError::IoError {
                path: self.path.clone(),
                message: "failed to write serialized protobuf to disk".to_string(),
                io_err,
            })?;

        writer.into_inner().map_err(|err| LayoutError::IoError {
            path: self.path.clone(),
            message: "failed to flush buffers to file".to_string(),
            io_err: std::io::Error::new(err.error().kind(), err.to_string()),
        })?;

        mark_readonly_if_file(&self.path).map_err(|err| LayoutError::IoError {
            path: self.path.clone(),
            message: "failed to mark protobuf as readonly".to_string(),
            io_err: err,
        })
    }
}

impl<T, P> ProtoFileWith<T, P>
where
    T: prost::Message + std::default::Default,
    P: ReadPolicy,
{
    /// Deserializes the value from the underlying file.
    /// If the file does not exist, deserialize as an empty buffer.
    /// Returns an error for all other I/O errors.
    pub fn deserialize(&self) -> Result<T, LayoutError> {
        match open_for_read(&self.path) {
            Ok(f) => self.deserialize_file(f),
            Err(LayoutError::IoError { io_err, .. })
                if io_err.kind() == std::io::ErrorKind::NotFound =>
            {
                self.deserialize_buffer(&[])
            }
            Err(err) => Err(err),
        }
    }

    fn deserialize_file(&self, f: std::fs::File) -> Result<T, LayoutError> {
        let mmap = ScopedMmap::mmap_file_readonly(f).map_err(|io_err| LayoutError::IoError {
            path: self.path.clone(),
            message: "failed to mmap a file".to_string(),
            io_err,
        })?;
        self.deserialize_buffer(mmap.as_slice())
    }

    fn deserialize_buffer(&self, buf: &[u8]) -> Result<T, LayoutError> {
        T::decode(buf).map_err(|err| LayoutError::CorruptedLayout {
            path: self.path.clone(),
            message: format!(
                "failed to deserialize an object of type {} from protobuf: {}",
                std::any::type_name::<T>(),
                err
            ),
        })
    }
}

impl<T, Permissions> From<PathBuf> for ProtoFileWith<T, Permissions>
where
    T: prost::Message,
{
    fn from(path: PathBuf) -> Self {
        Self {
            path,
            content_tag: PhantomData,
            permissions_tag: PhantomData,
        }
    }
}

/// A value of type `WasmFile` declares that some path should contain
/// a Wasm module and provides a way to read it from disk or write it
/// to disk.
pub struct WasmFile<Permissions> {
    path: PathBuf,
    permissions_tag: PhantomData<Permissions>,
}

impl<T> WasmFile<T> {
    pub fn raw_path(&self) -> &Path {
        &self.path
    }
}

impl<T> WasmFile<T>
where
    T: ReadPolicy,
{
    pub fn deserialize(
        &self,
        module_hash: Option<WasmHash>,
    ) -> Result<CanisterModule, LayoutError> {
        CanisterModule::new_from_file(self.path.clone(), module_hash).map_err(|err| {
            LayoutError::IoError {
                path: self.path.clone(),
                message: "Failed to read file contents".to_string(),
                io_err: err,
            }
        })
    }

    /// Hardlink the (readonly) file from `src` to `dst`.
    pub fn hardlink_file<W>(src: &WasmFile<T>, dst: &WasmFile<W>) -> Result<(), LayoutError>
    where
        W: WritePolicy,
    {
        let src_path = src.raw_path();
        let dst_path = dst.raw_path();

        if !src_path.exists() {
            return Ok(());
        }

        #[cfg(debug_assertions)]
        {
            let src_metadata = src_path.metadata().map_err(|err| LayoutError::IoError {
                path: src_path.to_path_buf(),
                message: "Failed to read metadata".to_string(),
                io_err: err,
            })?;
            debug_assert!(src_metadata.permissions().readonly());
        }

        std::fs::hard_link(src_path, dst_path).map_err(|err| LayoutError::IoError {
            path: src_path.to_path_buf(),
            message: format!(
                "Failed to hardlink {:?} to {:?} while making a canister snapshot",
                src_path, dst_path,
            ),
            io_err: err,
        })?;
        Ok(())
    }
}

impl<T> WasmFile<T>
where
    T: WritePolicy,
{
    pub fn serialize(&self, wasm: &CanisterModule) -> Result<(), LayoutError> {
        // If there already exists a wasm file, delete it first to avoid writing hardlinked/readonly files.
        self.try_delete_file()?;

        let mut file = create_for_write(&self.path)?;
        file.write_all(wasm.as_slice())
            .map_err(|err| LayoutError::IoError {
                path: self.path.clone(),
                message: "failed to write wasm binary to file".to_string(),
                io_err: err,
            })?;

        file.flush().map_err(|err| LayoutError::IoError {
            path: self.path.clone(),
            message: "failed to flush wasm binary to disk".to_string(),
            io_err: err,
        })?;

        file.sync_all().map_err(|err| LayoutError::IoError {
            path: self.path.clone(),
            message: "failed to sync wasm binary to disk".to_string(),
            io_err: err,
        })?;

        mark_readonly_if_file(&self.path).map_err(|err| LayoutError::IoError {
            path: self.path.clone(),
            message: "failed to mark wasm binary as readonly".to_string(),
            io_err: err,
        })
    }

    /// Removes the file if it exists, else does nothing.
    pub fn try_delete_file(&self) -> Result<(), LayoutError> {
        try_remove_file(&self.path)
    }
}

impl<Permissions> From<PathBuf> for WasmFile<Permissions> {
    fn from(path: PathBuf) -> Self {
        Self {
            path,
            permissions_tag: PhantomData,
        }
    }
}

impl From<CanisterStateBits> for pb_canister_state_bits::CanisterStateBits {
    fn from(item: CanisterStateBits) -> Self {
        Self {
            controllers: item
                .controllers
                .into_iter()
                .map(|controller| controller.into())
                .collect(),
            last_full_execution_round: item.last_full_execution_round.get(),
            call_context_manager: item.call_context_manager.as_ref().map(|v| v.into()),
            compute_allocation: item.compute_allocation.as_percent(),
            accumulated_priority: item.accumulated_priority.get(),
            priority_credit: item.priority_credit.get(),
            long_execution_mode: pb_canister_state_bits::LongExecutionMode::from(
                item.long_execution_mode,
            )
            .into(),
            execution_state_bits: item.execution_state_bits.as_ref().map(|v| v.into()),
            memory_allocation: item.memory_allocation.bytes().get(),
            wasm_memory_threshold: Some(item.wasm_memory_threshold.get()),
            freeze_threshold: item.freeze_threshold.get(),
            cycles_balance: Some(item.cycles_balance.into()),
            cycles_debit: Some(item.cycles_debit.into()),
            reserved_balance: Some(item.reserved_balance.into()),
            reserved_balance_limit: item.reserved_balance_limit.map(|v| v.into()),
            canister_status: Some((&item.status).into()),
            scheduled_as_first: item.scheduled_as_first,
            skipped_round_due_to_no_messages: item.skipped_round_due_to_no_messages,
            executed: item.executed,
            interrupted_during_execution: item.interrupted_during_execution,
            certified_data: item.certified_data.clone(),
            consumed_cycles: Some((&item.consumed_cycles).into()),
            stable_memory_size64: item.stable_memory_size.get() as u64,
            heap_delta_debit: item.heap_delta_debit.get(),
            install_code_debit: item.install_code_debit.get(),
            time_of_last_allocation_charge_nanos: Some(item.time_of_last_allocation_charge_nanos),
            task_queue: item.task_queue.iter().map(|v| v.into()).collect(),
            global_timer_nanos: item.global_timer_nanos,
            canister_version: item.canister_version,
            consumed_cycles_by_use_cases: item
                .consumed_cycles_by_use_cases
                .into_iter()
                .map(
                    |(use_case, cycles)| pb_canister_state_bits::ConsumedCyclesByUseCase {
                        use_case: pb_canister_state_bits::CyclesUseCase::from(use_case).into(),
                        cycles: Some((&cycles).into()),
                    },
                )
                .collect(),
            canister_history: Some((&item.canister_history).into()),
            wasm_chunk_store_metadata: Some((&item.wasm_chunk_store_metadata).into()),
            total_query_stats: Some((&item.total_query_stats).into()),
            log_visibility_v2: pb_canister_state_bits::LogVisibilityV2::from(&item.log_visibility)
                .into(),
            canister_log_records: item
                .canister_log
                .records()
                .iter()
                .map(|record| record.into())
                .collect(),
            next_canister_log_record_idx: item.canister_log.next_idx(),
            wasm_memory_limit: item.wasm_memory_limit.map(|v| v.get()),
            next_snapshot_id: item.next_snapshot_id,
            snapshots_memory_usage: item.snapshots_memory_usage.get(),
            on_low_wasm_memory_hook_status: Some(
                pb_canister_state_bits::OnLowWasmMemoryHookStatus::from(
                    &item.on_low_wasm_memory_hook_status,
                )
                .into(),
            ),
        }
    }
}

impl TryFrom<pb_canister_state_bits::CanisterStateBits> for CanisterStateBits {
    type Error = ProxyDecodeError;

    fn try_from(value: pb_canister_state_bits::CanisterStateBits) -> Result<Self, Self::Error> {
        let execution_state_bits = value
            .execution_state_bits
            .map(|b| b.try_into())
            .transpose()?;
        let call_context_manager = value
            .call_context_manager
            .map(|c| c.try_into())
            .transpose()?;

        let consumed_cycles =
            try_from_option_field(value.consumed_cycles, "CanisterStateBits::consumed_cycles")
                .unwrap_or_default();

        let mut controllers = BTreeSet::new();
        for controller in value.controllers.into_iter() {
            controllers.insert(PrincipalId::try_from(controller)?);
        }

        let cycles_balance =
            try_from_option_field(value.cycles_balance, "CanisterStateBits::cycles_balance")?;

        let cycles_debit = value
            .cycles_debit
            .map(|c| c.into())
            .unwrap_or_else(Cycles::zero);

        let reserved_balance = value
            .reserved_balance
            .map(|c| c.into())
            .unwrap_or_else(Cycles::zero);

        let task_queue: Vec<_> = value
            .task_queue
            .into_iter()
            .map(|v| v.try_into())
            .collect::<Result<_, _>>()?;
        if task_queue.len() > 1 {
            return Err(ProxyDecodeError::Other(format!(
                "Expecting at most one task queue entry. Found {:?}",
                task_queue
            )));
        }

        let mut consumed_cycles_by_use_cases = BTreeMap::new();
        for x in value.consumed_cycles_by_use_cases.into_iter() {
            consumed_cycles_by_use_cases.insert(
                CyclesUseCase::try_from(
                    pb_canister_state_bits::CyclesUseCase::try_from(x.use_case).map_err(|_| {
                        ProxyDecodeError::ValueOutOfRange {
                            typ: "CyclesUseCase",
                            err: format!("Unexpected value of cycles use case: {}", x.use_case),
                        }
                    })?,
                )?,
                NominalCycles::try_from(x.cycles.unwrap_or_default()).unwrap_or_default(),
            );
        }

        let on_low_wasm_memory_hook_status: Option<
            pb_canister_state_bits::OnLowWasmMemoryHookStatus,
        > = value.on_low_wasm_memory_hook_status.map(|v| {
            pb_canister_state_bits::OnLowWasmMemoryHookStatus::try_from(v).unwrap_or_default()
        });

        Ok(Self {
            controllers,
            last_full_execution_round: value.last_full_execution_round.into(),
            call_context_manager,
            compute_allocation: ComputeAllocation::try_from(value.compute_allocation).map_err(
                |e| ProxyDecodeError::ValueOutOfRange {
                    typ: "ComputeAllocation",
                    err: format!("{:?}", e),
                },
            )?,
            accumulated_priority: value.accumulated_priority.into(),
            priority_credit: value.priority_credit.into(),
            long_execution_mode: pb_canister_state_bits::LongExecutionMode::try_from(
                value.long_execution_mode,
            )
            .unwrap_or_default()
            .into(),
            execution_state_bits,
            memory_allocation: MemoryAllocation::try_from(NumBytes::from(value.memory_allocation))
                .map_err(|e| ProxyDecodeError::ValueOutOfRange {
                    typ: "MemoryAllocation",
                    err: format!("{:?}", e),
                })?,
            wasm_memory_threshold: NumBytes::new(value.wasm_memory_threshold.unwrap_or(0)),
            freeze_threshold: NumSeconds::from(value.freeze_threshold),
            cycles_balance,
            cycles_debit,
            reserved_balance,
            reserved_balance_limit: value.reserved_balance_limit.map(|v| v.into()),
            status: try_from_option_field(
                value.canister_status,
                "CanisterStateBits::canister_status",
            )?,
            scheduled_as_first: value.scheduled_as_first,
            skipped_round_due_to_no_messages: value.skipped_round_due_to_no_messages,
            executed: value.executed,
            interrupted_during_execution: value.interrupted_during_execution,
            certified_data: value.certified_data,
            consumed_cycles,
            stable_memory_size: NumWasmPages::from(value.stable_memory_size64 as usize),
            heap_delta_debit: NumBytes::from(value.heap_delta_debit),
            install_code_debit: NumInstructions::from(value.install_code_debit),
            time_of_last_allocation_charge_nanos: try_from_option_field(
                value.time_of_last_allocation_charge_nanos,
                "CanisterStateBits::time_of_last_allocation_charge_nanos",
            )?,
            task_queue,
            global_timer_nanos: value.global_timer_nanos,
            canister_version: value.canister_version,
            consumed_cycles_by_use_cases,
            // TODO(MR-412): replace `unwrap_or_default` by returning an error on missing canister_history field
            canister_history: try_from_option_field(
                value.canister_history,
                "CanisterStateBits::canister_history",
            )
            .unwrap_or_default(),
            wasm_chunk_store_metadata: try_from_option_field(
                value.wasm_chunk_store_metadata,
                "CanisterStateBits::wasm_chunk_store_metadata",
            )
            .unwrap_or_default(),
            total_query_stats: try_from_option_field(
                value.total_query_stats,
                "CanisterStateBits::total_query_stats",
            )
            .unwrap_or_default(),
            log_visibility: try_from_option_field(
                value.log_visibility_v2,
                "CanisterStateBits::log_visibility_v2",
            )
            .unwrap_or_default(),
            canister_log: CanisterLog::new(
                value.next_canister_log_record_idx,
                value
                    .canister_log_records
                    .into_iter()
                    .map(|record| record.into())
                    .collect(),
            ),
            wasm_memory_limit: value.wasm_memory_limit.map(NumBytes::from),
            next_snapshot_id: value.next_snapshot_id,
            snapshots_memory_usage: NumBytes::from(value.snapshots_memory_usage),
            on_low_wasm_memory_hook_status: try_from_option_field(
                on_low_wasm_memory_hook_status,
                "CanisterStateBits::on_low_wasm_memory_hook_status",
            )
            .unwrap_or_default(),
        })
    }
}

impl From<&ExecutionStateBits> for pb_canister_state_bits::ExecutionStateBits {
    fn from(item: &ExecutionStateBits) -> Self {
        Self {
            exported_globals: item
                .exported_globals
                .iter()
                .map(|global| global.into())
                .collect(),
            heap_size: item
                .heap_size
                .get()
                .try_into()
                .expect("Canister heap size didn't fit into 32 bits"),
            exports: (&item.exports).into(),
            last_executed_round: item.last_executed_round.get(),
            metadata: Some((&item.metadata).into()),
            binary_hash: item.binary_hash.as_ref().map(|h| h.to_vec()),
            next_scheduled_method: Some(
                pb_canister_state_bits::NextScheduledMethod::from(item.next_scheduled_method)
                    .into(),
            ),
            is_wasm64: item.is_wasm64,
        }
    }
}

impl TryFrom<pb_canister_state_bits::ExecutionStateBits> for ExecutionStateBits {
    type Error = ProxyDecodeError;

    fn try_from(value: pb_canister_state_bits::ExecutionStateBits) -> Result<Self, Self::Error> {
        let mut globals = Vec::with_capacity(value.exported_globals.len());
        for g in value.exported_globals.into_iter() {
            globals.push(g.try_into()?);
        }
        let binary_hash = match value.binary_hash {
            Some(hash) => {
                let hash: [u8; 32] =
                    hash.try_into()
                        .map_err(|e| ProxyDecodeError::ValueOutOfRange {
                            typ: "BinaryHash",
                            err: format!("Expected a 32-byte long module hash, got {:?}", e),
                        })?;
                Some(hash.into())
            }
            None => None,
        };

        Ok(Self {
            exported_globals: globals,
            heap_size: (value.heap_size as usize).into(),
            exports: value.exports.try_into()?,
            last_executed_round: value.last_executed_round.into(),
            metadata: try_from_option_field(value.metadata, "ExecutionStateBits::metadata")
                .unwrap_or_default(),
            binary_hash,
            next_scheduled_method: match value.next_scheduled_method {
                Some(method_id) => pb_canister_state_bits::NextScheduledMethod::try_from(method_id)
                    .unwrap_or_default()
                    .into(),
                None => NextScheduledMethod::default(),
            },
            is_wasm64: value.is_wasm64,
        })
    }
}

impl From<CanisterSnapshotBits> for pb_canister_snapshot_bits::CanisterSnapshotBits {
    fn from(item: CanisterSnapshotBits) -> Self {
        Self {
            snapshot_id: item.snapshot_id.get_local_snapshot_id(),
            canister_id: Some((item.canister_id).into()),
            taken_at_timestamp: item.taken_at_timestamp.as_nanos_since_unix_epoch(),
            canister_version: item.canister_version,
            binary_hash: item.binary_hash.as_ref().map(|h| h.to_vec()),
            certified_data: item.certified_data.clone(),
            wasm_chunk_store_metadata: Some((&item.wasm_chunk_store_metadata).into()),
            stable_memory_size: item.stable_memory_size.get() as u64,
            wasm_memory_size: item.wasm_memory_size.get() as u64,
            total_size: item.total_size.get(),
            exported_globals: item
                .exported_globals
                .iter()
                .map(|global| global.into())
                .collect(),
        }
    }
}

impl TryFrom<pb_canister_snapshot_bits::CanisterSnapshotBits> for CanisterSnapshotBits {
    type Error = ProxyDecodeError;
    fn try_from(
        item: pb_canister_snapshot_bits::CanisterSnapshotBits,
    ) -> Result<Self, Self::Error> {
        let canister_id: CanisterId =
            try_from_option_field(item.canister_id, "CanisterSnapshotBits::canister_id")?;

        let binary_hash = match item.binary_hash {
            Some(hash) => {
                let hash: [u8; 32] =
                    hash.try_into()
                        .map_err(|e| ProxyDecodeError::ValueOutOfRange {
                            typ: "BinaryHash",
                            err: format!("Expected a 32-byte long module hash, got {:?}", e),
                        })?;
                Some(hash.into())
            }
            None => None,
        };

        let mut exported_globals = Vec::with_capacity(item.exported_globals.len());
        for global in item.exported_globals.into_iter() {
            exported_globals.push(global.try_into()?);
        }

        Ok(Self {
            snapshot_id: SnapshotId::from((canister_id, item.snapshot_id)),
            canister_id,
            taken_at_timestamp: Time::from_nanos_since_unix_epoch(item.taken_at_timestamp),
            canister_version: item.canister_version,
            binary_hash,
            certified_data: item.certified_data,
            wasm_chunk_store_metadata: try_from_option_field(
                item.wasm_chunk_store_metadata,
                "CanisterSnapshotBits::wasm_chunk_store_metadata",
            )
            .unwrap_or_default(),
            stable_memory_size: NumWasmPages::from(item.stable_memory_size as usize),
            wasm_memory_size: NumWasmPages::from(item.wasm_memory_size as usize),
            total_size: NumBytes::from(item.total_size),
            exported_globals,
        })
    }
}

fn dir_file_names(p: &Path) -> std::io::Result<Vec<String>> {
    if !p.exists() {
        return Ok(vec![]);
    }
    let mut result = vec![];
    for e in p.read_dir()? {
        let string = e?.file_name().into_string().map_err(|file_name| {
            std::io::Error::new(
                std::io::ErrorKind::InvalidData,
                format!("failed to convert file name {:?} to string", file_name),
            )
        })?;
        result.push(string);
    }
    Ok(result)
}

fn mark_readonly_if_file(path: &Path) -> std::io::Result<()> {
    let metadata = path.metadata()?;
    if !metadata.is_dir() {
        let mut permissions = metadata.permissions();
        if !permissions.readonly() {
            permissions.set_readonly(true);
            std::fs::set_permissions(path, permissions).map_err(|e| {
                Error::new(
                    e.kind(),
                    format!(
                        "failed to set readonly permissions for file {}: {}",
                        path.display(),
                        e
                    ),
                )
            })?;
        }
    }
    Ok(())
}

fn dir_list_recursive(path: &Path) -> std::io::Result<Vec<PathBuf>> {
    let mut result = Vec::new();
    fn add_content(path: &Path, result: &mut Vec<PathBuf>) -> std::io::Result<()> {
        result.push(path.to_path_buf());
        let metadata = path.metadata()?;
        if metadata.is_dir() {
            let entries = path.read_dir()?;
            for entry_result in entries {
                let entry = entry_result?;
                add_content(&entry.path(), result)?;
            }
        }
        Ok(())
    }
    add_content(path, &mut result)?;
    Ok(result)
}

/// Recursively set permissions to readonly for all files under the given
/// `path`.
fn mark_files_readonly_and_sync(
    path: &Path,
    mut thread_pool: Option<&mut scoped_threadpool::Pool>,
) -> std::io::Result<()> {
    let paths = dir_list_recursive(path)?;
    let results = maybe_parallel_map(&mut thread_pool, paths.iter(), |p| {
        mark_readonly_if_file(p)?;
        #[cfg(not(target_os = "linux"))]
        sync_path(p)?;
        Ok::<(), std::io::Error>(())
    });

    results.into_iter().try_for_each(identity)?;
    #[cfg(target_os = "linux")]
    {
        let f = std::fs::File::open(path)?;
        use std::os::fd::AsRawFd;
        unsafe {
            if libc::syncfs(f.as_raw_fd()) == -1 {
                return Err(std::io::Error::last_os_error());
            }
        }
    }
    Ok(())
}

#[derive(Copy, Clone)]
enum FSync {
    Yes,
    No,
}

/// Recursively copies `src` to `dst` using the given permission policy for
/// files. If a thread-pool is provided then files are copied in parallel.
/// Syncs the target files if `fsync` is set to true.
///
/// NOTE: If the function returns an error, the changes to the file
/// system applied by this function are not undone.
fn copy_recursively<P>(
    log: &ReplicaLogger,
    metrics: &StateLayoutMetrics,
    root_src: &Path,
    root_dst: &Path,
    fsync: FSync,
    file_copy_instruction: P,
    mut thread_pool: Option<&mut scoped_threadpool::Pool>,
) -> std::io::Result<()>
where
    P: Fn(&Path) -> CopyInstruction,
{
    let mut copy_plan = CopyPlan {
        create_and_sync_dir: vec![],
        copy_and_sync_file: vec![],
    };

    build_copy_plan(root_src, root_dst, &file_copy_instruction, &mut copy_plan)?;

    // Ensure that the target root directory exists.
    // Note: all the files and directories below the target root (including the
    // target root itself) will be synced after this function returns.  However,
    // create_dir_all might create some parents that won't be synced. It's fine
    // because:
    //   1. We only care about internal consistency of checkpoints, and the
    //   parents create_dir_all might have created do not belong to a
    //   checkpoint.
    //
    //   2. We only invoke this function with DST being a child of a
    //   directory that is wiped out on replica start, so we don't care much
    //   about this temporary directory being properly synced.
    std::fs::create_dir_all(root_dst)?;
    let results = maybe_parallel_map(
        &mut thread_pool,
        copy_plan.create_and_sync_dir.iter(),
        |op| {
            // We keep directories writeable to make sure we can rename
            // them or delete the files.
            std::fs::create_dir_all(&op.dst)
        },
    );
    results.into_iter().try_for_each(identity)?;
    let results = maybe_parallel_map(
        &mut thread_pool,
        copy_plan.copy_and_sync_file.iter(),
        |op| copy_checkpoint_file(log, metrics, &op.src, &op.dst, fsync),
    );
    results.into_iter().try_for_each(identity)?;
    if let FSync::Yes = fsync {
        let results = maybe_parallel_map(
            &mut thread_pool,
            copy_plan.create_and_sync_dir.iter(),
            |op| sync_path(&op.dst),
        );
        results.into_iter().try_for_each(identity)?;
    }
    Ok(())
}

/// Copies the given file and ensures that the `read/write` permission of the
/// target file match the given permission.
/// This function is used for files inside checkpoints, so the `src` file is intended to be
/// marked readonly.
/// Syncs the target file if `fsync` is true.
fn copy_checkpoint_file(
    log: &ReplicaLogger,
    metrics: &StateLayoutMetrics,
    src: &Path,
    dst: &Path,
    fsync: FSync,
) -> std::io::Result<()> {
    // We don't expect to copy anything that isn't readonly, but just in case we handle it correctly below.
    if !src.metadata()?.permissions().readonly() {
        warn!(every_n_seconds => 5, log, "Copying writable file {:?}", src);
        metrics
            .state_layout_error_count
            .with_label_values(&["copy_writable_checkpoint"])
            .inc();
        debug_assert!(false);
    }

    copy_file_and_set_permissions(log, src, dst)?;

    match fsync {
        FSync::Yes => sync_path(dst),
        FSync::No => Ok(()),
    }
}

/// Copies the given file and ensures that the `read/write` permission of the
/// target file match the given permission.
fn copy_file_and_set_permissions(log: &ReplicaLogger, src: &Path, dst: &Path) -> Result<(), Error> {
    if src.metadata()?.permissions().readonly() {
        std::fs::hard_link(src, dst)?
    } else {
        do_copy(log, src, dst)?;
        let dst_metadata = dst.metadata()?;
        // We don't want to change the readonly flag of any files that are hardlinked somewhere else
        #[cfg(target_os = "linux")]
        {
            use std::os::unix::fs::MetadataExt;
            debug_assert_eq!(dst_metadata.nlink(), 1);
        }
        let mut permissions = dst_metadata.permissions();
        permissions.set_readonly(true);
        std::fs::set_permissions(dst, permissions)?;
    }
    Ok(())
}

// Describes how to copy one directory to another.
// The order of operations is important:
// 1. All directories should be created first.
// 2. After that files can be copied in _any_ order.
// 3. Finally, directories should be synced.
struct CopyPlan {
    create_and_sync_dir: Vec<CreateAndSyncDir>,
    copy_and_sync_file: Vec<CopyAndSyncFile>,
}

// Describes an operation for creating and syncing a directory.
// Note that a directory can be synced only after all its children are created.
struct CreateAndSyncDir {
    dst: PathBuf,
}

// Describes an operation for copying and syncing a file.
struct CopyAndSyncFile {
    src: PathBuf,
    dst: PathBuf,
}

#[derive(PartialEq, Eq)]
enum CopyInstruction {
    /// The file doesn't need to be copied
    Skip,
    /// The file needs to be copied and should be readonly at the destination
    ReadOnly,
}

/// Traverse the source file tree and constructs a copy-plan:
/// a collection of I/O operations that need to be performed to copy the source
/// to the destination.
fn build_copy_plan<P>(
    src: &Path,
    dst: &Path,
    file_copy_instruction: &P,
    plan: &mut CopyPlan,
) -> std::io::Result<()>
where
    P: Fn(&Path) -> CopyInstruction,
{
    let src_metadata = src.metadata()?;

    if src_metadata.is_dir() {
        // First create the target directory.
        plan.create_and_sync_dir.push(CreateAndSyncDir {
            dst: PathBuf::from(dst),
        });

        // Then copy and sync all children.
        let entries = src.read_dir()?;
        for entry_result in entries {
            let entry = entry_result?;
            let dst_entry = dst.join(entry.file_name());
            build_copy_plan(&entry.path(), &dst_entry, file_copy_instruction, plan)?;
        }
    } else {
        if file_copy_instruction(src) == CopyInstruction::Skip {
            return Ok(());
        }
        plan.copy_and_sync_file.push(CopyAndSyncFile {
            src: PathBuf::from(src),
            dst: PathBuf::from(dst),
        });
    }
    Ok(())
}<|MERGE_RESOLUTION|>--- conflicted
+++ resolved
@@ -656,10 +656,6 @@
         &self,
         layout: CheckpointLayout<RwPolicy<'_, T>>,
         height: Height,
-<<<<<<< HEAD
-        _thread_pool: Option<&mut scoped_threadpool::Pool>,
-=======
->>>>>>> 63c193c5
     ) -> Result<CheckpointLayout<ReadOnly>, LayoutError> {
         // The scratchpad must have an unverified marker before it is promoted to a checkpoint.
         debug_assert!(!layout.is_checkpoint_verified());
@@ -667,10 +663,7 @@
         let scratchpad = layout.raw_path();
         let checkpoints_path = self.checkpoints();
         let cp_path = checkpoints_path.join(Self::checkpoint_name(height));
-<<<<<<< HEAD
-=======
-
->>>>>>> 63c193c5
+
         std::fs::rename(scratchpad, cp_path).map_err(|err| {
             if is_already_exists_err(&err) {
                 LayoutError::AlreadyExists(height)
@@ -1606,14 +1599,7 @@
     /// A readonly checkpoint typically prevents modification to the files in the checkpoint.
     /// However, the removal of the unverified checkpoint marker is allowed as
     /// the marker is not part the checkpoint conceptually.
-<<<<<<< HEAD
-    pub fn remove_unverified_checkpoint_marker(
-        &self,
-        thread_pool: Option<&mut scoped_threadpool::Pool>,
-    ) -> Result<(), LayoutError> {
-=======
     fn remove_unverified_checkpoint_marker(&self) -> Result<(), LayoutError> {
->>>>>>> 63c193c5
         let marker = self.unverified_checkpoint_marker();
         if let Some(ref state_layout) = self.0.state_layout {
             sync_and_mark_files_readonly(
