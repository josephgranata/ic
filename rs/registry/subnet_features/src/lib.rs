--- conflicted
+++ resolved
@@ -151,11 +151,8 @@
             .collect()
     }
 
-<<<<<<< HEAD
-=======
     /// Returns the key config for the given key ID, if it exists.
     /// Note that a registry invariant ensures that there is at most one config for each key ID.
->>>>>>> 9e79433b
     pub fn key_config(&self, key_id: &MasterPublicKeyId) -> Option<&KeyConfig> {
         self.key_configs
             .iter()
