--- conflicted
+++ resolved
@@ -15,14 +15,7 @@
 use ic_protobuf::registry::subnet::v1::chain_key_initialization::Initialization;
 use ic_protobuf::registry::{
     crypto::v1::ChainKeyEnabledSubnetList,
-<<<<<<< HEAD
-    subnet::v1::{
-        CatchUpPackageContents, ChainKeyInitialization, SubnetListRecord,
-        SubnetRecord,
-    },
-=======
     subnet::v1::{CatchUpPackageContents, ChainKeyInitialization, SubnetListRecord, SubnetRecord},
->>>>>>> 77d94a7a
 };
 use ic_registry_keys::{
     make_catch_up_package_contents_key, make_chain_key_enabled_subnet_list_key,
@@ -187,13 +180,8 @@
         key_map
     }
 
-<<<<<<< HEAD
-    /// Get the initial iDKG dealings via a call to IC00 for a given InitialChainKeyConfig
-    /// and a set of nodes to receive them.
-=======
     /// Get the initial key material (IDKG dealings or DKG transcripts)
     /// via a call to IC00 for a given InitialChainKeyConfig and a set of nodes to receive them.
->>>>>>> 77d94a7a
     pub(crate) async fn get_all_chain_key_reshares_from_ic00(
         &self,
         initial_chain_key_config: &Option<InitialChainKeyConfigInternal>,
@@ -207,11 +195,7 @@
                     receiver_nodes,
                 )
                 .into_iter()
-<<<<<<< HEAD
-                .map(|dealing_request| self.get_chain_key_resharing_from_ic00(dealing_request))
-=======
                 .map(|reshare_request| self.get_chain_key_resharing_from_ic00(reshare_request))
->>>>>>> 77d94a7a
                 .collect::<Vec<_>>()
             })
             .unwrap_or_default();
@@ -251,11 +235,7 @@
     /// `reshare_chain_key`.
     async fn get_chain_key_resharing_from_ic00(
         &self,
-<<<<<<< HEAD
-        dealing_request: ReshareChainKeyArgs,
-=======
         reshare_request: ReshareChainKeyArgs,
->>>>>>> 77d94a7a
     ) -> ChainKeyInitialization {
         let response_bytes = call(
             CanisterId::ic_00(),
@@ -280,11 +260,7 @@
         };
 
         ChainKeyInitialization {
-<<<<<<< HEAD
-            key_id: Some((&dealing_request.key_id).into()),
-=======
             key_id: Some((&reshare_request.key_id).into()),
->>>>>>> 77d94a7a
             initialization: Some(initialization),
         }
     }
