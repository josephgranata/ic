load("@rules_rust//cargo:defs.bzl", "cargo_build_script")
load("@rules_rust//rust:defs.bzl", "rust_library", "rust_test")
load("//bazel:canbench.bzl", "rust_canbench")
load("//bazel:canisters.bzl", "rust_canister")
load("//bazel:defs.bzl", "rust_bench", "rust_test_suite_with_extra_srcs")
load("//bazel:prost.bzl", "generated_files_check")
load("//rs/nervous_system/common:feature_flags.bzl", "test_with_tla")

package(default_visibility = ["//visibility:public"])

exports_files(["canister/governance.did"])

filegroup(
    name = "protos",
    srcs = glob(["proto/**"]),
)

# See rs/nervous_system/feature_test.md
BASE_DEPENDENCIES = [
    # Keep sorted.
    "//rs/crypto/getrandom_for_wasm",
    "//rs/crypto/sha2",
    "//rs/nervous_system/clients",
    "//rs/nervous_system/governance",
    "//rs/nervous_system/neurons_fund",
    "//rs/nervous_system/proto",
    "//rs/nervous_system/root",
    "//rs/nervous_system/runtime",
    "//rs/nervous_system/temporary",
    "//rs/nns/cmc",
    "//rs/nns/common",
    "//rs/nns/gtc_accounts",
    "//rs/nns/handlers/root/interface",
    "//rs/protobuf",
    "//rs/registry/canister",
    "//rs/rosetta-api/icp_ledger",
    "//rs/rosetta-api/ledger_core",
    "//rs/rust_canisters/dfn_candid",
    "//rs/rust_canisters/dfn_core",
    "//rs/rust_canisters/dfn_http_metrics",
    "//rs/rust_canisters/dfn_protobuf",
    "//rs/rust_canisters/on_wire",
    "//rs/sns/root",
    "//rs/types/base_types",
    "//rs/types/management_canister_types",
    "//rs/types/types",
    "//rs/utils",
    "@crate_index//:build-info",
    "@crate_index//:bytes",
    "@crate_index//:candid",
    "@crate_index//:comparable",
    "@crate_index//:dyn-clone",
    "@crate_index//:ic-metrics-encoder",
    "@crate_index//:ic-stable-structures",
    "@crate_index//:itertools",
    "@crate_index//:lazy_static",
    "@crate_index//:maplit",
    "@crate_index//:mockall",
    "@crate_index//:num-traits",
    "@crate_index//:pretty_assertions",
    "@crate_index//:prost",
    "@crate_index//:rand",
    "@crate_index//:rand_chacha",
    "@crate_index//:rust_decimal",
    "@crate_index//:serde",
    "@crate_index//:serde_bytes",
    "@crate_index//:serde_json",
    "@crate_index//:strum",
] + select({
    "@rules_rust//rust/platform:wasm32-unknown-unknown": [],
    "//conditions:default": [
        "@crate_index//:csv",
        "//rs/nervous_system/common/test_keys",
    ],
})

# Each target declared in this file may choose either these (release-ready)
# dependencies (`DEPENDENCIES`), or `DEPENDENCIES_WITH_TEST_FEATURES` feature previews.
DEPENDENCIES = BASE_DEPENDENCIES + [
    "//rs/nervous_system/common",
    "//rs/nns/constants",
    "//rs/nns/governance/api",
    "//rs/nns/sns-wasm",
    "//rs/sns/init",
    "//rs/nns/governance/init",
    "//rs/sns/swap",
]

DEPENDENCIES_WITH_TEST_FEATURES = BASE_DEPENDENCIES + [
    "//rs/nns/governance/api:api--test_feature",
    "//rs/nervous_system/common:common--test_feature",
    "//rs/nns/constants:constants--test_feature",
    "//rs/nns/sns-wasm:sns-wasm--test_feature",
    "//rs/sns/init:init--test_feature",
    "//rs/sns/swap:swap--test_feature",
    "//rs/nns/governance/init:init--test_feature",
]

MACRO_DEPENDENCIES = [
    # Keep sorted.
    "//rs/nervous_system/common/build_metadata",
    "@crate_index//:async-trait",
    "@crate_index//:rust_decimal_macros",
    "@crate_index//:strum_macros",
]

BUILD_DEPENDENCIES = [
    # Keep sorted.
    "@crate_index//:build-info-build",
]

DEV_DEPENDENCIES = [
    # Keep sorted.
    "//rs/config",
    "//rs/nervous_system/common/test_utils",
    "//rs/nns/governance/protobuf_generator:lib",
    "//rs/sns/swap/protobuf_generator:lib",
    "//rs/test_utilities/compare_dirs",
    "@crate_index//:candid_parser",
    "@crate_index//:futures",
    "@crate_index//:prometheus-parse",
    "@crate_index//:proptest",
    "@crate_index//:tempfile",
    "@crate_index//:tokio",
    "@crate_index//:tokio-test",
    "@crate_index//:tla_instrumentation",
] + select({
    "@rules_rust//rust/platform:wasm32-unknown-unknown": [],
    "//conditions:default": [
        "@crate_index//:assert_matches",
    ],
})

MACRO_DEV_DEPENDENCIES = ["@crate_index//:tla_instrumentation_proc_macros"]

ALIASES = {}

LIB_SRCS = glob(
    ["src/**/*.rs"],
    exclude = [
        "**/*tests.rs",
        "**/tests/**",
    ],
)

cargo_build_script(
    name = "build_script",
    srcs = ["build.rs"],
    aliases = ALIASES,
    data = [],  # build script data (e.g. template files) goes here
    version = "0.9.0",
    deps = BUILD_DEPENDENCIES,
)

rust_library(
    name = "governance",
    srcs = LIB_SRCS,
    aliases = ALIASES,
    crate_name = "ic_nns_governance",
    proc_macro_deps = MACRO_DEPENDENCIES,
    version = "0.9.0",
    deps = DEPENDENCIES + [
        ":build_script",
    ],
)

rust_library(
    name = "governance--test_feature",
    srcs = LIB_SRCS,
    aliases = ALIASES,
    crate_features = test_with_tla(),
    crate_name = "ic_nns_governance",
    proc_macro_deps = MACRO_DEPENDENCIES + [
        "@crate_index//:tla_instrumentation_proc_macros"
    ],
    version = "0.9.0",
    deps = DEPENDENCIES_WITH_TEST_FEATURES + [
        ":build_script",
        "@crate_index//:tla_instrumentation",
        "@crate_index//:tokio"
    ],
)

rust_library(
    name = "governance--canbench_feature",
    srcs = LIB_SRCS,
    aliases = ALIASES,
    crate_features = ["canbench-rs"],
    crate_name = "ic_nns_governance",
    proc_macro_deps = MACRO_DEPENDENCIES,
    version = "0.9.0",
    deps = DEPENDENCIES + [
        "@crate_index//:canbench-rs",
        "@crate_index//:ic-cdk",
    ],
)

# Usage:
# bazel run //rs/nns/governance:governance-canbench for benchmarking
# bazel run //rs/nns/governance:governance-canbench_update for updating the results file.
# Currently, updating the results file is not automated, and there are no tests to avoid
# regression. For now, we can use it as an example for benchmarking as part of an
# investigation of potential performance issues, or when we make a change that can affect
# the performance measured in this benchmark (currently the benchmark only measures adding a
# neuron).
rust_canbench(
    name = "governance-canbench",
    srcs = ["canbench/main.rs"],
    results_file = "canbench/canbench_results.yml",
    deps = [
        # Keep sorted.
        ":governance--canbench_feature",
    ],
)

<<<<<<< HEAD
rust_binary(
    name = "generate_did",
    srcs = ["canister/canister.rs"],
    compile_data = ["canister/governance.did"],
    proc_macro_deps = MACRO_DEPENDENCIES,
    deps = DEPENDENCIES + [
        ":build_script",
        ":governance",
    ],
)

rust_binary(
    name = "generate_test_did",
    srcs = ["canister/canister.rs"],
    compile_data = ["canister/governance_test.did"],
    crate_features = test_with_tla(),
    proc_macro_deps = MACRO_DEPENDENCIES,
    deps = DEPENDENCIES_WITH_TEST_FEATURES + [
        ":build_script",
        ":governance--test_feature",
    ],
)

=======
>>>>>>> cdf88f58
rust_canister(
    name = "governance-canister",
    srcs = ["canister/canister.rs"],
    aliases = ALIASES,
    compile_data = ["canister/governance.did"],
    proc_macro_deps = MACRO_DEPENDENCIES,
    service_file = ":canister/governance.did",
    deps = DEPENDENCIES + [
        ":build_script",
        ":governance",
    ],
)

rust_canister(
    name = "governance-canister-test",
    srcs = ["canister/canister.rs"],
    aliases = ALIASES,
    compile_data = ["canister/governance_test.did"],
<<<<<<< HEAD
    crate_features = test_with_tla(),
    opt = "z",  # TODO: undo once dfx-extensions do not ungzip canister modules
=======
    crate_features = ["test"],
>>>>>>> cdf88f58
    proc_macro_deps = MACRO_DEPENDENCIES,
    service_file = ":canister/governance_test.did",
    deps = DEPENDENCIES_WITH_TEST_FEATURES + [
        ":build_script",
        ":governance--test_feature",
    ],
)

generated_files_check(
    name = "check_generated_files",
    srcs = ["tests/check_generated_files.rs"],
    data = glob(["src/gen/**/*.rs"]) + [
        ":protos",
        "//rs/nervous_system/proto:protos",
        "//rs/nns/common:protos",
        "//rs/rosetta-api/icp_ledger:protos",
        "//rs/sns/root:protos",
        "//rs/sns/swap:protos",
        "//rs/types/base_types:protos",
    ],
    manifest_dir = "rs/nns/governance",
    deps = [
        # Keep sorted.
        "//rs/nns/governance/protobuf_generator:lib",
        "//rs/test_utilities/compare_dirs",
        "@crate_index//:tempfile",
    ],
)

rust_test(
    name = "canister_unit_test",
    srcs = glob(["canister/**/*.rs"]),
    compile_data = ["canister/governance.did"],
    crate_root = "canister/canister.rs",
    proc_macro_deps = MACRO_DEPENDENCIES,
    deps = DEPENDENCIES + DEV_DEPENDENCIES + [
        ":build_script",
        ":governance",
    ],
)

rust_test(
    name = "canister_test_unit_test",
<<<<<<< HEAD
    crate = ":_wasm_governance-canister-test",
    crate_features = test_with_tla(),
    data = ["canister/governance_test.did"],
    env = {
        "CARGO_MANIFEST_DIR": "rs/nns/governance",
    },
=======
    srcs = glob(["canister/**/*.rs"]),
    compile_data = ["canister/governance_test.did"],
    crate_features = ["test"],
    crate_root = "canister/canister.rs",
>>>>>>> cdf88f58
    proc_macro_deps = MACRO_DEPENDENCIES + MACRO_DEV_DEPENDENCIES,
    deps = DEPENDENCIES_WITH_TEST_FEATURES + DEV_DEPENDENCIES + [
        ":build_script",
        ":governance--test_feature",
    ],
)

filegroup(
    name = "tla_models",
    srcs = glob(["tla/**/*.tla"]),
)

rust_test(
    name = "governance_test",
    srcs = glob(["src/**/*.rs"]),
    aliases = ALIASES,
    proc_macro_deps = MACRO_DEPENDENCIES + MACRO_DEV_DEPENDENCIES,
    deps = DEPENDENCIES + DEV_DEPENDENCIES + [
        ":build_script",
    ],
)

rust_test(
    name = "governance_test-test_feature",
    srcs = glob(["src/**/*.rs"]),
    aliases = ALIASES,
    crate_features = test_with_tla(),
    proc_macro_deps = MACRO_DEPENDENCIES + MACRO_DEV_DEPENDENCIES,
    deps = DEPENDENCIES_WITH_TEST_FEATURES + DEV_DEPENDENCIES + [
        ":build_script",
    ],
)

rust_bench(
    name = "scale_bench",
    srcs = ["benches/scale.rs"],
    proc_macro_deps = ["@crate_index//:async-trait"],
    deps = [
        # Keep sorted.
        ":governance",
        "//rs/nervous_system/common",
        "//rs/nns/common",
        "//rs/rosetta-api/icp_ledger",
        "//rs/types/base_types",
        "@crate_index//:criterion",
        "@crate_index//:futures",
        "@crate_index//:tokio-test",
    ],
)

rust_test_suite_with_extra_srcs(
    name = "governance_integration_test",
    srcs = glob(
        ["tests/*.rs"],
        exclude = [
            # fake.rs is a module dependency, not a test
            "tests/fake.rs",
            # check generated files is handed in the generated_files_check rule above
            "tests/check_generated_files.rs",
        ],
    ),
    aliases = ALIASES,
    crate_features = test_with_tla(),
    data = ["tests/neurons.csv", "@tla_apalache//:contents", ":tla_models"],
    env = {
        "NEURON_CSV_PATH": "rs/nns/governance/tests/neurons.csv",
    },
    extra_srcs = glob([
        "tests/*/*.rs",
    ]) + ["tests/fake.rs"],
    proc_macro_deps = MACRO_DEPENDENCIES + MACRO_DEV_DEPENDENCIES,
    deps = [":governance--test_feature"] + DEPENDENCIES_WITH_TEST_FEATURES + DEV_DEPENDENCIES + [
        ":build_script",
    ],
)<|MERGE_RESOLUTION|>--- conflicted
+++ resolved
@@ -213,32 +213,6 @@
     ],
 )
 
-<<<<<<< HEAD
-rust_binary(
-    name = "generate_did",
-    srcs = ["canister/canister.rs"],
-    compile_data = ["canister/governance.did"],
-    proc_macro_deps = MACRO_DEPENDENCIES,
-    deps = DEPENDENCIES + [
-        ":build_script",
-        ":governance",
-    ],
-)
-
-rust_binary(
-    name = "generate_test_did",
-    srcs = ["canister/canister.rs"],
-    compile_data = ["canister/governance_test.did"],
-    crate_features = test_with_tla(),
-    proc_macro_deps = MACRO_DEPENDENCIES,
-    deps = DEPENDENCIES_WITH_TEST_FEATURES + [
-        ":build_script",
-        ":governance--test_feature",
-    ],
-)
-
-=======
->>>>>>> cdf88f58
 rust_canister(
     name = "governance-canister",
     srcs = ["canister/canister.rs"],
@@ -257,12 +231,7 @@
     srcs = ["canister/canister.rs"],
     aliases = ALIASES,
     compile_data = ["canister/governance_test.did"],
-<<<<<<< HEAD
-    crate_features = test_with_tla(),
-    opt = "z",  # TODO: undo once dfx-extensions do not ungzip canister modules
-=======
-    crate_features = ["test"],
->>>>>>> cdf88f58
+    crate_features = test_with_tla(),
     proc_macro_deps = MACRO_DEPENDENCIES,
     service_file = ":canister/governance_test.did",
     deps = DEPENDENCIES_WITH_TEST_FEATURES + [
@@ -306,19 +275,10 @@
 
 rust_test(
     name = "canister_test_unit_test",
-<<<<<<< HEAD
-    crate = ":_wasm_governance-canister-test",
-    crate_features = test_with_tla(),
-    data = ["canister/governance_test.did"],
-    env = {
-        "CARGO_MANIFEST_DIR": "rs/nns/governance",
-    },
-=======
     srcs = glob(["canister/**/*.rs"]),
     compile_data = ["canister/governance_test.did"],
-    crate_features = ["test"],
+    crate_features = test_with_tla(),
     crate_root = "canister/canister.rs",
->>>>>>> cdf88f58
     proc_macro_deps = MACRO_DEPENDENCIES + MACRO_DEV_DEPENDENCIES,
     deps = DEPENDENCIES_WITH_TEST_FEATURES + DEV_DEPENDENCIES + [
         ":build_script",
