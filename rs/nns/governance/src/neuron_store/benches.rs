use super::*;
use crate::{
    benches_util::check_projected_instructions,
    governance::{
<<<<<<< HEAD
        MAX_FOLLOWEES_PER_TOPIC, MAX_NEURON_RECENT_BALLOTS, MAX_NEURONS_FUND_PARTICIPANTS,
        MAX_NUM_HOT_KEYS_PER_NEURON, MAX_NUMBER_OF_NEURONS,
=======
        KNOWN_NEURON_DESCRIPTION_MAX_LEN, KNOWN_NEURON_NAME_MAX_LEN, MAX_FOLLOWEES_PER_TOPIC,
        MAX_NEURONS_FUND_PARTICIPANTS, MAX_NEURON_RECENT_BALLOTS, MAX_NUMBER_OF_NEURONS,
        MAX_NUM_HOT_KEYS_PER_NEURON,
>>>>>>> 95196ca1
    },
    neuron::{DissolveStateAndAge, NeuronBuilder},
    neuron_data_validation::NeuronDataValidator,
    neurons_fund::{NeuronsFund, NeuronsFundNeuronPortion, NeuronsFundSnapshot},
    now_seconds,
    pb::v1::{BallotInfo, Followees, KnownNeuronData, Vote},
    temporarily_disable_known_neuron_voting_history,
    temporarily_enable_known_neuron_voting_history,
};
use canbench_rs::{BenchResult, bench, bench_fn};
use ic_nervous_system_common::E8;
use ic_nns_common::pb::v1::ProposalId;
use maplit::hashmap;
use rand::{RngCore, SeedableRng, rngs::StdRng};
use std::collections::BTreeSet;

/// Whether the neuron should be stored in heap or stable storage.
#[derive(Copy, Clone)]
enum NeuronActiveness {
    Active,
    Inactive,
}

impl NeuronActiveness {
    fn dissolve_state_and_age(self) -> DissolveStateAndAge {
        match self {
            NeuronActiveness::Active => DissolveStateAndAge::NotDissolving {
                dissolve_delay_seconds: 1_000_000,
                aging_since_timestamp_seconds: 1,
            },
            NeuronActiveness::Inactive => DissolveStateAndAge::DissolvingOrDissolved {
                when_dissolved_timestamp_seconds: 1,
            },
        }
    }

    fn cached_neuron_stake_e8s(self) -> u64 {
        match self {
            NeuronActiveness::Active => 1_000_000_000,
            NeuronActiveness::Inactive => 0,
        }
    }
}

/// Whether the neuron is of a typical size or a maximum size.
#[derive(Copy, Clone)]
enum NeuronSize {
    Typical,
    Maximum,
}

impl NeuronSize {
    fn num_hot_keys(self) -> u32 {
        match self {
            NeuronSize::Typical => 1,
            NeuronSize::Maximum => MAX_NUM_HOT_KEYS_PER_NEURON as u32,
        }
    }

    fn num_recent_ballots(self) -> u32 {
        match self {
            NeuronSize::Typical => 25,
            NeuronSize::Maximum => MAX_NEURON_RECENT_BALLOTS as u32,
        }
    }

    fn num_followees(self) -> u32 {
        match self {
            NeuronSize::Typical => 11,
            NeuronSize::Maximum => MAX_FOLLOWEES_PER_TOPIC as u32 * num_topics(),
        }
    }
}

fn num_topics() -> u32 {
    use strum::IntoEnumIterator;

    Topic::iter().count() as u32
}

fn new_rng() -> StdRng {
    StdRng::seed_from_u64(42)
}

fn subaccount_from_id(id: u64) -> Subaccount {
    let mut account = vec![0; 32];
    // Populate account so that it's not all zeros.
    for (destination, data) in account.iter_mut().zip(id.to_le_bytes().iter().cycle()) {
        *destination = *data;
    }
    Subaccount::try_from(account.as_slice()).unwrap()
}

fn new_neuron_builder(
    rng: &mut impl RngCore,
    location: NeuronActiveness,
    size: NeuronSize,
) -> NeuronBuilder {
    let id = rng.next_u64();

    let subaccount = subaccount_from_id(id);
    let hot_keys = (0..size.num_hot_keys())
        .map(|_| PrincipalId::new_user_test_id(rng.next_u64()))
        .collect();
    let followees = hashmap! {
        Topic::Unspecified as i32 => Followees {
            followees: (0..size.num_followees()).map(|_| NeuronId { id: rng.next_u64() }).collect(),
        },
    };
    let recent_ballots = (0..size.num_recent_ballots())
        .map(|_| BallotInfo {
            proposal_id: Some(ProposalId { id: rng.next_u64() }),
            vote: Vote::Yes as i32,
        })
        .collect();

    NeuronBuilder::new(
        NeuronId { id },
        subaccount,
        PrincipalId::new_user_test_id(id),
        location.dissolve_state_and_age(),
        123_456_789,
    )
    .with_cached_neuron_stake_e8s(location.cached_neuron_stake_e8s())
    .with_hot_keys(hot_keys)
    .with_followees(followees)
    .with_recent_ballots(recent_ballots)
}

fn set_up_neuron_store(
    rng: &mut impl RngCore,
    active_count: u64,
    inactive_count: u64,
) -> NeuronStore {
    // We insert 200 inactive neurons and 100 active neurons. They are not very realistic sizes, but
    // it would take too long to prepare those neurons for each benchmark.
    let inactive_neurons: Vec<_> = (0..inactive_count)
        .map(|_| new_neuron_builder(rng, NeuronActiveness::Inactive, NeuronSize::Typical).build())
        .collect();
    let active_neurons: Vec<_> = (0..active_count)
        .map(|_| new_neuron_builder(rng, NeuronActiveness::Active, NeuronSize::Typical).build())
        .collect();
    let neurons: BTreeMap<u64, Neuron> = inactive_neurons
        .into_iter()
        .chain(active_neurons)
        .map(|n| (n.id().id, n))
        .collect();

    NeuronStore::new(neurons)
}

#[bench(raw)]
fn add_neuron_active_typical_stable() -> BenchResult {
    let mut rng = new_rng();
    let mut neuron_store = set_up_neuron_store(&mut rng, 100, 200);
    let neuron =
        new_neuron_builder(&mut rng, NeuronActiveness::Active, NeuronSize::Typical).build();

    bench_fn(|| {
        neuron_store.add_neuron(neuron).unwrap();
    })
}

#[bench(raw)]
fn add_neuron_active_maximum_stable() -> BenchResult {
    let mut rng = new_rng();
    let mut neuron_store = set_up_neuron_store(&mut rng, 100, 200);
    let neuron =
        new_neuron_builder(&mut rng, NeuronActiveness::Active, NeuronSize::Maximum).build();

    bench_fn(|| {
        neuron_store.add_neuron(neuron).unwrap();
    })
}

#[bench(raw)]
fn add_neuron_inactive_typical() -> BenchResult {
    let mut rng = new_rng();
    let mut neuron_store = set_up_neuron_store(&mut rng, 100, 200);
    let neuron =
        new_neuron_builder(&mut rng, NeuronActiveness::Inactive, NeuronSize::Typical).build();

    bench_fn(|| {
        neuron_store.add_neuron(neuron).unwrap();
    })
}

#[bench(raw)]
fn add_neuron_inactive_maximum() -> BenchResult {
    let mut rng = new_rng();
    let mut neuron_store = set_up_neuron_store(&mut rng, 100, 200);
    let neuron =
        new_neuron_builder(&mut rng, NeuronActiveness::Inactive, NeuronSize::Maximum).build();

    bench_fn(|| {
        neuron_store.add_neuron(neuron).unwrap();
    })
}

fn with_neuron_mut_benchmark(size: NeuronSize, f: impl FnOnce(&mut Neuron)) -> BenchResult {
    let mut rng = new_rng();
    let mut neuron_store = set_up_neuron_store(&mut rng, 100, 200);
    let neuron = new_neuron_builder(&mut rng, NeuronActiveness::Active, size).build();
    let neuron_id = neuron.id();
    neuron_store.add_neuron(neuron).unwrap();

    bench_fn(|| {
        neuron_store.with_neuron_mut(&neuron_id, f).unwrap();
    })
}

fn modify_neuron_all_sections(neuron: &mut Neuron) {
    neuron.cached_neuron_stake_e8s += 1;
    neuron.hot_keys.push(PrincipalId::new_user_test_id(1));
    neuron.followees.insert(
        Topic::Governance as i32,
        Followees {
            followees: vec![NeuronId { id: 1 }],
        },
    );
    neuron.set_known_neuron_data(KnownNeuronData {
        name: "name".to_string(),
        description: Some("description".to_string()),
    });
}

fn modify_neuron_main_section(neuron: &mut Neuron) {
    neuron.cached_neuron_stake_e8s += 1;
}

#[bench(raw)]
fn with_neuron_mut_all_sections_typical_stable() -> BenchResult {
    with_neuron_mut_benchmark(NeuronSize::Typical, modify_neuron_all_sections)
}

#[bench(raw)]
fn with_neuron_mut_all_sections_maximum_stable() -> BenchResult {
    with_neuron_mut_benchmark(NeuronSize::Maximum, modify_neuron_all_sections)
}

#[bench(raw)]
fn with_neuron_mut_main_section_typical_stable() -> BenchResult {
    with_neuron_mut_benchmark(NeuronSize::Typical, modify_neuron_main_section)
}

#[bench(raw)]
fn with_neuron_mut_main_section_maximum_stable() -> BenchResult {
    with_neuron_mut_benchmark(NeuronSize::Maximum, modify_neuron_main_section)
}

fn record_neuron_vote() -> BenchResult {
    let mut rng = new_rng();
    let mut neuron_store = set_up_neuron_store(&mut rng, 100, 200);
    let neuron =
        new_neuron_builder(&mut rng, NeuronActiveness::Active, NeuronSize::Maximum).build();

    let id = neuron.id();

    assert_eq!(neuron.recent_ballots.len(), MAX_NEURON_RECENT_BALLOTS);

    neuron_store.add_neuron(neuron).unwrap();

    bench_fn(|| {
        neuron_store
            .record_neuron_vote(
                id,
                Topic::NetworkEconomics,
                ProposalId { id: rng.next_u64() },
                Vote::Yes,
            )
            .unwrap();
    })
}

#[bench(raw)]
fn record_neuron_vote_known_neuron_voting_history_disabled() -> BenchResult {
    let _t = temporarily_disable_known_neuron_voting_history();
    record_neuron_vote()
}

#[bench(raw)]
fn record_neuron_vote_known_neuron_voting_history_enabled() -> BenchResult {
    let _t = temporarily_enable_known_neuron_voting_history();
    record_neuron_vote()
}

#[bench(raw)]
fn record_known_neuron_vote() -> BenchResult {
    let _t = temporarily_enable_known_neuron_voting_history();
    let mut rng = new_rng();
    let mut neuron_store = set_up_neuron_store(&mut rng, 100, 200);
    let neuron = new_neuron_builder(&mut rng, NeuronActiveness::Active, NeuronSize::Maximum)
        .with_known_neuron_data(Some(KnownNeuronData {
            name: "a".repeat(KNOWN_NEURON_NAME_MAX_LEN),
            description: Some("b".repeat(KNOWN_NEURON_DESCRIPTION_MAX_LEN)),
        }))
        .build();

    let id = neuron.id();

    neuron_store.add_neuron(neuron).unwrap();

    bench_fn(|| {
        neuron_store
            .record_neuron_vote(
                id,
                Topic::NetworkEconomics,
                ProposalId { id: rng.next_u64() },
                Vote::Yes,
            )
            .unwrap();
    })
}

#[bench(raw)]
fn range_neurons_performance() -> BenchResult {
    let mut rng = new_rng();
    let _neuron_store = set_up_neuron_store(&mut rng, 100, 200);

    bench_fn(|| {
        with_stable_neuron_store(|stable_store| {
            let iter = stable_store.range_neurons(..);
            for n in iter {
                n.id();
            }
        });
    })
}

fn neuron_metrics_benchmark() -> BenchResult {
    let num_neurons = 100;
    let mut rng = new_rng();
    let neuron_store = set_up_neuron_store(&mut rng, num_neurons, 0);

    let bench_result = bench_fn(|| {
        neuron_store.compute_neuron_metrics(E8, &VotingPowerEconomics::DEFAULT, now_seconds())
    });

    check_projected_instructions(
        bench_result,
        num_neurons,
        MAX_NUMBER_OF_NEURONS as u64,
        25_000_000_000,
    )
}

#[bench(raw)]
fn neuron_metrics_calculation_stable() -> BenchResult {
    neuron_metrics_benchmark()
}

fn add_neuron_ready_to_spawn(
    now_seconds: u64,
    rng: &mut impl RngCore,
    neuron_store: &mut NeuronStore,
) {
    let id = rng.next_u64();
    let subaccount = subaccount_from_id(id);
    let neuron = NeuronBuilder::new(
        NeuronId { id: rng.next_u64() },
        subaccount,
        PrincipalId::new_user_test_id(id),
        DissolveStateAndAge::DissolvingOrDissolved {
            when_dissolved_timestamp_seconds: now_seconds,
        },
        123_456_789,
    )
    .with_spawn_at_timestamp_seconds(now_seconds)
    .with_maturity_e8s_equivalent(1_000_000_000)
    .build();
    neuron_store.add_neuron(neuron).unwrap();
}

fn list_ready_to_spawn_neuron_ids_benchmark() -> BenchResult {
    let now_seconds = now_seconds();
    let mut rng = new_rng();
    let num_active_neurons = 1_000;
    let num_inactive_neurons = 2_000;
    let mut neuron_store = set_up_neuron_store(&mut rng, num_active_neurons, num_inactive_neurons);
    add_neuron_ready_to_spawn(now_seconds, &mut rng, &mut neuron_store);

    let bench_result = bench_fn(|| neuron_store.list_ready_to_spawn_neuron_ids(now_seconds));

    check_projected_instructions(
        bench_result,
        num_active_neurons + num_inactive_neurons,
        MAX_NUMBER_OF_NEURONS as u64,
        25_000_000_000,
    )
}

#[bench(raw)]
fn list_ready_to_spawn_neuron_ids_stable() -> BenchResult {
    list_ready_to_spawn_neuron_ids_benchmark()
}

fn add_neuron_ready_to_unstake_maturity(
    now_seconds: u64,
    rng: &mut impl RngCore,
    neuron_store: &mut NeuronStore,
) {
    let id = rng.next_u64();
    let subaccount = subaccount_from_id(id);
    let neuron = NeuronBuilder::new(
        NeuronId { id: rng.next_u64() },
        subaccount,
        PrincipalId::new_user_test_id(id),
        DissolveStateAndAge::DissolvingOrDissolved {
            when_dissolved_timestamp_seconds: now_seconds,
        },
        123_456_789,
    )
    .with_staked_maturity_e8s_equivalent(1_000_000_000)
    .build();
    neuron_store.add_neuron(neuron).unwrap();
}

#[bench(raw)]
fn unstake_maturity_of_dissolved_neurons_stable() -> BenchResult {
    let mut rng = new_rng();
    let mut neuron_store = set_up_neuron_store(&mut rng, 1_000, 2_000);
    for _ in 0..100 {
        add_neuron_ready_to_unstake_maturity(now_seconds(), &mut rng, &mut neuron_store);
    }

    bench_fn(|| {
        neuron_store.unstake_maturity_of_dissolved_neurons(now_seconds(), 100);
    })
}

fn build_neurons_fund_portion(neuron: &Neuron, amount_icp_e8s: u64) -> NeuronsFundNeuronPortion {
    let maturity_equivalent_icp_e8s = neuron.maturity_e8s_equivalent;
    assert!(amount_icp_e8s <= maturity_equivalent_icp_e8s);
    let id = neuron.id();
    let controller = neuron.controller();
    let hotkeys = neuron.hot_keys.clone();
    let is_capped = false;

    NeuronsFundNeuronPortion {
        id,
        amount_icp_e8s,
        maturity_equivalent_icp_e8s,
        controller,
        hotkeys,
        is_capped,
    }
}

fn draw_maturity_from_neurons_fund_benchmark() -> BenchResult {
    let mut rng = new_rng();
    let mut neuron_store = NeuronStore::new(BTreeMap::new());
    let mut neurons_fund_neurons = BTreeSet::new();
    let num_neurons = 100;
    for _ in 0..num_neurons {
        let neuron = new_neuron_builder(&mut rng, NeuronActiveness::Active, NeuronSize::Typical)
            .with_maturity_e8s_equivalent(2_000_000_000)
            .build();
        neurons_fund_neurons.insert(build_neurons_fund_portion(&neuron, 1_000_000_000));
        neuron_store.add_neuron(neuron).unwrap();
    }
    let neurons_fund_snapshot = NeuronsFundSnapshot::new(neurons_fund_neurons);

    let bench_result = bench_fn(|| {
        neuron_store
            .draw_maturity_from_neurons_fund(&neurons_fund_snapshot)
            .unwrap();
    });

    check_projected_instructions(
        bench_result,
        num_neurons,
        MAX_NEURONS_FUND_PARTICIPANTS,
        25_000_000_000,
    )
}

#[bench(raw)]
fn draw_maturity_from_neurons_fund_stable() -> BenchResult {
    draw_maturity_from_neurons_fund_benchmark()
}

fn list_active_neurons_fund_neurons_benchmark() -> BenchResult {
    let mut rng = new_rng();
    let mut neuron_store = NeuronStore::new(BTreeMap::new());
    let num_neurons = 100;
    for _ in 0..num_neurons {
        let neuron = new_neuron_builder(&mut rng, NeuronActiveness::Active, NeuronSize::Typical)
            .with_joined_community_fund_timestamp_seconds(Some(now_seconds()))
            .build();
        neuron_store.add_neuron(neuron).unwrap();
    }

    let bench_result = bench_fn(|| neuron_store.list_active_neurons_fund_neurons());

    check_projected_instructions(
        bench_result,
        num_neurons,
        MAX_NUMBER_OF_NEURONS as u64,
        25_000_000_000,
    )
}

#[bench(raw)]
fn list_active_neurons_fund_neurons_stable() -> BenchResult {
    list_active_neurons_fund_neurons_benchmark()
}

fn validate_all_neurons(neuron_store: &NeuronStore, validator: &mut NeuronDataValidator) {
    let mut now = now_seconds();
    loop {
        validator.maybe_validate(now, neuron_store);

        let still_validating = validator
            .summary()
            .current_validation_started_time_seconds
            .is_some();
        if !still_validating {
            break;
        }
        now += 1;
    }
}

#[bench(raw)]
fn neuron_data_validation_stable() -> BenchResult {
    let mut rng = new_rng();
    let neuron_store = set_up_neuron_store(&mut rng, 100, 200);
    let mut validator = NeuronDataValidator::new();

    bench_fn(|| {
        validate_all_neurons(&neuron_store, &mut validator);
    })
}<|MERGE_RESOLUTION|>--- conflicted
+++ resolved
@@ -2,14 +2,9 @@
 use crate::{
     benches_util::check_projected_instructions,
     governance::{
-<<<<<<< HEAD
-        MAX_FOLLOWEES_PER_TOPIC, MAX_NEURON_RECENT_BALLOTS, MAX_NEURONS_FUND_PARTICIPANTS,
-        MAX_NUM_HOT_KEYS_PER_NEURON, MAX_NUMBER_OF_NEURONS,
-=======
         KNOWN_NEURON_DESCRIPTION_MAX_LEN, KNOWN_NEURON_NAME_MAX_LEN, MAX_FOLLOWEES_PER_TOPIC,
-        MAX_NEURONS_FUND_PARTICIPANTS, MAX_NEURON_RECENT_BALLOTS, MAX_NUMBER_OF_NEURONS,
-        MAX_NUM_HOT_KEYS_PER_NEURON,
->>>>>>> 95196ca1
+        MAX_NEURON_RECENT_BALLOTS, MAX_NEURONS_FUND_PARTICIPANTS, MAX_NUM_HOT_KEYS_PER_NEURON,
+        MAX_NUMBER_OF_NEURONS,
     },
     neuron::{DissolveStateAndAge, NeuronBuilder},
     neuron_data_validation::NeuronDataValidator,
