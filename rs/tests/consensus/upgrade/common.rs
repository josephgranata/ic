/* tag::catalog[]
Title:: Upgradability from/to the mainnet replica version.

Goal:: Ensure the upgradability of the branch version against the oldest used replica version

Runbook::
. Setup an IC with 4-nodes (App/NNS) subnet under test using the mainnet replica version.
. Upgrade each type of subnet to the branch version, and downgrade again.
. During both upgrades simulate a disconnected node and make sure it catches up.

Success:: Upgrades work into both directions for all subnet types.

end::catalog[] */

use candid::Principal;
use ic_agent::Agent;
use ic_consensus_system_test_utils::rw_message::{
    can_read_msg, cert_state_makes_progress_with_retries, store_message,
};
use ic_consensus_system_test_utils::subnet::enable_chain_key_signing_on_subnet;
use ic_consensus_system_test_utils::upgrade::{
    assert_assigned_replica_version, bless_replica_version, deploy_guestos_to_all_subnet_nodes,
};
use ic_consensus_threshold_sig_system_test_utils::run_chain_key_signature_test;
use ic_management_canister_types_private::MasterPublicKeyId;
use ic_registry_subnet_type::SubnetType;
use ic_system_test_driver::util::create_agent;
use ic_system_test_driver::{
    driver::{test_env::TestEnv, test_env_api::*},
    util::{assert_create_agent, block_on, MessageCanister},
};
use ic_types::SubnetId;
use ic_utils::interfaces::ManagementCanister;
use slog::{info, Logger};
use std::collections::BTreeMap;
use std::time::Duration;

const ALLOWED_FAILURES: usize = 1;

pub const UP_DOWNGRADE_OVERALL_TIMEOUT: Duration = Duration::from_secs(25 * 60);
pub const UP_DOWNGRADE_PER_TEST_TIMEOUT: Duration = Duration::from_secs(20 * 60);

pub fn bless_target_version(env: &TestEnv, nns_node: &IcNodeSnapshot) -> String {
    let logger = env.logger();

    let target_version = get_guestos_update_img_version().expect("target IC version");

    // Bless target version
    let sha256 = get_guestos_update_img_sha256().unwrap();
    let upgrade_url = get_guestos_update_img_url().unwrap();
    block_on(bless_replica_version(
        nns_node,
        &target_version,
        &logger,
        &sha256,
        vec![upgrade_url.to_string()],
    ));
    info!(&logger, "Blessed target version");
    target_version
}

// Enable ECDSA signing on the first subnet of the given type, and
// return a canister on that subnet together with its tECDSA public key
pub fn get_chain_key_canister_and_public_key<'a>(
    env: &TestEnv,
    nns_node: &IcNodeSnapshot,
    agent: &'a Agent,
    subnet_type: SubnetType,
    key_ids: Vec<MasterPublicKeyId>,
) -> (MessageCanister<'a>, BTreeMap<MasterPublicKeyId, Vec<u8>>) {
    let logger = env.logger();
    let nns_canister = block_on(MessageCanister::new(
        agent,
        nns_node.effective_canister_id(),
    ));
    let subnet_id = env
        .topology_snapshot()
        .subnets()
        .find(|s| s.subnet_type() == subnet_type)
        .unwrap()
        .subnet_id;
    info!(logger, "Enabling ECDSA signing on {subnet_id}.");
    let public_keys =
        enable_chain_key_signing_on_subnet(nns_node, &nns_canister, subnet_id, key_ids, &logger);

    for (key_id, public_key) in &public_keys {
        run_chain_key_signature_test(&nns_canister, &logger, key_id, public_key.clone());
    }

    (nns_canister, public_keys)
}

// Upgrades a subnet with one faulty node.
// Return the faulty node and the message (canister) stored before the upgrade.
pub fn upgrade(
    env: &TestEnv,
    nns_node: &IcNodeSnapshot,
    upgrade_version: &str,
    subnet_type: SubnetType,
    ecdsa_canister_key: Option<&(MessageCanister, BTreeMap<MasterPublicKeyId, Vec<u8>>)>,
) -> (IcNodeSnapshot, Principal, String) {
    let logger = env.logger();
    let (subnet_id, subnet_node, faulty_node, redundant_nodes) =
        if subnet_type == SubnetType::System {
            let subnet = env.topology_snapshot().root_subnet();
            let mut it = subnet.nodes();
            // We don't want to hit the node we're using for sending the proposals
            assert!(it.next().unwrap().node_id == nns_node.node_id);
            let subnet_node = it.next().unwrap();
            let faulty_node = it.next().unwrap();
            let mut redundant_nodes = Vec::new();
            for _ in 0..ALLOWED_FAILURES {
                redundant_nodes.push(it.next().unwrap());
            }
            (subnet.subnet_id, subnet_node, faulty_node, redundant_nodes)
        } else {
            let subnet = env
                .topology_snapshot()
                .subnets()
                .find(|subnet| subnet.subnet_type() == SubnetType::Application)
                .expect("there is no application subnet");
            let mut it = subnet.nodes();
            let subnet_node = it.next().unwrap();
            let faulty_node = it.next().unwrap();
            let mut redundant_nodes = Vec::new();
            for _ in 0..ALLOWED_FAILURES {
                redundant_nodes.push(it.next().unwrap());
            }
            (subnet.subnet_id, subnet_node, faulty_node, redundant_nodes)
        };
    info!(logger, "upgrade: subnet_node = {:?}", subnet_node.node_id);
    subnet_node.await_status_is_healthy().unwrap();
    faulty_node.await_status_is_healthy().unwrap();

    let msg = &format!("hello before upgrade to {upgrade_version}");
<<<<<<< HEAD
    let can_id = block_on(async {
        let agent = assert_create_agent(subnet_node.get_public_url().as_str()).await;
        let mcan = MessageCanister::new(&agent, subnet_node.effective_canister_id()).await;
        // send a lot of update calls to verify that call context manager is preserved properly
        for _ in 0..100 {
            mcan.store_msg(msg.to_string()).await;
        }
        mcan.canister_id()
    });

=======
    info!(logger, "Storing message: '{}'", msg);
    let can_id = store_message(
        &subnet_node.get_public_url(),
        subnet_node.effective_canister_id(),
        msg,
        &logger,
    );
    info!(logger, "Reading message: '{}'", msg);
>>>>>>> 82d9d451
    assert!(can_read_msg(
        &logger,
        &subnet_node.get_public_url(),
        can_id,
        msg
    ));
    info!(logger, "Could store and read message '{}'", msg);

    info!(logger, "Creating canister snapshot before upgrading ...");
    block_on(async {
        let agent = create_agent(subnet_node.get_public_url().as_str())
            .await
            .expect("Failed to create agent");
        let mgr = ManagementCanister::create(&agent);
        mgr.take_canister_snapshot(&can_id, None).await.unwrap();
    });

    info!(logger, "Stopping faulty node {} ...", faulty_node.node_id);
    stop_node(&logger, &faulty_node);

    info!(logger, "Upgrade to version {}", upgrade_version);
    upgrade_to(nns_node, subnet_id, &subnet_node, upgrade_version, &logger);

    info!(logger, "Stopping redundant nodes ...");
    // Killing redundant nodes should not prevent the `faulty_node` from upgrading
    // and catching up after restarting.
    for redundant_node in &redundant_nodes {
        info!(
            logger,
            "Stopping redundant node: {} ...", redundant_node.node_id
        );
        stop_node(&logger, redundant_node);
    }
    info!(logger, "Starting faulty node: {} ...", faulty_node.node_id);
    start_node(&logger, &faulty_node);

    info!(
        logger,
        "Asserting that the faulty node is running the expected version: {} ...", upgrade_version
    );
    assert_assigned_replica_version(&faulty_node, upgrade_version, env.logger());

    // make sure that state sync is completed
    cert_state_makes_progress_with_retries(
        &faulty_node.get_public_url(),
        faulty_node.effective_canister_id(),
        &logger,
        secs(600),
        secs(10),
    );

    assert!(can_read_msg(
        &logger,
        &faulty_node.get_public_url(),
        can_id,
        msg
    ));
    info!(logger, "After upgrade could read message '{}'", msg);

    let msg_2 = &format!("hello after upgrade to {upgrade_version}");
    let can_id_2 = store_message(
        &faulty_node.get_public_url(),
        faulty_node.effective_canister_id(),
        msg_2,
        &logger,
    );
    assert!(can_read_msg(
        &logger,
        &faulty_node.get_public_url(),
        can_id_2,
        msg_2
    ));
    info!(logger, "Could store and read message '{}'", msg_2);

    if let Some((canister, public_keys)) = ecdsa_canister_key {
        for (key_id, public_key) in public_keys {
            run_chain_key_signature_test(canister, &logger, key_id, public_key.clone());
        }
    }

    info!(logger, "Starting redundant nodes ...");
    for redundant_node in &redundant_nodes {
        info!(
            logger,
            "Starting redundant node: {} ...", redundant_node.node_id
        );
        start_node(&logger, redundant_node);
    }

    (faulty_node.clone(), can_id, msg.into())
}

fn upgrade_to(
    nns_node: &IcNodeSnapshot,
    subnet_id: SubnetId,
    subnet_node: &IcNodeSnapshot,
    target_version: &str,
    logger: &Logger,
) {
    info!(
        logger,
        "Upgrading subnet {} to {}", subnet_id, target_version
    );
    block_on(deploy_guestos_to_all_subnet_nodes(
        nns_node,
        &ic_types::ReplicaVersion::try_from(target_version).unwrap(),
        subnet_id,
    ));
    assert_assigned_replica_version(subnet_node, target_version, logger.clone());
    info!(
        logger,
        "Successfully upgraded subnet {} to {}", subnet_id, target_version
    );
}

// Stops the node and makes sure it becomes unreachable
pub fn stop_node(logger: &Logger, app_node: &IcNodeSnapshot) {
    app_node
        .await_status_is_healthy()
        .expect("Node not healthy");
    info!(logger, "Kill node: {}", app_node.get_ip_addr());
    app_node.vm().kill();
    app_node
        .await_status_is_unavailable()
        .expect("Node still healthy");
    info!(logger, "Node killed: {}", app_node.get_ip_addr());
}

// Starts a node and makes sure it becomes reachable
pub fn start_node(logger: &Logger, app_node: &IcNodeSnapshot) {
    app_node
        .await_status_is_unavailable()
        .expect("Node still healthy");
    info!(logger, "Starting node: {}", app_node.get_ip_addr());
    app_node.vm().start();
    app_node
        .await_status_is_healthy()
        .expect("Node not healthy");
    info!(logger, "Node started: {}", app_node.get_ip_addr());
}<|MERGE_RESOLUTION|>--- conflicted
+++ resolved
@@ -133,27 +133,18 @@
     faulty_node.await_status_is_healthy().unwrap();
 
     let msg = &format!("hello before upgrade to {upgrade_version}");
-<<<<<<< HEAD
     let can_id = block_on(async {
         let agent = assert_create_agent(subnet_node.get_public_url().as_str()).await;
         let mcan = MessageCanister::new(&agent, subnet_node.effective_canister_id()).await;
         // send a lot of update calls to verify that call context manager is preserved properly
         for _ in 0..100 {
+            info!(logger, "Storing message: '{}'", msg);
             mcan.store_msg(msg.to_string()).await;
         }
         mcan.canister_id()
     });
 
-=======
-    info!(logger, "Storing message: '{}'", msg);
-    let can_id = store_message(
-        &subnet_node.get_public_url(),
-        subnet_node.effective_canister_id(),
-        msg,
-        &logger,
-    );
     info!(logger, "Reading message: '{}'", msg);
->>>>>>> 82d9d451
     assert!(can_read_msg(
         &logger,
         &subnet_node.get_public_url(),
