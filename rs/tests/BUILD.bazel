load("@aspect_bazel_lib//lib:tar.bzl", "tar")
load("@bazel_skylib//rules:common_settings.bzl", "bool_flag")
load("@bazel_skylib//rules:run_binary.bzl", "run_binary")
load("@rules_distroless//apt:defs.bzl", "dpkg_status")
load("@rules_distroless//distroless:defs.bzl", "passwd")
load("@rules_oci//oci:defs.bzl", "oci_image")
load("@rules_rust//rust:defs.bzl", "rust_library")
load("//bazel:defs.bzl", "symlink_dir", "symlink_dir_test")
load("//rs/tests:common.bzl", "DEPENDENCIES", "MACRO_DEPENDENCIES")
load(":system_tests.bzl", "oci_tar", "uvm_config_image")

package(default_visibility = ["//rs:system-tests-pkg"])

exports_files([
    "counter.wat",
])

bool_flag(
    name = "k8s",
    build_setting_default = False,
)

rust_library(
    name = "tests",
    testonly = True,
    srcs = glob(["src/**/*.rs"]),
    compile_data = [
        "//ic-os/components:ic/generate-ic-config/ic.json5.template",
        "src/ledger_tests/transaction_ledger_correctness.wasm",
    ],
    crate_name = "ic_tests",
    proc_macro_deps = MACRO_DEPENDENCIES,
    target_compatible_with = ["@platforms//os:linux"],  # requires libssh that does not build on Mac OS
    deps = DEPENDENCIES,
)

# Packages we install into the image; see base image definition and its
# 'manifest = ...' field for more information
PACKAGES = [
    "@noble//bash/amd64",
    "@noble//ca-certificates/amd64",
    "@noble//coreutils/amd64",
    "@noble//dosfstools/amd64",
    "@noble//gawk/amd64",
    "@noble//gzip/amd64",
    "@noble//libssl3t64/amd64",
    "@noble//libunwind8/amd64",
    "@noble//mtools/amd64",
    "@noble//openssh-client/amd64",
    "@noble//rsync/amd64",
    "@noble//tar/amd64",
    "@noble//zstd/amd64",
]

tar(
    name = "sh",
    mtree = [
        # needed as dpkg assumes sh is installed in a typical debian installation.
        "./usr/bin/sh type=link link=/bin/bash",
    ],
)

tar(
    name = "mkfsvfat",
    mtree = [
        # symlink instead of updating the PATH
        "./usr/bin/mkfs.vfat type=link link=/sbin/mkfs.vfat",
    ],
)

tar(
    name = "awk",
    mtree = [
        # we install the GNU variant but call 'awk' so we symlink
        "./usr/bin/awk type=link link=/usr/bin/gawk",
    ],
)

# Creates /var/lib/dpkg/status with installed package information.
dpkg_status(
    name = "dpkg_status",
    controls = [
        "%s:control" % package
        for package in PACKAGES
    ],
    target_compatible_with = [
        "@platforms//os:linux",
    ],
)

passwd(
    name = "passwd",
    entries = [
        dict(
            gecos = ["root"],
            gid = 0,
            home = "/root",
            shell = "/usr/bin/bash",
            uid = 0,
            username = "root",
        ),
    ],
)

oci_image(
    name = "ubuntu_test_runtime_image_src",
    architecture = "amd64",
    os = "linux",
    target_compatible_with = [
        "@platforms//os:linux",
    ],
    tars = [
        ":dpkg_status",
        ":passwd",  # needed because we ssh in

        # symlinks
        ":awk",
        ":mkfsvfat",
        ":sh",
    ] + PACKAGES,
)

oci_tar(
    name = "ubuntu_test_runtime.tar",
    image = ":ubuntu_test_runtime_image_src",
    repo_tags = ["ubuntu_test_runtime:image"],
)

uvm_config_image(
    name = "colocate_uvm_config_image",
    srcs = [
        ":ubuntu_test_runtime.tar",
        "//rs/tests:activate-systest-uvm-config",
    ],
    remap_paths = {
        "activate-systest-uvm-config": "activate",
    },
    tags = ["manual"],  # this target will be built if required as a dependency of another target
)

<<<<<<< HEAD
rust_test(
    name = "tests_test",
    aliases = ALIASES,
    crate = ":tests",
    proc_macro_deps = MACRO_DEPENDENCIES,
    target_compatible_with = ["@platforms//os:linux"],  # requires libssh that does not build on Mac OS
    deps = DEPENDENCIES,
)

=======
>>>>>>> 7a20299a
exports_files([
    "create-universal-vm-config-image.sh",
])

filegroup(
    name = "grafana_dashboards",
    srcs = glob(["dashboards/**/*"]),
)

symlink_dir(
    name = "recovery/binaries",
    testonly = True,
    targets = {
        "//rs/registry/admin:ic-admin": "ic-admin",
        "//rs/state_tool:state-tool": "state-tool",
        "//rs/canister_sandbox:compiler_sandbox": "compiler_sandbox",
        "//rs/canister_sandbox:sandbox_launcher": "sandbox_launcher",
        "//rs/canister_sandbox:canister_sandbox": "canister_sandbox",
        "@crate_index//:ic-wasm__ic-wasm": "ic-wasm",
    },
)

symlink_dir(
    name = "backup/binaries",
    testonly = True,
    targets = {
        "//rs/backup:ic-backup": "ic-backup",
        "//rs/replay:ic-replay": "ic-replay",
        "//rs/canister_sandbox:compiler_sandbox": "compiler_sandbox",
        "//rs/canister_sandbox:sandbox_launcher": "sandbox_launcher",
        "//rs/canister_sandbox:canister_sandbox": "canister_sandbox",
    },
)

symlink_dir_test(
    name = "cup_compatibility/binaries",
    targets = {
        "//rs/types/types:types_test": "types_test",
    },
)

oci_tar(
    name = "static-file-server.tar",
    image = "@static-file-server",
    repo_tags = ["static-file-server:image"],
)

exports_files([
    "jaeger_activate.sh",
])

uvm_config_image(
    name = "jaeger_uvm_config_image",
    srcs = [
        ":jaeger.tar",
        ":jaeger_activate.sh",
    ],
    remap_paths = {
        "jaeger_activate.sh": "activate",
    },
    tags = ["manual"],  # this target will be built if required as a dependency of another target
)

filegroup(
    name = "rosetta_workspace",
    srcs = glob(["rosetta_workspace/*"]),
)

exports_files([
    "src/canister_http/universal_vm_activation.sh",
])

run_binary(
    name = "wabt-tests",
    outs = [
        "custom_section_name_with_spaces.wasm",
        "duplicate_custom_section.wasm",
        "empty_custom_section_name.wasm",
        "empty_query_name.wasm",
        "invalid_canister_composite_query_cq_reta.wasm",
        "invalid_canister_composite_query_cq_retb.wasm",
        "invalid_canister_export.wasm",
        "invalid_canister_global_timer_reta.wasm",
        "invalid_canister_global_timer_retb.wasm",
        "invalid_canister_heartbeat_reta.wasm",
        "invalid_canister_heartbeat_retb.wasm",
        "invalid_canister_init_reta.wasm",
        "invalid_canister_init_retb.wasm",
        "invalid_canister_inspect_message_reta.wasm",
        "invalid_canister_inspect_message_retb.wasm",
        "invalid_canister_post_upgrade_reta.wasm",
        "invalid_canister_post_upgrade_retb.wasm",
        "invalid_canister_pre_upgrade_reta.wasm",
        "invalid_canister_pre_upgrade_retb.wasm",
        "invalid_canister_query_que_reta.wasm",
        "invalid_canister_query_que_retb.wasm",
        "invalid_canister_update_upd_reta.wasm",
        "invalid_canister_update_upd_retb.wasm",
        "invalid_custom_section.wasm",
        "invalid_empty_custom_section_name.wasm",
        "invalid_empty_query_name.wasm",
        "invalid_import.wasm",
        "large_custom_sections.wasm",
        "long_exported_function_names.wasm",
        "many_custom_sections.wasm",
        "many_exports.wasm",
        "many_functions.wasm",
        "many_globals.wasm",
        "name_clash_query_composite_query.wasm",
        "name_clash_update_composite_query.wasm",
        "name_clash_update_query.wasm",
        "no_start.wasm",
        "query_name_with_spaces.wasm",
        "start.wasm",
        "too_large_custom_sections.wasm",
        "too_long_exported_function_names.wasm",
        "too_many_custom_sections.wasm",
        "too_many_exports.wasm",
        "too_many_functions.wasm",
        "too_many_globals.wasm",
        "valid_import.wasm",
    ],
    args = ["$(location valid_import.wasm)"],  # passing location of an arbitrary output file is a hack, see https://github.com/bazelbuild/bazel-skylib/blob/288731ef9f7f688932bd50e704a91a45ec185f9b/rules/run_binary.bzl#L29
    target_compatible_with = ["@platforms//os:linux"],
    tool = "//rs/tests/testing_verification/wabt-tests:generator",
)

oci_tar(
    name = "jaeger.tar",
    image = "@jaeger",
    repo_tags = ["jaegertracing/all-in-one:1.58"],
)

oci_tar(
    name = "minica.tar",
    image = "@minica",
    repo_tags = ["minica:image"],
)

oci_tar(
    name = "bitcoind.tar",
    image = "@bitcoind",
    repo_tags = ["bitcoind:image"],
)

oci_tar(
    name = "nginx-proxy.tar",
    image = "@nginx-proxy",
    repo_tags = ["nginx-proxy:image"],
)

uvm_config_image(
    name = "ckbtc_uvm_config_image",
    srcs = [
        ":bitcoind.tar",
        ":minica.tar",
        ":nginx-proxy.tar",
        "//ic-os/components:networking/dev-certs/canister_http_test_ca.cert",
        "//ic-os/components:networking/dev-certs/canister_http_test_ca.key",
        "//rs/tests/httpbin-rs:httpbin.tar",
    ],
    remap_paths = {
        "canister_http_test_ca.cert": "cert.pem",
        "canister_http_test_ca.key": "key.pem",
    },
    tags = ["manual"],  # this target will be built if required as a dependency of another target
)<|MERGE_RESOLUTION|>--- conflicted
+++ resolved
@@ -138,18 +138,6 @@
     tags = ["manual"],  # this target will be built if required as a dependency of another target
 )
 
-<<<<<<< HEAD
-rust_test(
-    name = "tests_test",
-    aliases = ALIASES,
-    crate = ":tests",
-    proc_macro_deps = MACRO_DEPENDENCIES,
-    target_compatible_with = ["@platforms//os:linux"],  # requires libssh that does not build on Mac OS
-    deps = DEPENDENCIES,
-)
-
-=======
->>>>>>> 7a20299a
 exports_files([
     "create-universal-vm-config-image.sh",
 ])
