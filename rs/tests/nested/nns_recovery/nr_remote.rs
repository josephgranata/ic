/* tag::catalog[]
Title:: End-to-end NNS Recovery Test

Goal:: Ensure that the subnet recovery of an NNS subnet without changing the node membership and without requiring admin access on all nodes works.

Runbook::
. Start IC with an NNS subnet with nodes that have a virtualized HostOS. To do this, start with a standard one-node NNS subnet, add the nodes with virtualized HostOS, wait for them to register, and then remove the original node.
. Add an SSH key as backup access to all NNS nodes to mirror the production setup (needed for recovery).
. Break the subnet by replacing the replica binary on f+1 nodes.
. Run ic-recovery to replay consensus artifacts until the highest certification share height, manually inject a message upgrading the replica to a known working version, produce a CUP and registry local store corresponding to the new state and bundle them in a tarball.
. Upload the tarball to a local web server acting as DFINITY's upstreams, as well as a recovery GuestOS image (containing guestos-recovery-engine).
. Reboot nodes' HostOSes into recovery mode to trigger guestos-recovery-upgrader and download the recovery GuestOS iamge.
. This recovery GuestOS image will download the recovery artifacts from the local web server and launch the orchestrator, which will detect the upgrade message and upgrade to it.
  . It will also state sync the state indicated by the CUP.
. Observe that NNS subnet continues functioning.

Success::
. NNS subnet is functional after the recovery.

Variant::
. This test variant performs the recovery remotely, i.e. downloads/uploads state and artifacts from a remote node instead of running the recovery tool directly on the node.

end::catalog[] */

use anyhow::Result;
use ic_nested_nns_recovery_common::{
    setup, test, SetupConfig, TestConfig, DKG_INTERVAL, SUBNET_SIZE,
};
use ic_system_test_driver::{driver::group::SystemTestGroup, systest};
use std::time::Duration;

fn main() -> Result<()> {
    SystemTestGroup::new()
        .with_setup(|env| {
            setup(
                env,
                SetupConfig {
                    impersonate_upstreams: true,
                    subnet_size: SUBNET_SIZE,
                    dkg_interval: DKG_INTERVAL,
                },
            )
        })
        .add_test(systest!(test; TestConfig {
<<<<<<< HEAD
            local_recovery: false,
=======
            subnet_size: SUBNET_SIZE,
>>>>>>> f52f575b
        }))
        .with_timeout_per_test(Duration::from_secs(30 * 60))
        .with_overall_timeout(Duration::from_secs(35 * 60))
        .execute_from_args()?;

    Ok(())
}<|MERGE_RESOLUTION|>--- conflicted
+++ resolved
@@ -42,11 +42,8 @@
             )
         })
         .add_test(systest!(test; TestConfig {
-<<<<<<< HEAD
+            subnet_size: SUBNET_SIZE,
             local_recovery: false,
-=======
-            subnet_size: SUBNET_SIZE,
->>>>>>> f52f575b
         }))
         .with_timeout_per_test(Duration::from_secs(30 * 60))
         .with_overall_timeout(Duration::from_secs(35 * 60))
