--- conflicted
+++ resolved
@@ -23,13 +23,12 @@
 path = "common.rs"
 
 [[bin]]
-<<<<<<< HEAD
+name = "ic-systest-nested-nns-recovery-large"
+path = "nr_large.rs"
+
+[[bin]]
 name = "ic-systest-nested-nns-recovery-local"
 path = "nr_local.rs"
-=======
-name = "ic-systest-nested-nns-recovery-large"
-path = "nr_large.rs"
->>>>>>> f52f575b
 
 [[bin]]
 name = "ic-systest-nested-nns-recovery-remote"
