use std::path::Path;
use std::time::Duration;

use anyhow::{bail, Result};
use ic_consensus_system_test_utils::{
    impersonate_upstreams,
    node::await_subnet_earliest_topology_version,
    rw_message::{
        can_read_msg, cannot_store_msg, cert_state_makes_progress_with_retries, store_message,
    },
    set_sandbox_env_vars,
    ssh_access::{
        get_updatesubnetpayload_with_keys, update_subnet_record,
        wait_until_authentication_is_granted, AuthMean,
    },
    upgrade::assert_assigned_replica_version,
};
use ic_recovery::{
    get_node_metrics,
    nns_recovery_same_nodes::{NNSRecoverySameNodes, NNSRecoverySameNodesArgs},
    steps::CreateNNSRecoveryTarStep,
    util::DataLocation,
    RecoveryArgs,
};
use ic_system_test_driver::{
    driver::{
        constants::SSH_USERNAME,
        driver_setup::{SSH_AUTHORIZED_PRIV_KEYS_DIR, SSH_AUTHORIZED_PUB_KEYS_DIR},
        nested::NestedVms,
        test_env::TestEnv,
        test_env_api::*,
    },
    nns::change_subnet_membership,
    retry_with_msg, retry_with_msg_async,
    util::block_on,
};
use nested::util::{
    assert_version_compatibility, get_host_boot_id_async, setup_ic_infrastructure,
    setup_nested_vm_group, setup_vector_targets_for_vm, start_nested_vm_group,
    NODE_REGISTRATION_BACKOFF, NODE_REGISTRATION_TIMEOUT,
};
use rand::seq::SliceRandom;
use sha2::{Digest, Sha256};
use slog::{info, Logger};
use tokio::task::JoinSet;

/// 4 nodes is the minimum subnet size that satisfies 3f+1 for f=1
pub const SUBNET_SIZE: usize = 4;
/// DKG interval of 9 is large enough for a subnet of that size and as small as possible to keep the
/// test runtime low
pub const DKG_INTERVAL: u64 = 9;

/// 40 nodes and DKG interval of 199 are the production values for the NNS but 49 was chosen for
/// the DKG interval to make the test faster
pub const LARGE_SUBNET_SIZE: usize = 40;
pub const LARGE_DKG_INTERVAL: u64 = 49;

/// RECOVERY_GUESTOS_IMG_VERSION variable is a placeholder for the actual version of the recovery
/// GuestOS image, that Node Providers would use as input to guestos-recovery-upgrader.
pub const RECOVERY_GUESTOS_IMG_VERSION: &str = "RECOVERY_VERSION";

const ADMIN_KEY_FILE_REMOTE_PATH: &str = "/var/lib/admin/admin_key";
const BACKUP_KEY_FILE_REMOTE_PATH: &str = "/var/lib/admin/backup_key";
const OUTPUT_DIR_REMOTE_PATH: &str = "/var/lib/ic/data/recovery/output";

pub struct SetupConfig {
    pub impersonate_upstreams: bool,
    pub subnet_size: usize,
    pub dkg_interval: u64,
}

#[derive(Debug)]
pub struct TestConfig {
<<<<<<< HEAD
    pub local_recovery: bool,
=======
    pub subnet_size: usize,
>>>>>>> f52f575b
}

fn get_host_vm_names(num_hosts: usize) -> Vec<String> {
    (1..=num_hosts).map(|i| format!("host-{}", i)).collect()
}

pub fn assign_unassigned_nodes_to_nns(
    logger: &Logger,
    topology: &TopologySnapshot,
) -> TopologySnapshot {
    info!(logger, "Adding all unassigned nodes to the NNS subnet...");
    let nns_subnet = topology.root_subnet();
    let original_node = nns_subnet.nodes().next().unwrap();

    let new_node_ids: Vec<_> = topology.unassigned_nodes().map(|n| n.node_id).collect();
    block_on(change_subnet_membership(
        original_node.get_public_url(),
        nns_subnet.subnet_id,
        &new_node_ids,
        &[original_node.node_id],
    ))
    .expect("Failed to change subnet membership");

    info!(
        logger,
        "Waiting for new nodes to take over the NNS subnet..."
    );
    let new_topology = block_on(topology.block_for_newer_registry_version_within_duration(
        Duration::from_secs(60),
        Duration::from_secs(2),
    ))
    .unwrap();

    let nns_subnet = new_topology.root_subnet();
    let num_nns_nodes = nns_subnet.nodes().count();
    assert_eq!(
        num_nns_nodes,
        new_node_ids.len(),
        "NNS subnet should have {} nodes after removing the original node, but found {} nodes",
        new_node_ids.len(),
        num_nns_nodes
    );

    // Readiness wait: ensure the NNS subnet is healthy and making progress
    for node in nns_subnet.nodes() {
        node.await_status_is_healthy().unwrap();
    }
    await_subnet_earliest_topology_version(
        &nns_subnet,
        new_topology.get_registry_version(),
        logger,
    );
    info!(logger, "Success: New nodes have taken over the NNS subnet");

    new_topology
}

pub fn setup(env: TestEnv, cfg: SetupConfig) {
    assert_version_compatibility();

    if cfg.impersonate_upstreams {
        impersonate_upstreams::setup_upstreams_uvm(&env);
    }

    setup_ic_infrastructure(&env, Some(cfg.dkg_interval), /*is_fast=*/ false);

    let host_vm_names = get_host_vm_names(cfg.subnet_size);
    let host_vm_names_refs: Vec<&str> = host_vm_names.iter().map(|s| s.as_str()).collect();
    setup_nested_vm_group(env.clone(), &host_vm_names_refs);

    for vm_name in &host_vm_names {
        setup_vector_targets_for_vm(&env, vm_name);
    }
}

pub fn test(env: TestEnv, cfg: TestConfig) {
    let logger = env.logger();

    let recovery_img_path = get_dependency_path_from_env("RECOVERY_GUESTOS_IMG_PATH");
    let recovery_img =
        std::fs::read(&recovery_img_path).expect("Failed to read recovery GuestOS image");
    let recovery_img_hash = Sha256::digest(&recovery_img)
        .iter()
        .map(|b| format!("{:02x}", b))
        .collect::<String>();

    let initial_topology = block_on(
        env.topology_snapshot()
            .block_for_min_registry_version(ic_types::RegistryVersion::from(1)),
    )
    .unwrap();

    // Check that there are initially no unassigned nodes.
    let num_unassigned_nodes = initial_topology.unassigned_nodes().count();
    assert_eq!(num_unassigned_nodes, 0);

    start_nested_vm_group(env.clone());

    info!(logger, "Waiting for all nodes to join ...");

    // Wait for all nodes to register by repeatedly waiting for registry updates
    // and checking if we have the expected number of unassigned nodes
    let new_topology = retry_with_msg!(
        "Waiting for all nodes to register and appear as unassigned nodes",
        logger.clone(),
        NODE_REGISTRATION_TIMEOUT,
        NODE_REGISTRATION_BACKOFF,
        || {
            // Wait for a newer registry version to be available
            let new_topology = block_on(
                initial_topology.block_for_newer_registry_version_within_duration(
                    Duration::from_secs(60), // Shorter timeout for each individual check
                    Duration::from_secs(2),
                ),
            )?;

            let num_unassigned_nodes = new_topology.unassigned_nodes().count();
            if num_unassigned_nodes == cfg.subnet_size {
                info!(logger, "Success: All nodes have registered");
                Ok(new_topology)
            } else {
                bail!(
                    "Expected {} unassigned nodes, but found {}",
                    cfg.subnet_size,
                    num_unassigned_nodes
                )
            }
        }
    )
    .unwrap();

    let new_topology = assign_unassigned_nodes_to_nns(&logger, &new_topology);
    let nns_subnet = new_topology.root_subnet();
    let nns_node = nns_subnet.nodes().next().unwrap();

    // Mirror production setup by granting backup access to all NNS nodes to a specific SSH key.
    // This is necessary as part of the `DownloadCertifications` step of the recovery to determine
    // the latest certified height of the subnet.
    info!(logger, "Update the registry with the backup key");
    let ssh_priv_key_path = env
        .get_path(SSH_AUTHORIZED_PRIV_KEYS_DIR)
        .join(SSH_USERNAME);
    let ssh_priv_key =
        std::fs::read_to_string(&ssh_priv_key_path).expect("Failed to read SSH private key");
    let ssh_pub_key_path = env.get_path(SSH_AUTHORIZED_PUB_KEYS_DIR).join(SSH_USERNAME);
    let ssh_pub_key =
        std::fs::read_to_string(&ssh_pub_key_path).expect("Failed to read SSH public key");
    let payload =
        get_updatesubnetpayload_with_keys(nns_subnet.subnet_id, None, Some(vec![ssh_pub_key]));
    block_on(update_subnet_record(nns_node.get_public_url(), payload));
    let backup_mean = AuthMean::PrivateKey(ssh_priv_key);
    for node in nns_subnet.nodes() {
        info!(
            logger,
            "Waiting for authentication to be granted on node {} ({:?})",
            node.node_id,
            node.get_ip_addr()
        );
        wait_until_authentication_is_granted(&node.get_ip_addr(), "backup", &backup_mean);
    }

    info!(logger, "Ensure NNS subnet is functional");
    let msg = "subnet recovery works!";
    let app_can_id = store_message(
        &nns_node.get_public_url(),
        nns_node.effective_canister_id(),
        msg,
        &logger,
    );
    assert!(can_read_msg(
        &logger,
        &nns_node.get_public_url(),
        app_can_id,
        msg
    ));
    info!(
        logger,
        "NNS is healthy - message stored and read successfully"
    );

    let ic_version = get_guestos_img_version();
    info!(logger, "IC_VERSION_ID: {:?}", &ic_version);
    // identifies the version of the replica after the recovery
    let working_version = get_guestos_update_img_version();

    let recovery_dir = get_dependency_path("rs/tests");
    let output_dir = env.get_path("recovery_output");
    set_sandbox_env_vars(recovery_dir.join("recovery/binaries"));

    // Choose f+1 faulty nodes to break
    let nns_nodes = nns_subnet.nodes().collect::<Vec<_>>();
    let f = (cfg.subnet_size - 1) / 3;
    let faulty_nodes = &nns_nodes[..(f + 1)];
    let healthy_nodes = &nns_nodes[(f + 1)..];
    info!(
        logger,
        "Selected faulty nodes: {:?}. Selected healthy nodes: {:?}",
        faulty_nodes.iter().map(|n| n.node_id).collect::<Vec<_>>(),
        healthy_nodes.iter().map(|n| n.node_id).collect::<Vec<_>>(),
    );
    // Break faulty nodes by SSHing into them and breaking the replica binary.
    info!(
        logger,
        "Breaking the NNS subnet by breaking the replica binary on f+1={} nodes",
        f + 1
    );
    let ssh_command =
        "sudo mount --bind /bin/false /opt/ic/bin/replica && sudo systemctl restart ic-replica";
    for node in faulty_nodes {
        info!(
            logger,
            "Breaking the replica on node {} ({:?})...",
            node.node_id,
            node.get_ip_addr()
        );

        node.block_on_bash_script(ssh_command).unwrap_or_else(|_| {
            panic!(
                "SSH command failed on node {} ({:?})",
                node.node_id,
                node.get_ip_addr()
            )
        });
    }

    if let Some(healthy) = healthy_nodes.first() {
        info!(logger, "Ensure a healthy node still works in read mode");
        assert!(can_read_msg(
            &logger,
            &healthy.get_public_url(),
            app_can_id,
            msg
        ));
    }
    info!(
        logger,
        "Ensure the subnet does not work in write mode anymore"
    );
    assert!(cannot_store_msg(
        logger.clone(),
        &nns_node.get_public_url(),
        app_can_id,
        msg
    ));
    info!(
        logger,
        "Success: Subnet is broken - cannot store new messages"
    );

    // Choose the DFINITY-owned node to be the one with the highest certification share height
    let (dfinity_owned_node, highest_certification_share_height) = nns_subnet
        .nodes()
        .filter_map(|n| {
            block_on(get_node_metrics(&logger, &n.get_ip_addr()))
                .map(|m| (n, m.certification_share_height.get()))
        })
        .max_by_key(|&(_, cert_share_height)| cert_share_height)
        .expect("No download node found");

    info!(
        logger,
        "Selected DFINITY-owned NNS node: {} ({:?})",
        dfinity_owned_node.node_id,
        dfinity_owned_node.get_ip_addr()
    );

    let recovery_args = RecoveryArgs {
        dir: recovery_dir,
        nns_url: dfinity_owned_node.get_public_url(),
        replica_version: Some(ic_version),
        key_file: Some(ssh_priv_key_path.clone()),
        test_mode: true,
        skip_prompts: true,
        use_local_binaries: false,
    };

    // unlike during a production recovery using the CLI, here we already know all of parameters
    // ahead of time.
    let subnet_args = NNSRecoverySameNodesArgs {
        subnet_id: nns_subnet.subnet_id,
        upgrade_version: Some(working_version.clone()),
        replay_until_height: Some(highest_certification_share_height),
        upgrade_image_url: Some(get_guestos_update_img_url()),
        upgrade_image_hash: Some(get_guestos_update_img_sha256()),
        download_method: Some(DataLocation::Remote(dfinity_owned_node.get_ip_addr())),
        upload_method: Some(DataLocation::Remote(dfinity_owned_node.get_ip_addr())),
        wait_for_cup_node: Some(dfinity_owned_node.get_ip_addr()),
        backup_key_file: Some(ssh_priv_key_path),
        output_dir: Some(output_dir.clone()),
        next_step: None,
        skip: None,
    };

    let subnet_recovery_tool =
        NNSRecoverySameNodes::new(logger.clone(), recovery_args, subnet_args);

    if cfg.local_recovery {
        info!(logger, "Performing a local recovery");
        local_recovery(&dfinity_owned_node, subnet_recovery_tool, &logger);
    } else {
        info!(logger, "Performing a remote recovery");
        remote_recovery(subnet_recovery_tool, &logger);
    }
    info!(
        logger,
        "Recovery coordinator successfully went through all steps of the recovery tool"
    );

    info!(logger, "Setup UVM to serve recovery artifacts");
    let artifacts_path = output_dir.join(CreateNNSRecoveryTarStep::get_tar_name());
    let artifacts_hash =
        std::fs::read_to_string(output_dir.join(CreateNNSRecoveryTarStep::get_sha_name()))
            .unwrap()
            .trim()
            .to_string();
    impersonate_upstreams::uvm_serve_recovery_artifacts(&env, &artifacts_path, &artifacts_hash)
        .expect("Failed to serve recovery artifacts from UVM");

    info!(logger, "Setup UVM to serve recovery-dev GuestOS image");
    impersonate_upstreams::uvm_serve_guestos_image(
        &env,
        &recovery_img_path,
        RECOVERY_GUESTOS_IMG_VERSION,
    )
    .unwrap();

    // The DFINITY-owned node is already recovered as part of the recovery tool, so we only need to
    // trigger the recovery on 2f other nodes.
    info!(logger, "Simulate node provider action on 2f nodes");
    block_on(async {
        let mut handles = JoinSet::new();

        for vm_name in get_host_vm_names(cfg.subnet_size)
            .iter()
            .filter(|&vm_name| {
                env.get_nested_vm(vm_name)
                    .unwrap()
                    .get_nested_network()
                    .unwrap()
                    .guest_ip
                    != dfinity_owned_node.get_ip_addr()
            })
            .cloned()
            .collect::<Vec<_>>()
            .choose_multiple(&mut rand::thread_rng(), 2 * f)
        {
            let logger = logger.clone();
            let env = env.clone();
            let vm_name = vm_name.clone();
            let recovery_img_hash = recovery_img_hash.clone();
            let artifacts_hash = artifacts_hash.clone();

            handles.spawn(async move {
                simulate_node_provider_action(
                    &logger,
                    &env,
                    &vm_name,
                    RECOVERY_GUESTOS_IMG_VERSION,
                    &recovery_img_hash[..6],
                    &artifacts_hash,
                )
                .await
            });
        }

        handles.join_all().await;
    });

    info!(logger, "Ensure every node uses the new replica version, is healthy and the subnet is making progress");
    let nns_subnet = block_on(
        new_topology.block_for_newer_registry_version_within_duration(secs(600), secs(10)),
    )
    .expect("Could not obtain updated registry.")
    .root_subnet();
    for node in nns_subnet.nodes() {
        assert_assigned_replica_version(&node, &working_version, env.logger());
        node.await_status_is_healthy().unwrap_or_else(|_| {
            panic!(
                "Node {} ({:?}) did not become healthy after the recovery",
                node.node_id,
                node.get_ip_addr()
            )
        });
    }
    cert_state_makes_progress_with_retries(
        &dfinity_owned_node.get_public_url(),
        dfinity_owned_node.effective_canister_id(),
        &logger,
        secs(600),
        secs(10),
    );

    let nns_node = nns_subnet.nodes().next().unwrap();

    info!(logger, "Ensure the old message is still readable");
    assert!(can_read_msg(
        &logger,
        &nns_node.get_public_url(),
        app_can_id,
        msg
    ));

    info!(
        logger,
        "Ensure that the subnet is accepting updates after the recovery"
    );
    let new_msg = "subnet recovery still works!";
    let new_app_can_id = store_message(
        &nns_node.get_public_url(),
        nns_node.effective_canister_id(),
        new_msg,
        &logger,
    );
    assert!(can_read_msg(
        &logger,
        &nns_node.get_public_url(),
        new_app_can_id,
        new_msg
    ));
}

async fn overwrite_expected_recovery_hash<T>(node: &T, artifacts_hash: &str) -> Result<String>
where
    T: SshSession + Sync,
{
    let expected_recovery_hash_path = "/opt/ic/share/expected_recovery_hash";
    // File-system is read-only, so we write the hash in a temporary file and replace the
    // original with a bind mount.
    let command = format!(
        r#"
            echo {artifacts_hash} | sudo tee -a /tmp/expected_recovery_hash > /dev/null

            sudo chown --reference=/tmp/expected_recovery_hash {expected_recovery_hash_path}
            sudo chmod --reference=/tmp/expected_recovery_hash {expected_recovery_hash_path}

            sudo mount --bind /tmp/expected_recovery_hash {expected_recovery_hash_path}
        "#,
    );

    node.block_on_bash_script_async(&command).await
}

async fn simulate_node_provider_action(
    logger: &Logger,
    env: &TestEnv,
    vm_name: &str,
    img_version: &str,
    img_short_hash: &str,
    artifacts_hash: &str,
) {
    let host = env.get_nested_vm(vm_name).unwrap();
    let host_boot_id_pre_reboot = get_host_boot_id_async(&host).await;

    // Trigger HostOS reboot and run guestos-recovery-upgrader
    info!(
        logger,
        "Remounting /boot as read-write, updating boot_args file and rebooting host {}", vm_name,
    );
    let boot_args_command = format!(
        "sudo mount -o remount,rw /boot && sudo sed -i 's/\\(BOOT_ARGS_A=\".*\\)enforcing=0\"/\\1enforcing=0 recovery=1 version={} hash={}\"/' /boot/boot_args && sudo mount -o remount,ro /boot && sudo reboot",
        &img_version, &img_short_hash
    );
    host.block_on_bash_script_async(&boot_args_command)
        .await
        .expect("Failed to update boot_args file and reboot host");

    // Wait for HostOS to reboot by checking that its boot ID changes
    retry_with_msg_async!(
        format!(
            "Waiting until the host's boot ID changes from its pre reboot value of '{}'",
            host_boot_id_pre_reboot
        ),
        &logger,
        Duration::from_secs(5 * 60),
        Duration::from_secs(5),
        || async {
            let host_boot_id = get_host_boot_id_async(&host).await;
            if host_boot_id != host_boot_id_pre_reboot {
                info!(
                    logger,
                    "Host boot ID changed from '{}' to '{}'", host_boot_id_pre_reboot, host_boot_id
                );
                Ok(())
            } else {
                bail!("Host boot ID is still '{}'", host_boot_id_pre_reboot)
            }
        }
    )
    .await
    .unwrap();

    // Once HostOS is back up, spoof its DNS such that it downloads the GuestOS image from the UVM
    let server_ipv6 = impersonate_upstreams::get_upstreams_uvm_ipv6(env);
    info!(
        logger,
        "Spoofing HostOS {} DNS to point the upstreams to the UVM at {}", vm_name, server_ipv6
    );
    impersonate_upstreams::spoof_node_dns_async(&host, &server_ipv6)
        .await
        .expect("Failed to spoof HostOS DNS");

    // Once GuestOS is launched, we still need to overwrite the expected recovery hash with the
    // correct one and spoof its DNS for the same reason as HostOS
    let guest = host.get_guest_ssh().unwrap();
    info!(
        logger,
        "Manually overwriting recovery engine with artifacts expected hash {}", artifacts_hash
    );
    overwrite_expected_recovery_hash(&guest, artifacts_hash)
        .await
        .expect("Failed to overwrite expected recovery hash");
    info!(
        logger,
        "Spoofing GuestOS DNS to point the upstreams to the UVM at {}", server_ipv6
    );
    impersonate_upstreams::spoof_node_dns_async(&guest, &server_ipv6)
        .await
        .expect("Failed to spoof GuestOS DNS");
}

fn remote_recovery(subnet_recovery_tool: NNSRecoverySameNodes, logger: &Logger) {
    for (step_type, step) in subnet_recovery_tool {
        info!(logger, "Next step: {:?}", step_type);

        info!(logger, "{}", step.descr());
        step.exec()
            .unwrap_or_else(|e| panic!("Execution of step {:?} failed: {}", step_type, e));
    }
}

fn local_recovery(
    node: &IcNodeSnapshot,
    subnet_recovery_tool: NNSRecoverySameNodes,
    logger: &Logger,
) {
    let session = &node.block_on_ssh_session().unwrap();
    let node_id = node.node_id;
    let node_ip = node.get_ip_addr();

    let maybe_admin_key_file =
        if let Some(admin_key_file) = &subnet_recovery_tool.recovery_args.key_file {
            info!(
                logger,
                "Copying the admin key file to node {node_id} with IP {node_ip} ..."
            );
            scp_send_to(
                logger.clone(),
                session,
                admin_key_file,
                Path::new(ADMIN_KEY_FILE_REMOTE_PATH),
                0o400,
            );

            format!("--key-file {ADMIN_KEY_FILE_REMOTE_PATH} ")
        } else {
            String::default()
        };

    let maybe_backup_key_file =
        if let Some(backup_key_file) = &subnet_recovery_tool.params.backup_key_file {
            info!(
                logger,
                "Copying the backup key file to node {node_id} with IP {node_ip} ..."
            );
            scp_send_to(
                logger.clone(),
                session,
                backup_key_file,
                Path::new(BACKUP_KEY_FILE_REMOTE_PATH),
                0o400,
            );

            format!("--backup-key-file {BACKUP_KEY_FILE_REMOTE_PATH} ")
        } else {
            String::default()
        };

    let nns_url = subnet_recovery_tool.recovery_args.nns_url;
    let subnet_id = subnet_recovery_tool.params.subnet_id;
    let maybe_upgrade_version = subnet_recovery_tool
        .params
        .upgrade_version
        .map(|v| format!("--upgrade-version {v} "))
        .unwrap_or_default();
    let maybe_replay_until_height = subnet_recovery_tool
        .params
        .replay_until_height
        .map(|h| format!("--replay-until-height {h} "))
        .unwrap_or_default();
    let maybe_upgrade_image_url = subnet_recovery_tool
        .params
        .upgrade_image_url
        .map(|u| format!("--upgrade-image-url {u} "))
        .unwrap_or_default();
    let maybe_upgrade_image_hash = subnet_recovery_tool
        .params
        .upgrade_image_hash
        .map(|h| format!("--upgrade-image-hash {h} "))
        .unwrap_or_default();
    let maybe_skips = subnet_recovery_tool
        .params
        .skip
        .as_ref()
        .map(|skips| {
            skips
                .iter()
                .map(|s| format!("--skip {s:?} "))
                .collect::<String>()
        })
        .unwrap_or_default();

    let command = format!(
        r#"/opt/ic/bin/ic-recovery \
        --nns-url {nns_url} \
        {maybe_admin_key_file}\
        --test --skip-prompts --use-local-binaries \
        nns-recovery-same-nodes \
        --subnet-id {subnet_id} \
        {maybe_upgrade_version}\
        {maybe_replay_until_height}\
        {maybe_upgrade_image_url}\
        {maybe_upgrade_image_hash}\
        --download-method local \
        --upload-method local \
        --wait-for-cup-node {node_ip} \
        {maybe_backup_key_file}\
        --output-dir {OUTPUT_DIR_REMOTE_PATH} \
        {maybe_skips}\
        --skip Cleanup \
        "#
    );

    // The command is expected to reboot the node as part of the recovery, so if it returns
    // successfully, it means something went wrong.
    info!(logger, "Executing local recovery command: \n{command}");
    if let Ok(ret) = node.block_on_bash_script_from_session(session, &command) {
        panic!("Local recovery completed without rebooting: \n{ret}");
    } else {
        info!(logger, "Node rebooted as part of the recovery");
    }

    // Resume the recovery by re-executing the command starting from WaitForCUP. The command should
    // succeed this time.
    let session = &node.block_on_ssh_session().unwrap(); // New session after reboot
    let command = command + r#"--resume WaitForCUP \"#;
    info!(logger, "Resuming local recovery command: \n{command}");
    match node.block_on_bash_script_from_session(session, &command) {
        Ok(ret) => info!(logger, "Local recovery completed successfully: \n{ret}"),
        Err(e) => panic!("Local recovery failed to complete: \n{e}"),
    }

    if let Some(local_output_dir) = &subnet_recovery_tool.params.output_dir {
        info!(
            logger,
            "Copying output directory from node {node_id} with IP {node_ip} ..."
        );
        std::fs::create_dir_all(local_output_dir).unwrap();
        scp_recv_from(
            logger.clone(),
            session,
            &Path::new(OUTPUT_DIR_REMOTE_PATH).join(CreateNNSRecoveryTarStep::get_tar_name()),
            &local_output_dir.join(CreateNNSRecoveryTarStep::get_tar_name()),
        );
        scp_recv_from(
            logger.clone(),
            session,
            &Path::new(OUTPUT_DIR_REMOTE_PATH).join(CreateNNSRecoveryTarStep::get_sha_name()),
            &local_output_dir.join(CreateNNSRecoveryTarStep::get_sha_name()),
        );
    }
}<|MERGE_RESOLUTION|>--- conflicted
+++ resolved
@@ -71,11 +71,8 @@
 
 #[derive(Debug)]
 pub struct TestConfig {
-<<<<<<< HEAD
+    pub subnet_size: usize,
     pub local_recovery: bool,
-=======
-    pub subnet_size: usize,
->>>>>>> f52f575b
 }
 
 fn get_host_vm_names(num_hosts: usize) -> Vec<String> {
