use crate::message_routing::{LatencyMetrics, SYNTHETIC_REJECT_MESSAGE_MAX_LEN};
use ic_base_types::NumBytes;
use ic_certification_version::CertificationVersion;
use ic_config::execution_environment::Config as HypervisorConfig;
use ic_error_types::RejectCode;
use ic_logger::{debug, error, fatal, trace, ReplicaLogger};
use ic_metrics::{
    buckets::{add_bucket, decimal_buckets},
    MetricsRegistry,
};
use ic_registry_routing_table::RoutingTable;
use ic_replicated_state::{
    metadata_state::{StreamHandle, Streams},
    replicated_state::{
        ReplicatedStateMessageRouting, LABEL_VALUE_CANISTER_NOT_FOUND,
        LABEL_VALUE_CANISTER_OUT_OF_CYCLES, LABEL_VALUE_CANISTER_STOPPED,
        LABEL_VALUE_CANISTER_STOPPING, LABEL_VALUE_INVALID_SUBNET_PAYLOAD, LABEL_VALUE_QUEUE_FULL,
        LABEL_VALUE_UNKNOWN_SUBNET_METHOD,
    },
    ReplicatedState, StateError,
};
use ic_types::{
    messages::{
        Payload, RejectContext, RequestOrResponse, Response,
        MAX_INTER_CANISTER_PAYLOAD_IN_BYTES_U64,
    },
    xnet::{StreamIndex, StreamIndexedQueue, StreamSlice},
    SubnetId,
};
use prometheus::{GaugeVec, Histogram, IntCounter, IntCounterVec, IntGaugeVec};
use std::{
    cell::RefCell,
    collections::{BTreeMap, VecDeque},
    ops::Add,
    sync::{Arc, Mutex},
};

#[cfg(test)]
mod tests;

struct StreamHandlerMetrics {
    /// Counts of XNet message induction attempts, by message type and status.
    pub inducted_xnet_messages: IntCounterVec,
    /// Successfully inducted XNet message payload sizes.
    pub inducted_xnet_payload_sizes: Histogram,
    /// Garbage collected XNet messages.
    pub gced_xnet_messages: IntCounter,
    /// Garbage collected XNet reject signals.
    pub gced_xnet_reject_signals: IntCounter,
    /// Backlog of XNet messages based on end in stream header and last message
    /// in slice, per subnet.
    pub xnet_message_backlog: IntGaugeVec,
    /// Incoming stream index, by sending subnet.
    pub inc_stream_index: IntGaugeVec,
    /// Incoming cycles as float 64 of 128bit cycles, by sending subnet.
    pub inc_cycles: GaugeVec,
    /// Checksum for incoming cycles and stream index, by sending subnet.
    pub inc_cycle_index_checksum: GaugeVec,
    /// Critical error counter (see [`MetricsRegistry::error_counter`]) tracking the
    /// receival of reject signals for requests.
    pub critical_error_reject_signals_for_request: IntCounter,
    /// Critical error counter (see [`MetricsRegistry::error_counter`]) tracking
    /// failures to induct responses.
    pub critical_error_induct_response_failed: IntCounter,
    /// Critical error counter (see [`MetricsRegistry::error_counter`]) tracking
    /// messages received from a subnet that is not known to host (or to have hosted
    /// according to `canister_migrations`) the sender.
    pub critical_error_sender_subnet_mismatch: IntCounter,
    /// Critical error counter (see [`MetricsRegistry::error_counter`]) tracking
    /// messages for canisters not hosted (now, or previously, according to
    /// `canister_migrations`) by this subnet.
    pub critical_error_receiver_subnet_mismatch: IntCounter,
}

const METRIC_INDUCTED_XNET_MESSAGES: &str = "mr_inducted_xnet_message_count";
const METRIC_INDUCTED_XNET_PAYLOAD_SIZES: &str = "mr_inducted_xnet_payload_size_bytes";
const METRIC_GCED_XNET_MESSAGES: &str = "mr_gced_xnet_message_count";
const METRIC_GCED_XNET_REJECT_SIGNALS: &str = "mr_gced_xnet_reject_signal_count";

const METRIC_XNET_MESSAGE_BACKLOG: &str = "mr_xnet_message_backlog";
const METRIC_INC_STREAM_INDEX: &str = "mr_inc_stream_index";
const METRIC_INC_CYCLES: &str = "mr_inc_cycles";
const METRIC_INC_CHECKSUM: &str = "mr_inc_cycle_index_checksum";

const LABEL_STATUS: &str = "status";
const LABEL_VALUE_SUCCESS: &str = "success";
const LABEL_VALUE_SENDER_SUBNET_MISMATCH: &str = "SenderSubnetMismatch";
const LABEL_VALUE_RECEIVER_SUBNET_MISMATCH: &str = "ReceiverSubnetMismatch";
const LABEL_VALUE_CANISTER_MIGRATED: &str = "CanisterMigrated";
const LABEL_TYPE: &str = "type";
const LABEL_VALUE_TYPE_REQUEST: &str = "request";
const LABEL_VALUE_TYPE_RESPONSE: &str = "response";
const LABEL_REMOTE: &str = "remote";

const CRITICAL_ERROR_REJECT_SIGNALS_FOR_REQUEST: &str = "mr_reject_signals_for_request";
const CRITICAL_ERROR_INDUCT_RESPONSE_FAILED: &str = "mr_induct_response_failed";
const CRITICAL_ERROR_SENDER_SUBNET_MISMATCH: &str = "mr_sender_subnet_mismatch";
const CRITICAL_ERROR_RECEIVER_SUBNET_MISMATCH: &str = "mr_receiver_subnet_mismatch";

impl StreamHandlerMetrics {
    pub fn new(metrics_registry: &MetricsRegistry) -> Self {
        let inducted_xnet_messages = metrics_registry.int_counter_vec(
            METRIC_INDUCTED_XNET_MESSAGES,
            "Counts of XNet message induction attempts, by message type and status.",
            &[LABEL_TYPE, LABEL_STATUS],
        );
        let inducted_xnet_payload_sizes = metrics_registry.histogram(
            METRIC_INDUCTED_XNET_PAYLOAD_SIZES,
            "Successfully inducted XNet message payload sizes.",
            // 10 B - 5 MB, plus 2 MiB (limit for XNet payloads)
            add_bucket(
                MAX_INTER_CANISTER_PAYLOAD_IN_BYTES_U64 as f64,
                decimal_buckets(1, 6),
            ),
        );
        let gced_xnet_messages = metrics_registry.int_counter(
            METRIC_GCED_XNET_MESSAGES,
            "Garbage collected XNet messages.",
        );
        let gced_xnet_reject_signals = metrics_registry.int_counter(
            METRIC_GCED_XNET_REJECT_SIGNALS,
            "Garbage collected XNet reject signals.",
        );
        let xnet_message_backlog = metrics_registry.int_gauge_vec(
            METRIC_XNET_MESSAGE_BACKLOG,
            "Backlog of XNet messages, by sending subnet.",
            &[LABEL_REMOTE],
        );
        let inc_stream_index = metrics_registry.int_gauge_vec(
            METRIC_INC_STREAM_INDEX,
            "Incoming stream index, by sending subnet.",
            &[LABEL_REMOTE],
        );
        let inc_cycles = metrics_registry.gauge_vec(
            METRIC_INC_CYCLES,
            "Incoming cycles, by sending subnet.",
            &[LABEL_REMOTE],
        );
        let inc_cycle_index_checksum = metrics_registry.gauge_vec(
            METRIC_INC_CHECKSUM,
            "Checksum for incoming cycles and stream index, by sending subnet",
            &[LABEL_REMOTE],
        );
        let critical_error_reject_signals_for_request =
            metrics_registry.error_counter(CRITICAL_ERROR_REJECT_SIGNALS_FOR_REQUEST);
        let critical_error_induct_response_failed =
            metrics_registry.error_counter(CRITICAL_ERROR_INDUCT_RESPONSE_FAILED);
        let critical_error_sender_subnet_mismatch =
            metrics_registry.error_counter(CRITICAL_ERROR_SENDER_SUBNET_MISMATCH);
        let critical_error_receiver_subnet_mismatch =
            metrics_registry.error_counter(CRITICAL_ERROR_RECEIVER_SUBNET_MISMATCH);

        // Initialize all `inducted_xnet_messages` counters with zero, so they are all
        // exported from process start (`IntCounterVec` is really a map).
        for msg_type in &[LABEL_VALUE_TYPE_REQUEST, LABEL_VALUE_TYPE_RESPONSE] {
            for status in &[
                LABEL_VALUE_SUCCESS,
                LABEL_VALUE_CANISTER_NOT_FOUND,
                LABEL_VALUE_CANISTER_OUT_OF_CYCLES,
                LABEL_VALUE_CANISTER_STOPPED,
                LABEL_VALUE_CANISTER_STOPPING,
                LABEL_VALUE_QUEUE_FULL,
                LABEL_VALUE_SENDER_SUBNET_MISMATCH,
                LABEL_VALUE_RECEIVER_SUBNET_MISMATCH,
                LABEL_VALUE_CANISTER_MIGRATED,
                LABEL_VALUE_UNKNOWN_SUBNET_METHOD,
                LABEL_VALUE_INVALID_SUBNET_PAYLOAD,
            ] {
                inducted_xnet_messages.with_label_values(&[msg_type, status]);
            }
        }

        Self {
            inducted_xnet_messages,
            inducted_xnet_payload_sizes,
            gced_xnet_messages,
            gced_xnet_reject_signals,
            xnet_message_backlog,
            inc_stream_index,
            inc_cycles,
            inc_cycle_index_checksum,
            critical_error_reject_signals_for_request,
            critical_error_induct_response_failed,
            critical_error_sender_subnet_mismatch,
            critical_error_receiver_subnet_mismatch,
        }
    }
}

/// Interface for the `StreamHandler` sub-component.  Invoked by `Demux`.
pub(crate) trait StreamHandler: Send {
    /// Processes `StreamSlices`. The two stages of processing are to
    ///  1. clean up streams based on the received messages/signals; and
    ///  2. induct input messages (adding outgoing signals as appropriate).
    fn process_stream_slices(
        &self,
        state: ReplicatedState,
        stream_slices: BTreeMap<SubnetId, StreamSlice>,
    ) -> ReplicatedState;
}

pub(crate) struct StreamHandlerImpl {
    subnet_id: SubnetId,

    max_canister_memory_size: NumBytes,
    subnet_memory_capacity: NumBytes,
    subnet_message_memory_capacity: NumBytes,

    metrics: StreamHandlerMetrics,
    /// Per-destination-subnet histogram of wall time spent by messages in the
    /// stream before they are garbage collected.
    time_in_stream_metrics: Arc<Mutex<LatencyMetrics>>,
    /// Per-source-subnet histogram of wall time between finding out about the
    /// existence of a message from an incoming stream header; and inducting it.
    time_in_backlog_metrics: RefCell<LatencyMetrics>,
    log: ReplicaLogger,

    /// Testing-only flag that forces generation of reject signals even if
    /// `CURRENT_CERTIFICATION_VERSION` is less than 9.
    testing_flag_generate_reject_signals: bool,
}

impl StreamHandlerImpl {
    pub(crate) fn new(
        subnet_id: SubnetId,
        hypervisor_config: HypervisorConfig,
        metrics_registry: &MetricsRegistry,
        time_in_stream_metrics: Arc<Mutex<LatencyMetrics>>,
        log: ReplicaLogger,
    ) -> Self {
        Self {
            subnet_id,
            max_canister_memory_size: hypervisor_config.max_canister_memory_size,
            subnet_memory_capacity: hypervisor_config.subnet_memory_capacity,
            subnet_message_memory_capacity: hypervisor_config.subnet_message_memory_capacity,
            metrics: StreamHandlerMetrics::new(metrics_registry),
            time_in_stream_metrics,
            time_in_backlog_metrics: RefCell::new(LatencyMetrics::new_time_in_backlog(
                metrics_registry,
            )),
            log,
            testing_flag_generate_reject_signals: false,
        }
    }
}

impl StreamHandler for StreamHandlerImpl {
    fn process_stream_slices(
        &self,
        mut state: ReplicatedState,
        stream_slices: BTreeMap<SubnetId, StreamSlice>,
    ) -> ReplicatedState {
        trace!(self.log, "Process certified stream slices");

        {
            // Record having learned about the existence of all messages "mentioned" in
            // `stream_slices` headers.
            let mut time_in_backlog_metrics = self.time_in_backlog_metrics.borrow_mut();
            stream_slices
                .iter()
                .for_each(|(remote_subnet, stream_slice)| {
                    time_in_backlog_metrics.record_header(*remote_subnet, stream_slice.header());
                });
        }

        // Induct our own loopback stream first, if one exists and has any messages.
        state = self.induct_loopback_stream(state);

        // Garbage collect our stream state based on the contents of the slices.
        state = self.garbage_collect_local_state(state, &stream_slices);
        self.observe_backlog_durations(&stream_slices);

        // Induct the messages in `stream_slices`, updating signals as appropriate.
        self.induct_stream_slices(state, stream_slices)
    }
}

impl StreamHandlerImpl {
    /// Inducts and consumes all messages from the subnet's loopback stream.
    ///
    /// After the call completes, the loopback stream may only contain reject
    /// responses or rerouted responses and no signals. All initial messages and
    /// corresponding signals will have been garbage collected.
    ///
    /// The sequence of steps is as follows:
    ///
    /// 1. All messages in the loopback stream ("initial messages"; cloned,
    ///    wrapped within a `StreamSlice`) are inducted. See
    ///    [`Self::induct_message`] for possible outcomes.
    /// 2. Initial messages only (not including any newly appended reject
    ///    responses) are garbage collected from the loopback stream. Any
    ///    rejected `Responses` are retained for rerouting at step (4).
    /// 3. Signals for the initial messages only are garbage collected from the
    ///    loopback stream.
    /// 4. Any rejected `Responses` collected at step (2) are rerouted into the
    ///    appropriate streams as per the routing table.
    fn induct_loopback_stream(&self, mut state: ReplicatedState) -> ReplicatedState {
        let loopback_stream = state.get_stream(&self.subnet_id);

        // All done if the loopback stream does not exist or is empty.
        if loopback_stream.is_none() || loopback_stream.unwrap().messages().is_empty() {
            return state;
        }
        let loopback_stream = loopback_stream.unwrap();

        // Precondition: ensure that the loopback stream has had signals for all
        // earlier messages.
        assert_valid_slice_messages_for_stream(
            Some(loopback_stream.messages()),
            loopback_stream.signals_end(),
            self.subnet_id,
        );

        // Wrap it within a StreamSlice.
        let loopback_stream_slice: StreamSlice = loopback_stream.clone().into();

        // 1. Induct all messages. This will add signals to the loopback stream.
        let mut stream_slices = BTreeMap::new();
        stream_slices.insert(self.subnet_id, loopback_stream_slice);
        state = self.induct_stream_slices(state, stream_slices);

        let mut streams = state.take_streams();
        // We know for sure that the loopback stream exists, so it is safe to unwrap.
        let mut loopback_stream = streams.get_mut(&self.subnet_id).unwrap();

        // 2. Garbage collect all initial messages and retain any rejected messages.
        let signals_end = loopback_stream.signals_end();
        let reject_signals = loopback_stream.reject_signals().clone();
        let rejected_messages = self.garbage_collect_messages(
            &mut loopback_stream,
            self.subnet_id,
            signals_end,
            &reject_signals,
        );

        // 3. Garbage collect signals for all initial messages.
        self.discard_signals_before(&mut loopback_stream, signals_end);

        // 4. Reroute any rejected responses.
        self.reroute_rejected_messages(
            rejected_messages,
            &mut streams,
            state.metadata.network_topology.routing_table.as_ref(),
            self.subnet_id,
        );

        state.put_streams(streams);

        #[cfg(debug_assertions)]
        {
            let loopback_stream = state.get_stream(&self.subnet_id).unwrap();
            debug_assert!(loopback_stream.reject_signals().is_empty());
            debug_assert!(loopback_stream
                .messages()
                .iter()
                .all(|(_, msg)| matches!(msg, RequestOrResponse::Response(_))));
        }

        state
    }

    /// Garbage collects outgoing `Streams` based on the headers (signals and
    /// `begin` indices) of the provided stream slices.
    fn garbage_collect_local_state(
        &self,
        mut state: ReplicatedState,
        stream_slices: &BTreeMap<SubnetId, StreamSlice>,
    ) -> ReplicatedState {
        let mut streams = state.take_streams();
        for (remote_subnet, stream_slice) in stream_slices {
            match streams.get_mut(remote_subnet) {
                Some(mut stream) => {
                    let rejected_messages = self.garbage_collect_messages(
                        &mut stream,
                        *remote_subnet,
                        stream_slice.header().signals_end,
                        &stream_slice.header().reject_signals,
                    );
                    self.garbage_collect_signals(&mut stream, *remote_subnet, stream_slice);

                    // Reroute any rejected responses.
                    self.reroute_rejected_messages(
                        rejected_messages,
                        &mut streams,
                        state.metadata.network_topology.routing_table.as_ref(),
                        *remote_subnet,
                    );
                }
                None => {
                    // New stream.
                    assert_eq!(
                        stream_slice.header().signals_end,
                        StreamIndex::from(0),
                        "Cannot garbage collect a stream for subnet {} that does not exist",
                        remote_subnet
                    );
                    assert_eq!(
                        stream_slice.header().begin, StreamIndex::from(0),
                        "Signals from subnet {} do not start from 0 in the first communication attempt",
                        remote_subnet
                    );
                }
            }
            let backlog = if let Some(messages) = stream_slice.messages() {
                stream_slice.header().end - messages.end()
            } else {
                stream_slice.header().end - stream_slice.header().begin
            };
            self.metrics
                .xnet_message_backlog
                .with_label_values(&[&remote_subnet.to_string()])
                .set(backlog.get() as i64);
        }
        state.put_streams(streams);
        state
    }

    /// Garbage collects the messages of an outgoing `Stream` based on the
    /// signals in an incoming stream slice. Returns any rejected messages.
    ///
    /// Panics if the slice's `signals_end` refers to a nonexistent (already
    /// garbage collected or future) message; or if `reject_signals` plus
    /// `signals_end` are invalid (not strictly increasing).
    fn garbage_collect_messages(
        &self,
        stream: &mut StreamHandle,
        remote_subnet: SubnetId,
        signals_end: StreamIndex,
        reject_signals: &VecDeque<StreamIndex>,
    ) -> Vec<RequestOrResponse> {
        assert_valid_signals(
            signals_end,
            reject_signals,
            StreamComponent::SignalsFrom(remote_subnet),
        );
        assert_valid_signals_for_messages(
            signals_end,
            stream.messages_begin(),
            stream.messages_end(),
            StreamComponent::SignalsFrom(remote_subnet),
        );

        if remote_subnet != self.subnet_id {
            // Observe the enqueuing duration of all garbage collected messages.
            let mut time_in_stream_metrics = self.time_in_stream_metrics.lock().unwrap();
            time_in_stream_metrics
                .observe_message_durations(remote_subnet, stream.messages_begin()..signals_end);
        }

        // Remove the consumed messages from our outgoing stream.
        self.observe_gced_messages(stream.messages_begin(), signals_end);
        stream.discard_messages_before(signals_end, reject_signals)
    }

    /// Garbage collects the signals of an outgoing `Stream` based on the
    /// `header.begin` of an incoming stream slice (the index of the first
    /// message of (an earlier state of) the remote stream).
    ///
    /// For received `CertifiedStreamSlice` _s_:
    ///  * remove all outgoing signals at i <=_s.begin()_
    ///
    /// Panics if the outgoing `Signals` do not left overlap or touch the
    /// `[stream_slice.header.begin, stream_slice.messages.end)` range; or
    /// if `stream_slice.messages.begin != stream.signals_end`.
    fn garbage_collect_signals(
        &self,
        stream: &mut StreamHandle,
        remote_subnet: SubnetId,
        stream_slice: &StreamSlice,
    ) {
        assert_valid_signals(
            stream.signals_end(),
            stream.reject_signals(),
            StreamComponent::SignalsTo(remote_subnet),
        );
        assert_valid_signals_for_messages(
            stream.signals_end(),
            stream_slice.header().begin,
            stream_slice
                .messages()
                .map(|q| q.end())
                .unwrap_or_else(|| stream_slice.header().end),
            StreamComponent::MessagesFrom(remote_subnet),
        );
        assert_valid_slice_messages_for_stream(
            stream_slice.messages(),
            stream.signals_end(),
            remote_subnet,
        );

        self.discard_signals_before(stream, stream_slice.header().begin);
    }

    /// Wrapper around `Stream::discard_signals_before()` plus telemetry.
    fn discard_signals_before(&self, stream: &mut StreamHandle, header_begin: StreamIndex) {
        let signal_count_before = stream.reject_signals().len();
        stream.discard_signals_before(header_begin);
        self.observe_gced_reject_signals(signal_count_before - stream.reject_signals().len());
    }

    /// Reroutes all `Responses` rejected by `remote_subnet` into `streams`,
    /// based on the provided routing table; drops all `Requests`, incrementing
    /// a critical error counter.
    fn reroute_rejected_messages(
        &self,
        rejected_messages: Vec<RequestOrResponse>,
        streams: &mut Streams,
        routing_table: &RoutingTable,
        remote_subnet: SubnetId,
    ) {
        for msg in rejected_messages {
            match msg {
                RequestOrResponse::Request(request) => {
                    // Critical error, honest subnets do not produce reject signals for requests.
                    // We do not want to re-route requests because this can break the message
                    // ordering guarantees once canisters start migrating.
                    // An honest subnet should send a reject response instead of a reject signal
                    // if the destination canister moved away.
                    error!(
                        self.log,
                        "{}: Received unsupported reject signal from {} for request: {:?}",
                        CRITICAL_ERROR_REJECT_SIGNALS_FOR_REQUEST,
                        remote_subnet,
                        request
                    );
                    self.metrics.critical_error_reject_signals_for_request.inc();
                }

                RequestOrResponse::Response(response) => {
                    // The signal corresponds to a response a local canister sent back
                    // to a remote canister. This can only happen if the remote canister
                    // is no longer hosted by the remote subnet. So we need to get it to
                    // the subnet that actually hosts the canister now.
                    let new_destination = routing_table.route(response.originator.get()).expect(
                        "Canister disappeared from registry. Registry in an inconsistent state.",
                    );
                    streams
                        .get_mut_or_insert(new_destination)
                        .push(RequestOrResponse::Response(response));
                }
            }
        }
    }

    /// Inducts the messages in the provided stream slices into the
    /// `InductionPool`, generating a signal for each message.
    ///
    /// See [`Self::induct_message`] for the possible outcomes of inducting a
    /// message.
    fn induct_stream_slices(
        &self,
        mut state: ReplicatedState,
        stream_slices: BTreeMap<SubnetId, StreamSlice>,
    ) -> ReplicatedState {
        let subnet_available_memory = self.subnet_memory_capacity.get() as i64
            - state.total_memory_taken_with_messages().get() as i64;
        let subnet_available_message_memory = self.subnet_message_memory_capacity.get() as i64
            - state.message_memory_taken().get() as i64;
        let mut subnet_available_memory =
            subnet_available_memory.min(subnet_available_message_memory);
        let mut streams = state.take_streams();

        for (remote_subnet_id, mut stream_slice) in stream_slices {
            // Output stream, for resulting signals and (in the initial iteration) reject
            // `Responses`.
            let mut stream = streams.get_mut_or_insert(remote_subnet_id);

            while let Some((stream_index, msg)) = stream_slice.pop_message() {
                self.induct_message(
                    msg,
                    remote_subnet_id,
                    stream_index,
                    &mut state,
                    &mut stream,
                    &mut subnet_available_memory,
                );
            }
        }

        state.put_streams(streams);
        state
    }

    /// Attempts to induct the given message at `stream_index` in the incoming
    /// stream from `remote_subnet_id` into `state`, producing a signal onto the
    /// provided reverse `stream`. The induction attempt will result in one of
    /// the following outcomes:
    ///
    ///  * `Request` or `Response` successfully inducted: accept signal appended
    ///    to the reverse stream;
    ///  * `Request` not inducted (queue full, out of memory, canister not
    ///    found, canister migrated): accept signal and reject response appended
    ///    to the reverse stream;
    ///  * `Response` not inducted (canister migrated): reject signal appended
    ///    to loopback stream (canonical versions 9+ only).
    ///  * `Request` or `Response` silently dropped and accept signal appended
    ///    to loopback stream iff:
    ///     * the sender and source subnet do not match (according to the
    ///       routing table or canister migrations); or
    ///     * the receiver is not hosted by or being migrated off of this
    ///       subnet; or
    ///     * enqueuing a `Response` failed due to the canister having been
    ///       removed.
    ///
    /// Updates `subnet_available_memory` to reflect any change in memory usage.
    fn induct_message(
        &self,
        msg: RequestOrResponse,
        remote_subnet_id: SubnetId,
        stream_index: StreamIndex,
        state: &mut ReplicatedState,
        stream: &mut StreamHandle,
        subnet_available_memory: &mut i64,
    ) {
        let msg_type = match msg {
            RequestOrResponse::Request(_) => LABEL_VALUE_TYPE_REQUEST,
            RequestOrResponse::Response(_) => LABEL_VALUE_TYPE_RESPONSE,
        };

        if self.should_accept_message_from(&msg, remote_subnet_id, state) {
            // Sender subnet is valid.

            // Subnet that should have received the message according to the routing table.
            let receiver_host_subnet = state
                .metadata
                .network_topology
                .routing_table
                .route(msg.receiver().get());

            let payload_size = msg.payload_size_bytes().get();
            // Count incoming cycles of all messages in stream
            // All of the msgs appearing here were counted as outgoing cycles
            let new_cycles_sum = stream.sum_cycles_inc().add(msg.cycles());
            stream.set_sum_cycles_inc(new_cycles_sum);
            self.metrics
                .inc_cycles
                .with_label_values(&[&remote_subnet_id.to_string()])
                .set(new_cycles_sum.get() as f64);
            // let exponent = (new_cycles_sum.get() as f64).log2().floor();
            // let mant = (new_cycles_sum.get() as f64 / 2_f64.powf(exponent - 53_f64)).floor();
            // let chksm = mant % 2_f64.powf(43_f64)
            //     + stream.signals_end().get() as f64 % 2_f64.powf(10_f64) * 2_f64.powf(44_f64);
            // self.metrics
            //     .inc_cycle_index_checksum
            //     .with_label_values(&[&remote_subnet_id.to_string()])
            //     .set(chksm);
            match receiver_host_subnet {
                // Matching receiver subnet, try inducting message.
                Some(host_subnet) if host_subnet == self.subnet_id => match state.push_input(
                    msg,
                    self.max_canister_memory_size,
                    subnet_available_memory,
                ) {
                    // Message successfully inducted, all done.
                    Ok(()) => {
                        self.observe_inducted_message_status(msg_type, LABEL_VALUE_SUCCESS);
                        self.observe_inducted_payload_size(payload_size);
                    }

                    // Message not inducted.
                    Err((err, msg)) => {
                        self.observe_inducted_message_status(msg_type, err.to_label_value());

                        match msg {
                            RequestOrResponse::Request(_) => {
                                debug!(
                                    self.log,
                                    "Induction failed with error '{}', generating reject Response for {:?}",
                                    &err,
                                    &msg
                                );
                                let code = reject_code_for_state_error(&err);
<<<<<<< HEAD
                                let context = RejectContext::new(code, err.to_string());
                                // Count response as outgoing cycles. This does not change metric of stream_builder!
                                let reject_rep = generate_reject_response(msg, context);
                                stream.set_sum_cycles_out(
                                    stream.sum_cycles_out().add(reject_rep.cycles()),
                                );
                                stream.push(reject_rep)
=======
                                stream.push(generate_reject_response(msg, code, err.to_string()))
>>>>>>> 60347c47
                            }
                            RequestOrResponse::Response(response) => {
                                // Critical error, responses should always be inducted successfully.
                                error!(
                                    self.log,
                                    "{}: Inducting response failed: {:?}",
                                    CRITICAL_ERROR_INDUCT_RESPONSE_FAILED,
                                    response
                                );
                                self.metrics.critical_error_induct_response_failed.inc()
                            }
                        }
                    }
                },

                // Receiver canister is migrating to/from this subnet.
                Some(host_subnet) if self.should_reroute_message_to(&msg, host_subnet, state) => {
                    self.observe_inducted_message_status(msg_type, LABEL_VALUE_CANISTER_MIGRATED);

                    match &msg {
                        RequestOrResponse::Request(_) => {
                            let reject_message = format!(
                                "Canister {} is being migrated to/from {}",
                                msg.receiver(),
                                host_subnet
                            );
                            debug!(self.log, "Canister {} is being migrated, generating reject response for {:?}", msg.receiver(), msg);
                            stream.push(generate_reject_response(
                                msg,
                                RejectCode::SysTransient,
<<<<<<< HEAD
                                format!(
                                    "Canister {} is being migrated to/from {}",
                                    msg.receiver(),
                                    host_subnet
                                ),
                            );
                            // Count response as outgoing cycles. This does not change metric of stream_builder!
                            let reject_rep = generate_reject_response(msg, context);
                            stream.set_sum_cycles_out(
                                stream.sum_cycles_out().add(reject_rep.cycles()),
                            );
                            stream.push(reject_rep);
=======
                                reject_message,
                            ));
>>>>>>> 60347c47
                        }

                        RequestOrResponse::Response(_) => {
                            if state.metadata.certification_version >= CertificationVersion::V9
                                || self.testing_flag_generate_reject_signals
                            {
                                debug!(self.log, "Canister {} is being migrated, generating reject signal for {:?}", msg.receiver(), msg);
                                stream.push_reject_signal(stream_index);
                            } else {
                                fatal!(self.log, "Canister {} is being migrated, but cannot produce reject signal for response {:?}", msg.receiver(), msg);
                            }
                        }
                    }
                }

                // Receiver is not and was not (according to `migrating_canisters`) recently
                // hosted by this subnet.
                host_subnet => {
                    error!(
                        self.log,
                        "{}: Dropping misrouted message (receiver {} is hosted by {:?}): {:?}",
                        CRITICAL_ERROR_RECEIVER_SUBNET_MISMATCH,
                        msg.receiver(),
                        host_subnet,
                        msg
                    );
                    self.observe_inducted_message_status(
                        msg_type,
                        LABEL_VALUE_RECEIVER_SUBNET_MISMATCH,
                    );
                    self.metrics.critical_error_receiver_subnet_mismatch.inc();
                }
            }
        } else {
            // `remote_subnet_id` is not known to be a valid host for `msg.sender()`.
            //
            // Do not enqueue a reject response as remote subnet is likely malicious and
            // trying to cause a memory leak by sending bogus messages and never consuming
            // reject responses.
            error!(
                self.log,
                "{}: Dropping message from subnet {} claiming to be from sender {}: {:?}",
                CRITICAL_ERROR_SENDER_SUBNET_MISMATCH,
                remote_subnet_id,
                msg.sender(),
                msg
            );
            self.observe_inducted_message_status(msg_type, LABEL_VALUE_SENDER_SUBNET_MISMATCH);
            self.metrics.critical_error_sender_subnet_mismatch.inc();
        }

        // Signals use the `StreamIndex` of the incoming message.
        assert_eq!(
            stream.signals_end(),
            stream_index,
            "Expecting signal with stream index {}, got {}",
            stream.signals_end(),
            stream_index
        );
        stream.increment_signals_end();
        self.metrics
            .inc_stream_index
            .with_label_values(&[&remote_subnet_id.to_string()])
            //.set(stream_index.get().try_into().unwrap()); // this option is -1 compared to stream_begin
            .set(stream.signals_end().get() as i64); // option to mirror what is being sent // might be useful, current state of incoming
        let new_cycles_sum = stream.sum_cycles_inc();
        let exponent = (new_cycles_sum.get() as f64).log2().floor();
        let mant = (new_cycles_sum.get() as f64 / 2_f64.powf(exponent - 53_f64)).floor();
        let chksm = mant % 2_f64.powf(43_f64)
            + stream.signals_end().get() as f64 % 2_f64.powf(10_f64) * 2_f64.powf(44_f64);
        self.metrics
            .inc_cycle_index_checksum
            .with_label_values(&[&remote_subnet_id.to_string()])
            .set(chksm);
    }

    /// Checks whether `actual_subnet_id` is a valid host subnet for `msg.sender()`
    /// (i.e. whether it is its current host according to the routing table; or it
    /// and the known host subnet are both on the path of a canister migration
    /// including `msg.sender()`).
    fn should_accept_message_from(
        &self,
        msg: &RequestOrResponse,
        actual_subnet_id: SubnetId,
        state: &ReplicatedState,
    ) -> bool {
        // Remote subnet that should have sent the message according to the routing table.
        let expected_subnet_id = state
            .metadata
            .network_topology
            .routing_table
            .route(msg.sender().get());

        match expected_subnet_id {
            // `actual_subnet_id` is the expected host according to the routing table.
            Some(expected_subnet_id) if expected_subnet_id == actual_subnet_id => true,

            // `actual_subnet_id` and `expected_subnet_id` are both on the path
            // of a canister migration that includes `msg.sender()`.
            Some(expected_subnet_id)
                if state
                    .metadata
                    .network_topology
                    .canister_migrations
                    .lookup(msg.sender())
                    .map(|trace| {
                        trace.contains(&actual_subnet_id) && trace.contains(&expected_subnet_id)
                    })
                    .unwrap_or(false) =>
            {
                true
            }

            // Sender is known not to be (or have been) hosted by `remote_subnet_id`.
            _ => false,
        }
    }

    /// Checks whether a message addressed to a canister known not to be hosted by
    /// `self.subnet_id` should be rejected (as opposed to silently dropped).
    ///
    /// Reject signals for `Responses` and reject responses for requests addressed
    /// to receivers not hosted by `self.subnet_id` are only produced if both the
    /// known host and `self.subnet_id` are on the path of a canister migration
    /// including `msg.receiver()`.
    fn should_reroute_message_to(
        &self,
        msg: &RequestOrResponse,
        actual_receiver_subnet: SubnetId,
        state: &ReplicatedState,
    ) -> bool {
        debug_assert_eq!(
            Some(actual_receiver_subnet),
            state
                .metadata
                .network_topology
                .routing_table
                .route(msg.receiver().get())
        );

        // Reroute if `msg.receiver()` is being migrated from `self.subnet_id` to `actual_receiver_subnet` (possibly with extra steps).
        state
            .metadata
            .network_topology
            .canister_migrations
            .lookup(msg.receiver())
            .map(|trace| trace.contains(&actual_receiver_subnet) && trace.contains(&self.subnet_id))
            .unwrap_or(false)
    }

    /// Observes "time in backlog" (since learning about their existence from
    /// the stream header) for each of the given inducted messages.
    fn observe_backlog_durations(&self, stream_slices: &BTreeMap<SubnetId, StreamSlice>) {
        let mut time_in_backlog_metrics = self.time_in_backlog_metrics.borrow_mut();
        for (remote_subnet_id, stream_slice) in stream_slices {
            if let Some(messages) = stream_slice.messages() {
                time_in_backlog_metrics
                    .observe_message_durations(*remote_subnet_id, messages.begin()..messages.end());
            }
        }
    }

    /// Records the result of inducting an XNet message.
    fn observe_inducted_message_status(&self, msg_type: &str, status: &str) {
        self.metrics
            .inducted_xnet_messages
            .with_label_values(&[msg_type, status])
            .inc();
    }

    /// Records the size of a successfully inducted XNet message payload.
    fn observe_inducted_payload_size(&self, bytes: u64) {
        self.metrics
            .inducted_xnet_payload_sizes
            .observe(bytes as f64);
    }

    /// Records the garbage collection of all messages between the two given
    /// stream indices.
    fn observe_gced_messages(&self, from: StreamIndex, to: StreamIndex) {
        assert!(from <= to);
        self.metrics.gced_xnet_messages.inc_by((to - from).get());
    }

    /// Records the garbage collection of all reject signals.
    fn observe_gced_reject_signals(&self, signal_count: usize) {
        self.metrics
            .gced_xnet_reject_signals
            .inc_by(signal_count as u64);
    }
}

/// Generates a reject `Response` for a `Request` message with the provided
/// `RejectCode` and error message.
fn generate_reject_response(
    msg: RequestOrResponse,
    reject_code: RejectCode,
    message: String,
) -> RequestOrResponse {
    if let RequestOrResponse::Request(msg) = msg {
        Response {
            originator: msg.sender,
            respondent: msg.receiver,
            originator_reply_callback: msg.sender_reply_callback,
            refund: msg.payment,
            response_payload: Payload::Reject(RejectContext::new_with_message_length_limit(
                reject_code,
                message,
                SYNTHETIC_REJECT_MESSAGE_MAX_LEN,
            )),
        }
        .into()
    } else {
        unreachable!("Can't have a response to a response: {:?}", msg)
    }
}

/// Maps a `StateError` resulting from a failed induction to a `RejectCode`.
fn reject_code_for_state_error(err: &StateError) -> RejectCode {
    match err {
        StateError::QueueFull { .. } => RejectCode::SysTransient,
        StateError::CanisterOutOfCycles(_) => RejectCode::SysTransient,
        StateError::CanisterNotFound(_) => RejectCode::DestinationInvalid,
        StateError::CanisterStopped(_) => RejectCode::CanisterReject,
        StateError::CanisterStopping(_) => RejectCode::CanisterReject,
        StateError::InvariantBroken(_) => RejectCode::SysTransient,
        StateError::UnknownSubnetMethod(_) => RejectCode::CanisterReject,
        StateError::NonMatchingResponse { .. } => RejectCode::SysFatal,
        StateError::InvalidSubnetPayload => RejectCode::CanisterReject,
        StateError::OutOfMemory { .. } => RejectCode::SysTransient,
        StateError::BitcoinStateError(_) => RejectCode::SysTransient,
    }
}

/// Ensures that the given signals are vaild (strictly increasing, before
/// `signals_end`).
fn assert_valid_signals(
    signals_end: StreamIndex,
    reject_signals: &VecDeque<StreamIndex>,
    stream_component: StreamComponent,
) {
    use std::iter::once;
    let shifted = reject_signals.iter().skip(1).chain(once(&signals_end));
    assert!(
        // Check that signals are stricly monotonic and below signals_end.
        reject_signals.iter().zip(shifted).all(|(x, y)| x < y),
        "Invalid {}: signals_end {}, signals {:?}",
        stream_component,
        signals_end,
        reject_signals
    );
}

/// Ensures that the given signals cover a prefix of messages.
fn assert_valid_signals_for_messages(
    signals_end: StreamIndex,
    messages_begin: StreamIndex,
    messages_end: StreamIndex,
    stream_component: StreamComponent,
) {
    assert!(
        messages_begin <= signals_end && signals_end <= messages_end,
        "Invalid {}: signals_end {}, messages [{}, {})",
        stream_component,
        signals_end,
        messages_begin,
        messages_end,
    );
}

/// Ensures that the given slice messages (if non-empty) begin where the reverse
/// stream's signals end.
fn assert_valid_slice_messages_for_stream(
    slice_messages: Option<&StreamIndexedQueue<RequestOrResponse>>,
    stream_signals_end: StreamIndex,
    subnet: SubnetId,
) {
    if let Some(messages) = slice_messages {
        assert!(
            messages.begin() == stream_signals_end,
            "Invalid message indices in stream slice from subnet {}: messages begin ({}) != stream signals_end ({})",
            subnet,
            messages.begin(),
            stream_signals_end
        );
    }
}

/// Identifies a part of a stream / stream slice and the remote subnet, for
/// logging purposes.
enum StreamComponent {
    SignalsFrom(SubnetId),
    SignalsTo(SubnetId),
    MessagesFrom(SubnetId),
}

impl std::fmt::Display for StreamComponent {
    fn fmt(&self, f: &mut std::fmt::Formatter<'_>) -> std::fmt::Result {
        match self {
            StreamComponent::SignalsFrom(subnet) => {
                write!(f, "signal indices in stream slice from subnet {}", subnet)
            }
            StreamComponent::SignalsTo(subnet) => {
                write!(f, "signal indices in stream to subnet {}", subnet)
            }
            StreamComponent::MessagesFrom(subnet) => {
                write!(f, "message indices in stream slice from subnet {}", subnet)
            }
        }
    }
}<|MERGE_RESOLUTION|>--- conflicted
+++ resolved
@@ -670,17 +670,12 @@
                                     &msg
                                 );
                                 let code = reject_code_for_state_error(&err);
-<<<<<<< HEAD
-                                let context = RejectContext::new(code, err.to_string());
                                 // Count response as outgoing cycles. This does not change metric of stream_builder!
-                                let reject_rep = generate_reject_response(msg, context);
+                                let reject_rep = generate_reject_response(msg, code, err.to_string());
                                 stream.set_sum_cycles_out(
                                     stream.sum_cycles_out().add(reject_rep.cycles()),
                                 );
                                 stream.push(reject_rep)
-=======
-                                stream.push(generate_reject_response(msg, code, err.to_string()))
->>>>>>> 60347c47
                             }
                             RequestOrResponse::Response(response) => {
                                 // Critical error, responses should always be inducted successfully.
@@ -708,26 +703,15 @@
                                 host_subnet
                             );
                             debug!(self.log, "Canister {} is being migrated, generating reject response for {:?}", msg.receiver(), msg);
-                            stream.push(generate_reject_response(
+                            let reject_rep = generate_reject_response(
                                 msg,
                                 RejectCode::SysTransient,
-<<<<<<< HEAD
-                                format!(
-                                    "Canister {} is being migrated to/from {}",
-                                    msg.receiver(),
-                                    host_subnet
-                                ),
+                                reject_message,
                             );
-                            // Count response as outgoing cycles. This does not change metric of stream_builder!
-                            let reject_rep = generate_reject_response(msg, context);
                             stream.set_sum_cycles_out(
                                 stream.sum_cycles_out().add(reject_rep.cycles()),
                             );
                             stream.push(reject_rep);
-=======
-                                reject_message,
-                            ));
->>>>>>> 60347c47
                         }
 
                         RequestOrResponse::Response(_) => {
