--- conflicted
+++ resolved
@@ -760,35 +760,6 @@
             RequestOrResponse::Request(_) => LABEL_VALUE_TYPE_REQUEST,
             RequestOrResponse::Response(_) => LABEL_VALUE_TYPE_RESPONSE,
         };
-<<<<<<< HEAD
-        if self.should_accept_message_from(&msg, remote_subnet_id, state) {
-            // Sender subnet is valid.
-            match self.induct_message_impl(
-                msg,
-                msg_type,
-                state,
-                available_guaranteed_response_memory,
-            ) {
-                Accept(maybe_lost_cycles) => {
-                    // Message successfully inducted or dropped.
-                    stream.push_accept_signal();
-                    maybe_lost_cycles
-                }
-                Reject(reason, RequestOrResponse::Request(_)) => {
-                    // Unable to induct a request, push a reject signal.
-                    stream.push_reject_signal(reason);
-                    Cycles::zero()
-                }
-                Reject(RejectReason::CanisterMigrating, RequestOrResponse::Response(_)) => {
-                    // Unable to deliver a response due to migrating canister, push reject signal.
-                    stream.push_reject_signal(RejectReason::CanisterMigrating);
-                    Cycles::zero()
-                }
-                Reject(_, RequestOrResponse::Response(_)) => {
-                    unreachable!(
-                        "No signals are generated for response induction failures except for CanisterMigrating"
-                    );
-=======
         match (
             self.validate_sender_subnet(&msg, remote_subnet_id, state),
             &msg,
@@ -819,9 +790,10 @@
                         Cycles::zero()
                     }
                     Reject(_, RequestOrResponse::Response(_)) => {
-                        unreachable!("No signals are generated for response induction failures except for CanisterMigrating");
+                        unreachable!(
+                            "No signals are generated for response induction failures except for CanisterMigrating"
+                        );
                     }
->>>>>>> 4650dbbb
                 }
             }
 
