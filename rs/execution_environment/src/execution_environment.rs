use crate::{
    canister_manager::{
        CanisterManager, CanisterManagerError, CanisterMgrConfig, DtsInstallCodeResult,
        InstallCodeContext, PausedInstallCodeExecution, StopCanisterResult, UploadChunkResult,
    },
    canister_settings::CanisterSettings,
    execution::{
        inspect_message, install_code::validate_controller,
        replicated_query::execute_replicated_query, response::execute_response,
        update::execute_update,
    },
    execution_environment_metrics::{
        ExecutionEnvironmentMetrics, SUBMITTED_OUTCOME_LABEL, SUCCESS_STATUS_LABEL,
    },
    hypervisor::Hypervisor,
    ic00_permissions::Ic00MethodPermissions,
    metrics::{CallTreeMetrics, CallTreeMetricsImpl, IngressFilterMetrics},
};
use candid::Encode;
use ic_base_types::PrincipalId;
use ic_config::execution_environment::Config as ExecutionConfig;
use ic_config::flag_status::FlagStatus;
use ic_crypto_utils_canister_threshold_sig::derive_threshold_public_key;
use ic_cycles_account_manager::{
    is_delayed_ingress_induction_cost, CyclesAccountManager, IngressInductionCost,
    ResourceSaturation,
};
use ic_error_types::{ErrorCode, RejectCode, UserError};
use ic_interfaces::execution_environment::{
    ExecutionMode, IngressHistoryWriter, RegistryExecutionSettings, SubnetAvailableMemory,
};
use ic_limits::{LOG_CANISTER_OPERATION_CYCLES_THRESHOLD, SMALL_APP_SUBNET_MAX_SIZE};
use ic_logger::{error, info, warn, ReplicaLogger};
use ic_management_canister_types::{
    CanisterChangeOrigin, CanisterHttpRequestArgs, CanisterIdRecord, CanisterInfoRequest,
    CanisterInfoResponse, CanisterStatusType, ClearChunkStoreArgs, ComputeInitialIDkgDealingsArgs,
    CreateCanisterArgs, DeleteCanisterSnapshotArgs, ECDSAPublicKeyArgs, ECDSAPublicKeyResponse,
    EmptyBlob, InstallChunkedCodeArgs, InstallCodeArgsV2, ListCanisterSnapshotArgs,
    LoadCanisterSnapshotArgs, MasterPublicKeyId, Method as Ic00Method, NodeMetricsHistoryArgs,
    Payload as Ic00Payload, ProvisionalCreateCanisterWithCyclesArgs, ProvisionalTopUpCanisterArgs,
    SchnorrPublicKeyArgs, SchnorrPublicKeyResponse, SetupInitialDKGArgs, SignWithECDSAArgs,
    SignWithSchnorrArgs, StoredChunksArgs, TakeCanisterSnapshotArgs, UninstallCodeArgs,
    UpdateSettingsArgs, UploadChunkArgs, IC_00,
};
use ic_metrics::MetricsRegistry;
use ic_registry_provisional_whitelist::ProvisionalWhitelist;
use ic_registry_subnet_type::SubnetType;
use ic_replicated_state::{
    canister_state::system_state::PausedExecutionId,
    canister_state::{system_state::CyclesUseCase, NextExecution},
    metadata_state::subnet_call_context_manager::{
        EcdsaArguments, IDkgDealingsContext, InstallCodeCall, InstallCodeCallId, SchnorrArguments,
        SetupInitialDkgContext, SignWithThresholdContext, StopCanisterCall, SubnetCallContext,
        ThresholdArguments,
    },
    page_map::PageAllocatorFileDescriptor,
    CanisterState, CanisterStatus, ExecutionTask, NetworkTopology, ReplicatedState,
};
use ic_system_api::{ExecutionParameters, InstructionLimits};
use ic_types::{
    canister_http::CanisterHttpRequestContext,
    crypto::{
        canister_threshold_sig::{ExtendedDerivationPath, MasterPublicKey, PublicKey},
        threshold_sig::ni_dkg::NiDkgTargetId,
    },
    ingress::{IngressState, IngressStatus, WasmResult},
    messages::{
        extract_effective_canister_id, CanisterCall, CanisterCallOrTask, CanisterMessage,
        CanisterMessageOrTask, CanisterTask, Payload, RejectContext, Request, Response,
        SignedIngressContent, StopCanisterCallId, StopCanisterContext,
        MAX_INTER_CANISTER_PAYLOAD_IN_BYTES,
    },
    methods::SystemMethod,
    nominal_cycles::NominalCycles,
    CanisterId, Cycles, NumBytes, NumInstructions, SubnetId, Time,
};
use ic_types::{messages::MessageId, methods::WasmMethod};
use ic_wasm_types::WasmHash;
use phantom_newtype::AmountOf;
use prometheus::IntCounter;
use rand::RngCore;
use std::{
    collections::{BTreeMap, HashMap},
    convert::{Into, TryFrom},
    fmt, mem,
    str::FromStr,
    sync::{Arc, Mutex},
    time::{Duration, Instant},
};
use strum::ParseError;

#[cfg(test)]
mod tests;

/// The response of the executed message created by the `ic0.msg_reply()`
/// or `ic0.msg_reject()` System API functions.
/// If the execution failed or did not call these System API functions,
/// then the response is empty.
#[derive(Debug)]
pub enum ExecutionResponse {
    Ingress((MessageId, IngressStatus)),
    Request(Response),
    Empty,
}

/// The data structure returned by
/// `ExecutionEnvironment.execute_canister_input()`.
#[derive(Debug)]
pub enum ExecuteMessageResult {
    Finished {
        /// The new state of the canister after execution.
        canister: CanisterState,

        /// The response of the executed message. The caller needs to either push it
        /// to the output queue of the canister or update the ingress status.
        response: ExecutionResponse,

        /// The number of instructions used by the message execution.
        instructions_used: NumInstructions,

        /// The size of the heap delta the canister produced
        heap_delta: NumBytes,

        /// The call duration, if the call context completed.
        call_duration: Option<Duration>,
    },
    Paused {
        /// The old state of the canister before execution
        /// with some changes necessary for DTS.
        canister: CanisterState,

        /// The paused execution that the caller can either resume or abort.
        paused_execution: Box<dyn PausedExecution>,

        /// If the original message was an ingress message, then this field
        /// contains an ingress status with the state `Processing`.
        ingress_status: Option<(MessageId, IngressStatus)>,
    },
}

/// The result of executing a subnet message.
///
/// Most messages will end up in the `Finished` state once the management
/// canister handles them.
///
/// `Processing` can occur for messages that do not complete immediately, like
/// stop_canister requests or the ones that need to be handled by consensus.
#[derive(Debug)]
enum ExecuteSubnetMessageResult {
    Processing,
    Finished {
        response: Result<Vec<u8>, UserError>,
        refund: Cycles,
    },
}

/// Contains counters needed to keep track of unexpected errors.
#[derive(Clone)]
pub struct RoundCounters<'a> {
    pub execution_refund_error: &'a IntCounter,
    pub state_changes_error: &'a IntCounter,
    pub invalid_system_call_error: &'a IntCounter,
    pub charging_from_balance_error: &'a IntCounter,
    pub unexpected_response_error: &'a IntCounter,
    pub response_cycles_refund_error: &'a IntCounter,
    pub invalid_canister_state_error: &'a IntCounter,
    pub ingress_with_cycles_error: &'a IntCounter,
}

/// Contains round-specific context necessary for resuming a paused execution.
#[derive(Clone)]
pub struct RoundContext<'a> {
    pub network_topology: &'a NetworkTopology,
    pub hypervisor: &'a Hypervisor,
    pub cycles_account_manager: &'a CyclesAccountManager,
    pub counters: RoundCounters<'a>,
    pub log: &'a ReplicaLogger,
    pub time: Time,
}

/// Keeps track of instruction remaining in the current execution round.
/// This type is useful for deterministic time slicing because it allows
/// to distinguish a round instructions from a message instructions.
///
/// Another motivation for this type is that `NumInstructions` is backed
/// by an unsigned integer and loses information below zero whereas this
/// type is signed and works well if Wasm execution overshoots the limit
/// making the remaining instructions negative.
pub struct RoundInstructionsTag;
pub type RoundInstructions = AmountOf<RoundInstructionsTag, i64>;

/// Orphan rules prevent defining `From` / `Into` helpers, so we have to define
/// standalone helpers.
pub fn as_round_instructions(n: NumInstructions) -> RoundInstructions {
    RoundInstructions::from(i64::try_from(n.get()).unwrap_or(i64::MAX))
}
pub fn as_num_instructions(a: RoundInstructions) -> NumInstructions {
    NumInstructions::from(u64::try_from(a.get()).unwrap_or(0))
}

/// Helper method for logging dirty pages.
pub fn log_dirty_pages(
    log: &ReplicaLogger,
    canister_id: &CanisterId,
    method_name: &str,
    dirty_pages: usize,
    instructions: NumInstructions,
) {
    let output_message = format!(
        "Executed {canister_id}::{method_name}: dirty_4kb_pages = {dirty_pages}, instructions = {instructions}"
    );
    info!(log, "{}", output_message.as_str());
    eprintln!("{output_message}");
}

/// Contains limits (or budget) for various resources that affect duration of
/// a round such as
/// - executed instructions,
/// - produced heap delta,
/// - allocated bytes,
/// - etc.
///
/// This struct is passed by a mutable reference throughout the entire
/// execution layer:
/// - the scheduler initializes the limits at the start of each round.
/// - high-level execution functions pass the reference through.
/// - low-level execution functions decrease the limits based on the data returned
///   by the Wasm executor.
///
/// A recommended pattern for adding a new limit:
/// - the limit is represented as a signed integer to avoid losing information when
///   a Wasm execution overshoots the limit.
/// - the round stops when the limit reaches zero.
/// - the scheduler (and any other high-level caller) can compute consumption of
///   some function `foo()` as follows:
///   ```text
///   let limit_before = round_limits.$limit;
///   foo(..., &mut round_limits);
///   let consumption = limit_before - round_limits.$limit;
///   ```
///
/// Note that other entry-points of the execution layer such as the query handler,
/// inspect message, benchmarks, tests also have to initialize the round limits.
/// In such cases the "round" should be considered as a trivial round consisting
/// of a single message.
#[derive(Clone, Debug, Default)]
pub struct RoundLimits {
    /// Keeps track of remaining instructions in this execution round.
    pub instructions: RoundInstructions,

    /// Keeps track of the available storage memory. It decreases if
    /// - Wasm execution grows the Wasm/stable memory.
    /// - Wasm execution pushes a new request to the output queue.
    pub subnet_available_memory: SubnetAvailableMemory,

    // TODO would be nice to change that to available, but this requires
    // a lot of changes since available allocation sits in CanisterManager config
    pub compute_allocation_used: u64,
}

impl RoundLimits {
    /// Returns true if any of the round limits is reached.
    pub fn reached(&self) -> bool {
        self.instructions <= RoundInstructions::from(0)
    }
}

/// Represent a paused execution that can be resumed or aborted.
pub trait PausedExecution: std::fmt::Debug + Send {
    /// Resumes a paused execution.
    /// It takes:
    /// - the canister state,
    /// - system parameters that can change while the execution is in progress,
    /// - helpers.
    ///
    /// If the execution finishes, then it returns the new canister state and
    /// the result of the execution.
    fn resume(
        self: Box<Self>,
        canister: CanisterState,
        round_context: RoundContext,
        round_limits: &mut RoundLimits,
        subnet_size: usize,
        call_tree_metrics: &dyn CallTreeMetrics,
    ) -> ExecuteMessageResult;

    /// Aborts the paused execution.
    /// Returns the original message and the cycles prepaid for execution.
    fn abort(self: Box<Self>, log: &ReplicaLogger) -> (CanisterMessageOrTask, Cycles);

    /// Returns a reference to the message or task being executed.
    fn input(&self) -> CanisterMessageOrTask;
}

/// Stores all paused executions keyed by their ids.
#[derive(Default)]
struct PausedExecutionRegistry {
    // A counter that increases monotonically until it wraps around.
    // Wrapping around is not a problem because all paused executions
    // are aborted before the next checkpoint and there cannot be
    // more than 2^64 paused executions between two checkpoints.
    next_id: u64,

    // Paused executions of ordinary canister messages.
    paused_execution: HashMap<PausedExecutionId, Box<dyn PausedExecution>>,

    // Paused executions of `install_code` subnet messages.
    paused_install_code: HashMap<PausedExecutionId, Box<dyn PausedInstallCodeExecution>>,
}

// The replies that can be returned for a `stop_canister` request.
#[derive(Eq, PartialEq, Debug)]
enum StopCanisterReply {
    // The stop request was completed successfully.
    Completed,
    // The stop request timed out.
    Timeout,
}

/// ExecutionEnvironment is the component responsible for executing messages
/// on the IC.
pub struct ExecutionEnvironment {
    log: ReplicaLogger,
    hypervisor: Arc<Hypervisor>,
    canister_manager: CanisterManager,
    ingress_history_writer: Arc<dyn IngressHistoryWriter<State = ReplicatedState>>,
    metrics: ExecutionEnvironmentMetrics,
    call_tree_metrics: CallTreeMetricsImpl,
    config: ExecutionConfig,
    cycles_account_manager: Arc<CyclesAccountManager>,
    own_subnet_id: SubnetId,
    own_subnet_type: SubnetType,
    // Global registry of all the paused executions and install code executions
    // on the current subnet.
    paused_execution_registry: Arc<Mutex<PausedExecutionRegistry>>,
    // This scaling factor accounts for the execution threads running in
    // parallel and potentially reserving resources. It should be initialized to
    // the number of scheduler cores.
    resource_saturation_scaling: usize,
}

/// This is a helper enum that indicates whether the current DTS execution of
/// install_code is the first execution or not.
#[derive(Eq, PartialEq, Debug)]
pub enum DtsInstallCodeStatus {
    StartingFirstExecution,
    ResumingPausedOrAbortedExecution,
}

impl fmt::Display for DtsInstallCodeStatus {
    fn fmt(&self, f: &mut fmt::Formatter<'_>) -> fmt::Result {
        let status = match &self {
            DtsInstallCodeStatus::StartingFirstExecution => "StartingFirstExecution",
            DtsInstallCodeStatus::ResumingPausedOrAbortedExecution => {
                "ResumingPausedOrAbortedExecution"
            }
        };
        write!(f, "{status}")
    }
}

impl ExecutionEnvironment {
    #[allow(clippy::too_many_arguments)]
    pub fn new(
        log: ReplicaLogger,
        hypervisor: Arc<Hypervisor>,
        ingress_history_writer: Arc<dyn IngressHistoryWriter<State = ReplicatedState>>,
        metrics_registry: &MetricsRegistry,
        own_subnet_id: SubnetId,
        own_subnet_type: SubnetType,
        compute_capacity: usize,
        config: ExecutionConfig,
        cycles_account_manager: Arc<CyclesAccountManager>,
        resource_saturation_scaling: usize,
        fd_factory: Arc<dyn PageAllocatorFileDescriptor>,
        heap_delta_rate_limit: NumBytes,
        upload_wasm_chunk_instructions: NumInstructions,
        canister_snapshot_baseline_instructions: NumInstructions,
    ) -> Self {
        // Assert the flag implication: DTS => sandboxing.
        assert!(
            config.deterministic_time_slicing == FlagStatus::Disabled
                || config.canister_sandboxing_flag == FlagStatus::Enabled,
            "Deterministic time slicing works only with canister sandboxing."
        );
        let canister_manager_config: CanisterMgrConfig = CanisterMgrConfig::new(
            config.subnet_memory_capacity,
            config.default_provisional_cycles_balance,
            config.default_freeze_threshold,
            own_subnet_id,
            own_subnet_type,
            config.max_controllers,
            compute_capacity,
            config.max_canister_memory_size,
            config.rate_limiting_of_instructions,
            config.allocatable_compute_capacity_in_percent,
            config.rate_limiting_of_heap_delta,
            heap_delta_rate_limit,
            upload_wasm_chunk_instructions,
            config.embedders_config.wasm_max_size,
            canister_snapshot_baseline_instructions,
            config.default_wasm_memory_limit,
        );
        let metrics = ExecutionEnvironmentMetrics::new(metrics_registry);
        let canister_manager = CanisterManager::new(
            Arc::clone(&hypervisor),
            log.clone(),
            canister_manager_config,
            Arc::clone(&cycles_account_manager),
            Arc::clone(&ingress_history_writer),
            fd_factory,
        );
        Self {
            log,
            hypervisor,
            canister_manager,
            ingress_history_writer,
            metrics,
            call_tree_metrics: CallTreeMetricsImpl::new(metrics_registry),
            config,
            cycles_account_manager,
            own_subnet_id,
            own_subnet_type,
            paused_execution_registry: Default::default(),
            resource_saturation_scaling,
        }
    }

    pub fn state_changes_error(&self) -> &IntCounter {
        &self.metrics.state_changes_error
    }

    pub fn canister_not_found_error(&self) -> &IntCounter {
        &self.metrics.canister_not_found_error
    }

    /// Computes the current amount of memory available on the subnet.
    pub fn subnet_available_memory(&self, state: &ReplicatedState) -> SubnetAvailableMemory {
        let memory_taken = state.memory_taken();
        SubnetAvailableMemory::new(
            self.config.subnet_memory_capacity.get() as i64
                - self.config.subnet_memory_reservation.get() as i64
                - memory_taken.execution().get() as i64,
            self.config.subnet_message_memory_capacity.get() as i64
                - memory_taken.guaranteed_response_messages().get() as i64,
            self.config
                .subnet_wasm_custom_sections_memory_capacity
                .get() as i64
                - memory_taken.wasm_custom_sections().get() as i64,
        )
    }

    /// Computes the current amount of message memory available on the subnet.
    ///
    /// This is a more efficient alternative to `memory_taken()` for cases when only
    /// the message memory usage is necessary.
    pub fn subnet_available_message_memory(&self, state: &ReplicatedState) -> i64 {
        self.config.subnet_message_memory_capacity.get() as i64
            - state.guaranteed_response_message_memory_taken().get() as i64
    }

    /// Executes a replicated message sent to a subnet.
    ///
    /// Returns the new replicated state and an optional number of instructions
    /// consumed by the message execution.
    #[allow(clippy::cognitive_complexity)]
    #[allow(clippy::too_many_arguments)]
    pub fn execute_subnet_message(
        &self,
        msg: CanisterMessage,
        mut state: ReplicatedState,
        instruction_limits: InstructionLimits,
        rng: &mut dyn RngCore,
        idkg_subnet_public_keys: &BTreeMap<MasterPublicKeyId, MasterPublicKey>,
        registry_settings: &RegistryExecutionSettings,
        round_limits: &mut RoundLimits,
    ) -> (ReplicatedState, Option<NumInstructions>) {
        let since = Instant::now(); // Start logging execution time.

        let mut msg = match msg {
            CanisterMessage::Response(response) => {
                let context = state
                    .metadata
                    .subnet_call_context_manager
                    .retrieve_context(response.originator_reply_callback, &self.log);
                return match context {
                    None => (state, Some(NumInstructions::from(0))),
                    Some(context) => {
                        let time_elapsed =
                            state.time().saturating_duration_since(context.get_time());
                        let request = context.get_request();

                        self.metrics.observe_subnet_message(
                            &request.method_name,
                            time_elapsed.as_secs_f64(),
                            &match &response.response_payload {
                                Payload::Data(_) => Ok(()),
                                Payload::Reject(_) => Err(ErrorCode::CanisterRejectedMessage),
                            },
                        );

                        if let (
                            SubnetCallContext::SignWithThreshold(threshold_context),
                            Payload::Data(_),
                        ) = (&context, &response.response_payload)
                        {
                            *state
                                .metadata
                                .subnet_metrics
                                .threshold_signature_agreements
                                .entry(threshold_context.key_id())
                                .or_default() += 1;
                        }

                        state.push_subnet_output_response(
                            Response {
                                originator: request.sender,
                                respondent: CanisterId::from(self.own_subnet_id),
                                originator_reply_callback: request.sender_reply_callback,
                                refund: request.payment,
                                response_payload: response.response_payload.clone(),
                                deadline: request.deadline,
                            }
                            .into(),
                        );

                        (state, Some(NumInstructions::from(0)))
                    }
                };
            }

            CanisterMessage::Ingress(msg) => CanisterCall::Ingress(msg),
            CanisterMessage::Request(msg) => CanisterCall::Request(msg),
        };

        let timestamp_nanos = state.time();
        let method = Ic00Method::from_str(msg.method_name());
        let payload = msg.method_payload();

        if let Ok(permissions) = method.map(Ic00MethodPermissions::new) {
            if let Err(err) = permissions.verify(&msg, &state) {
                let refund = msg.take_cycles();
                let state = self.finish_subnet_message_execution(
                    state,
                    msg,
                    ExecuteSubnetMessageResult::Finished {
                        response: Err(err),
                        refund,
                    },
                    since,
                );
                return (state, Some(NumInstructions::from(0)));
            }
        }

        let result: ExecuteSubnetMessageResult = match method {
            Ok(Ic00Method::InstallCode) => {
                // Tail call is needed for deterministic time slicing here to
                // properly handle the case of a paused execution.
                return self.execute_install_code(
                    msg,
                    None,
                    None,
                    DtsInstallCodeStatus::StartingFirstExecution,
                    state,
                    instruction_limits,
                    round_limits,
                    registry_settings.subnet_size,
                );
            }

            Ok(Ic00Method::InstallChunkedCode) => {
                // Tail call is needed for deterministic time slicing here to
                // properly handle the case of a paused execution.
                return self.execute_install_code(
                    msg,
                    None,
                    None,
                    DtsInstallCodeStatus::StartingFirstExecution,
                    state,
                    instruction_limits,
                    round_limits,
                    registry_settings.subnet_size,
                );
            }

            Ok(Ic00Method::SignWithECDSA) => match &msg {
                CanisterCall::Request(request) => {
                    if payload.is_empty() {
                        use ic_types::messages;
                        state.push_subnet_output_response(
                            Response {
                                originator: request.sender,
                                respondent: CanisterId::from(self.own_subnet_id),
                                originator_reply_callback: request.sender_reply_callback,
                                refund: request.payment,
                                response_payload: messages::Payload::Reject(
                                    messages::RejectContext::new(
                                        ic_error_types::RejectCode::CanisterReject,
                                        "An empty message cannot be signed",
                                    ),
                                ),
                                deadline: request.deadline,
                            }
                            .into(),
                        );
                        return (state, Some(NumInstructions::from(0)));
                    }

                    match SignWithECDSAArgs::decode(payload) {
                        Err(err) => ExecuteSubnetMessageResult::Finished {
                            response: Err(err),
                            refund: msg.take_cycles(),
                        },
                        Ok(args) => {
                            let key_id = MasterPublicKeyId::Ecdsa(args.key_id.clone());
                            match get_master_public_key(
                                idkg_subnet_public_keys,
                                self.own_subnet_id,
                                &key_id,
                            ) {
                                Err(err) => ExecuteSubnetMessageResult::Finished {
                                    response: Err(err),
                                    refund: msg.take_cycles(),
                                },
                                Ok(_) => match self.sign_with_threshold(
                                    (**request).clone(),
                                    ThresholdArguments::Ecdsa(EcdsaArguments {
                                        key_id: args.key_id,
                                        message_hash: args.message_hash,
                                    }),
                                    args.derivation_path.into_inner(),
                                    registry_settings
                                        .chain_key_settings
                                        .get(&key_id)
                                        .map(|setting| setting.max_queue_size)
                                        .unwrap_or_default(),
                                    &mut state,
                                    rng,
                                    registry_settings.subnet_size,
                                ) {
                                    Err(err) => ExecuteSubnetMessageResult::Finished {
                                        response: Err(err),
                                        refund: msg.take_cycles(),
                                    },
                                    Ok(()) => {
                                        self.metrics.observe_message_with_label(
                                            &request.method_name,
                                            since.elapsed().as_secs_f64(),
                                            SUBMITTED_OUTCOME_LABEL.into(),
                                            SUCCESS_STATUS_LABEL.into(),
                                        );
                                        ExecuteSubnetMessageResult::Processing
                                    }
                                },
                            }
                        }
                    }
                }
                CanisterCall::Ingress(_) => {
                    self.reject_unexpected_ingress(Ic00Method::SignWithECDSA)
                }
            },

            Ok(Ic00Method::CreateCanister) => {
                match &mut msg {
                    CanisterCall::Ingress(_) => {
                        self.reject_unexpected_ingress(Ic00Method::CreateCanister)
                    }
                    CanisterCall::Request(req) => {
                        let cycles = Arc::make_mut(req).take_cycles();
                        match CreateCanisterArgs::decode(req.method_payload()) {
                            Err(err) => ExecuteSubnetMessageResult::Finished {
                                response: Err(err),
                                refund: cycles,
                            },
                            Ok(args) => {
                                // Start logging execution time for `create_canister`.
                                let since = Instant::now();

                                let sender_canister_version = args.get_sender_canister_version();

                                let settings = args.settings.unwrap_or_default();
                                let result = match CanisterSettings::try_from(settings) {
                                    Err(err) => ExecuteSubnetMessageResult::Finished {
                                        response: Err(err.into()),
                                        refund: cycles,
                                    },
                                    Ok(settings) => self.create_canister(
                                        msg.canister_change_origin(sender_canister_version),
                                        cycles,
                                        settings,
                                        registry_settings,
                                        &mut state,
                                        round_limits,
                                    ),
                                };
                                info!(
                                            self.log,
                                            "Finished executing create_canister message after {:?} with result: {:?}",
                                            since.elapsed().as_secs_f64(),
                                            result
                                        );

                                result
                            }
                        }
                    }
                }
            }

            Ok(Ic00Method::UninstallCode) => {
                let res = UninstallCodeArgs::decode(payload).and_then(|args| {
                    self.canister_manager
                        .uninstall_code(
                            msg.canister_change_origin(args.get_sender_canister_version()),
                            args.get_canister_id(),
                            &mut state,
                            &self.metrics.canister_not_found_error,
                        )
                        .map(|()| EmptyBlob.encode())
                        .map_err(|err| err.into())
                });
                ExecuteSubnetMessageResult::Finished {
                    response: res,
                    refund: msg.take_cycles(),
                }
            }

            Ok(Ic00Method::UpdateSettings) => {
                let res = match UpdateSettingsArgs::decode(payload) {
                    Err(err) => Err(err),
                    Ok(args) => {
                        // Start logging execution time for `update_settings`.
                        let since = Instant::now();

                        let canister_id = args.get_canister_id();
                        let sender_canister_version = args.get_sender_canister_version();

                        let result = match CanisterSettings::try_from(args.settings) {
                            Err(err) => Err(err.into()),
                            Ok(settings) => self.update_settings(
                                timestamp_nanos,
                                msg.canister_change_origin(sender_canister_version),
                                settings,
                                canister_id,
                                &mut state,
                                round_limits,
                                registry_settings.subnet_size,
                            ),
                        };
                        // The induction cost of `UpdateSettings` is charged
                        // after applying the new settings to allow users to
                        // decrease the freezing threshold if it was set too
                        // high that topping up the canister is not feasible.
                        if let CanisterCall::Ingress(ingress) = &msg {
                            if let Ok(canister) = get_canister_mut(canister_id, &mut state) {
                                if is_delayed_ingress_induction_cost(&ingress.method_payload) {
                                    let bytes_to_charge =
                                        ingress.method_payload.len() + ingress.method_name.len();
                                    let induction_cost = self
                                        .cycles_account_manager
                                        .ingress_induction_cost_from_bytes(
                                            NumBytes::from(bytes_to_charge as u64),
                                            registry_settings.subnet_size,
                                        );
                                    let memory_usage = canister.memory_usage();
                                    let message_memory_usage = canister.message_memory_usage();
                                    // This call may fail with `CanisterOutOfCyclesError`,
                                    // which is not actionable at this point.
                                    let _ignore_error = self.cycles_account_manager.consume_cycles(
                                        &mut canister.system_state,
                                        memory_usage,
                                        message_memory_usage,
                                        canister.scheduler_state.compute_allocation,
                                        induction_cost,
                                        registry_settings.subnet_size,
                                        CyclesUseCase::IngressInduction,
                                        false, // we ignore the error anyway => no need to reveal top up balance
                                    );
                                }
                            }
                        }
                        info!(
                            self.log,
                            "Finished executing update_settings message on canister {:?} after {:?} with result: {:?}",
                            canister_id,
                            since.elapsed().as_secs_f64(),
                            result
                        );
                        result
                    }
                };
                ExecuteSubnetMessageResult::Finished {
                    response: res,
                    refund: msg.take_cycles(),
                }
            }

            Ok(Ic00Method::CanisterStatus) => {
                let res = CanisterIdRecord::decode(payload).and_then(|args| {
                    self.get_canister_status(
                        *msg.sender(),
                        args.get_canister_id(),
                        &mut state,
                        registry_settings.subnet_size,
                    )
                });
                ExecuteSubnetMessageResult::Finished {
                    response: res,
                    refund: msg.take_cycles(),
                }
            }

            Ok(Ic00Method::CanisterInfo) => match &msg {
                CanisterCall::Request(_) => {
                    let res = CanisterInfoRequest::decode(payload).and_then(|record| {
                        self.get_canister_info(
                            record.canister_id(),
                            record.num_requested_changes(),
                            &state,
                        )
                    });
                    ExecuteSubnetMessageResult::Finished {
                        response: res,
                        refund: msg.take_cycles(),
                    }
                }
                CanisterCall::Ingress(_) => {
                    self.reject_unexpected_ingress(Ic00Method::CanisterInfo)
                }
            },

            Ok(Ic00Method::StartCanister) => {
                let res = CanisterIdRecord::decode(payload).and_then(|args| {
                    self.start_canister(args.get_canister_id(), *msg.sender(), &mut state)
                });
                ExecuteSubnetMessageResult::Finished {
                    response: res,
                    refund: msg.take_cycles(),
                }
            }

            Ok(Ic00Method::StopCanister) => match CanisterIdRecord::decode(payload) {
                Err(err) => ExecuteSubnetMessageResult::Finished {
                    response: Err(err),
                    refund: msg.take_cycles(),
                },
                Ok(args) => self.stop_canister(args.get_canister_id(), &msg, &mut state),
            },

            Ok(Ic00Method::DeleteCanister) => {
                let res = CanisterIdRecord::decode(payload).and_then(|args| {
                    // Start logging execution time for `delete_canister`.
                    let since = Instant::now();

                    let result = self
                        .canister_manager
                        .delete_canister(*msg.sender(), args.get_canister_id(), &mut state)
                        .map(|()| EmptyBlob.encode())
                        .map_err(|err| err.into());

                    info!(
                        self.log,
                        "Finished executing delete_canister message on canister {:?} after {:?} with result: {:?}",
                        args.get_canister_id(),
                        since.elapsed().as_secs_f64(),
                        result
                    );
                    result
                });
                ExecuteSubnetMessageResult::Finished {
                    response: res,
                    refund: msg.take_cycles(),
                }
            }

            Ok(Ic00Method::RawRand) => match &msg {
                CanisterCall::Ingress(_) => self.reject_unexpected_ingress(Ic00Method::RawRand),
                CanisterCall::Request(_) => {
                    let res = match EmptyBlob::decode(payload) {
                        Err(err) => Err(err),
                        Ok(EmptyBlob) => {
                            let mut buffer = vec![0u8; 32];
                            rng.fill_bytes(&mut buffer);
                            Ok(Encode!(&buffer).unwrap())
                        }
                    };
                    ExecuteSubnetMessageResult::Finished {
                        response: res,
                        refund: msg.take_cycles(),
                    }
                }
            },

            Ok(Ic00Method::DepositCycles) => match CanisterIdRecord::decode(payload) {
                Err(err) => ExecuteSubnetMessageResult::Finished {
                    response: Err(err),
                    refund: msg.take_cycles(),
                },
                Ok(args) => self.deposit_cycles(args.get_canister_id(), &mut msg, &mut state),
            },

            Ok(Ic00Method::HttpRequest) => match state.metadata.own_subnet_features.http_requests {
                true => match &msg {
                    CanisterCall::Request(request) => {
                        match CanisterHttpRequestArgs::decode(payload) {
                            Err(err) => ExecuteSubnetMessageResult::Finished {
                                response: Err(err),
                                refund: msg.take_cycles(),
                            },
                            Ok(args) => match CanisterHttpRequestContext::try_from((
                                state.time(),
                                request.as_ref(),
                                args,
                            )) {
                                Err(err) => ExecuteSubnetMessageResult::Finished {
                                    response: Err(err.into()),
                                    refund: msg.take_cycles(),
                                },
                                Ok(mut canister_http_request_context) => {
                                    let http_request_fee =
                                        self.cycles_account_manager.http_request_fee(
                                            canister_http_request_context.variable_parts_size(),
                                            canister_http_request_context.max_response_bytes,
                                            registry_settings.subnet_size,
                                        );
                                    // Here we make sure that we do not let upper layers open new
                                    // http calls while the maximum number of calls is in-flight.
                                    // Later, in the http adapter we also have a bounded queue of
                                    // the same size, but this queue alone is not enough as it is
                                    // used as the interface between DSM and consensus, and the latter
                                    // consumes requests from this queue upon the request processing
                                    // start. This means more elements can be added to the queue, while
                                    // previous requests are still in-flight.
                                    if state
                                        .metadata
                                        .subnet_call_context_manager
                                        .canister_http_request_contexts
                                        .len()
                                        >= self.config.max_canister_http_requests_in_flight
                                    {
                                        let err = Err(UserError::new(
                                            ErrorCode::CanisterRejectedMessage,
                                            format!("max number ({}) of http requests in-flight reached.", self.config.max_canister_http_requests_in_flight),
                                        ));
                                        ExecuteSubnetMessageResult::Finished {
                                            response: err,
                                            refund: msg.take_cycles(),
                                        }
                                    } else if request.payment < http_request_fee {
                                        let err = Err(UserError::new(
                                                        ErrorCode::CanisterRejectedMessage,
                                                        format!(
                                                            "http_request request sent with {} cycles, but {} cycles are required.",
                                                            request.payment, http_request_fee
                                                        ),
                                                    ));
                                        ExecuteSubnetMessageResult::Finished {
                                            response: err,
                                            refund: msg.take_cycles(),
                                        }
                                    } else {
                                        canister_http_request_context.request.payment -=
                                            http_request_fee;
                                        let http_fee = NominalCycles::from(http_request_fee);
                                        state
                                            .metadata
                                            .subnet_metrics
                                            .consumed_cycles_http_outcalls += http_fee;
                                        state
                                            .metadata
                                            .subnet_metrics
                                            .observe_consumed_cycles_with_use_case(
                                                CyclesUseCase::HTTPOutcalls,
                                                http_fee,
                                            );
                                        state.metadata.subnet_call_context_manager.push_context(
                                            SubnetCallContext::CanisterHttpRequest(
                                                canister_http_request_context,
                                            ),
                                        );
                                        self.metrics.observe_message_with_label(
                                            &request.method_name,
                                            since.elapsed().as_secs_f64(),
                                            SUBMITTED_OUTCOME_LABEL.into(),
                                            SUCCESS_STATUS_LABEL.into(),
                                        );
                                        ExecuteSubnetMessageResult::Processing
                                    }
                                }
                            },
                        }
                    }

                    CanisterCall::Ingress(_) => {
                        self.reject_unexpected_ingress(Ic00Method::HttpRequest)
                    }
                },
                false => {
                    let err = Err(UserError::new(
                        ErrorCode::CanisterContractViolation,
                        "This API is not enabled on this subnet".to_string(),
                    ));
                    ExecuteSubnetMessageResult::Finished {
                        response: err,
                        refund: msg.take_cycles(),
                    }
                }
            },

            Ok(Ic00Method::SetupInitialDKG) => match &msg {
                CanisterCall::Request(request) => self
                    .setup_initial_dkg(payload, request, &mut state, rng)
                    .map_or_else(
                        |err| ExecuteSubnetMessageResult::Finished {
                            response: Err(err),
                            refund: msg.take_cycles(),
                        },
                        |()| ExecuteSubnetMessageResult::Processing,
                    ),
                CanisterCall::Ingress(_) => {
                    self.reject_unexpected_ingress(Ic00Method::SetupInitialDKG)
                }
            },

            Ok(Ic00Method::ECDSAPublicKey) => {
                let cycles = msg.take_cycles();
                match &msg {
                    CanisterCall::Request(request) => {
                        let res = match ECDSAPublicKeyArgs::decode(request.method_payload()) {
                            Err(err) => Err(err),
                            Ok(args) => match get_master_public_key(
                                idkg_subnet_public_keys,
                                self.own_subnet_id,
                                &MasterPublicKeyId::Ecdsa(args.key_id.clone()),
                            ) {
                                Err(err) => Err(err),
                                Ok(pubkey) => {
                                    let canister_id = match args.canister_id {
                                        Some(id) => id.into(),
                                        None => *msg.sender(),
                                    };
                                    self.get_threshold_public_key(
                                        pubkey,
                                        canister_id,
                                        args.derivation_path.into_inner(),
                                    )
                                    .map(|res| {
                                        ECDSAPublicKeyResponse {
                                            public_key: res.public_key,
                                            chain_code: res.chain_key,
                                        }
                                        .encode()
                                    })
                                }
                            },
                        };
                        ExecuteSubnetMessageResult::Finished {
                            response: res,
                            refund: cycles,
                        }
                    }
                    CanisterCall::Ingress(_) => {
                        self.reject_unexpected_ingress(Ic00Method::ECDSAPublicKey)
                    }
                }
            }

            Ok(Ic00Method::ComputeInitialIDkgDealings) => {
                let cycles = msg.take_cycles();
                match &msg {
                    CanisterCall::Request(request) => {
                        match ComputeInitialIDkgDealingsArgs::decode(request.method_payload()) {
                            Ok(args) => match get_master_public_key(
                                idkg_subnet_public_keys,
                                self.own_subnet_id,
                                &args.key_id,
                            ) {
                                Ok(_) => self
                                    .compute_initial_idkg_dealings(&mut state, args, request)
                                    .map_or_else(
                                        |err| ExecuteSubnetMessageResult::Finished {
                                            response: Err(err),
                                            refund: cycles,
                                        },
                                        |()| ExecuteSubnetMessageResult::Processing,
                                    ),
                                Err(err) => ExecuteSubnetMessageResult::Finished {
                                    response: Err(err),
                                    refund: cycles,
                                },
                            },
                            Err(err) => ExecuteSubnetMessageResult::Finished {
                                response: Err(err),
                                refund: cycles,
                            },
                        }
                    }
                    CanisterCall::Ingress(_) => {
                        self.reject_unexpected_ingress(Ic00Method::ComputeInitialIDkgDealings)
                    }
                }
            }

            Ok(Ic00Method::SchnorrPublicKey) => {
                let cycles = msg.take_cycles();
                match &msg {
                    CanisterCall::Request(request) => {
                        let res = match SchnorrPublicKeyArgs::decode(request.method_payload()) {
                            Err(err) => Err(err),
                            Ok(args) => match get_master_public_key(
                                idkg_subnet_public_keys,
                                self.own_subnet_id,
                                &MasterPublicKeyId::Schnorr(args.key_id.clone()),
                            ) {
                                Err(err) => Err(err),
                                Ok(pubkey) => {
                                    let canister_id = match args.canister_id {
                                        Some(id) => id.into(),
                                        None => *msg.sender(),
                                    };
                                    self.get_threshold_public_key(
                                        pubkey,
                                        canister_id,
                                        args.derivation_path.into_inner(),
                                    )
                                    .map(|res| {
                                        SchnorrPublicKeyResponse {
                                            public_key: res.public_key,
                                            chain_code: res.chain_key,
                                        }
                                        .encode()
                                    })
                                }
                            },
                        };
                        ExecuteSubnetMessageResult::Finished {
                            response: res,
                            refund: cycles,
                        }
                    }
                    CanisterCall::Ingress(_) => {
                        self.reject_unexpected_ingress(Ic00Method::SchnorrPublicKey)
                    }
                }
            }

            Ok(Ic00Method::SignWithSchnorr) => match &msg {
                CanisterCall::Request(request) => {
                    if payload.is_empty() {
                        use ic_types::messages;
                        state.push_subnet_output_response(
                            Response {
                                originator: request.sender,
                                respondent: CanisterId::from(self.own_subnet_id),
                                originator_reply_callback: request.sender_reply_callback,
                                refund: request.payment,
                                response_payload: messages::Payload::Reject(
                                    messages::RejectContext::new(
                                        ic_error_types::RejectCode::CanisterReject,
                                        "An empty message cannot be signed",
                                    ),
                                ),
                                deadline: request.deadline,
                            }
                            .into(),
                        );
                        return (state, Some(NumInstructions::from(0)));
                    }

                    match SignWithSchnorrArgs::decode(payload) {
                        Err(err) => ExecuteSubnetMessageResult::Finished {
                            response: Err(err),
                            refund: msg.take_cycles(),
                        },
                        Ok(args) => {
                            let key_id = MasterPublicKeyId::Schnorr(args.key_id.clone());
                            match get_master_public_key(
                                idkg_subnet_public_keys,
                                self.own_subnet_id,
                                &key_id,
                            ) {
                                Err(err) => ExecuteSubnetMessageResult::Finished {
                                    response: Err(err),
                                    refund: msg.take_cycles(),
                                },
                                Ok(_) => match self.sign_with_threshold(
                                    (**request).clone(),
                                    ThresholdArguments::Schnorr(SchnorrArguments {
                                        key_id: args.key_id,
                                        message: Arc::new(args.message),
                                    }),
                                    args.derivation_path.into_inner(),
                                    registry_settings
                                        .chain_key_settings
                                        .get(&key_id)
                                        .map(|setting| setting.max_queue_size)
                                        .unwrap_or_default(),
                                    &mut state,
                                    rng,
                                    registry_settings.subnet_size,
                                ) {
                                    Err(err) => ExecuteSubnetMessageResult::Finished {
                                        response: Err(err),
                                        refund: msg.take_cycles(),
                                    },
                                    Ok(()) => {
                                        self.metrics.observe_message_with_label(
                                            &request.method_name,
                                            since.elapsed().as_secs_f64(),
                                            SUBMITTED_OUTCOME_LABEL.into(),
                                            SUCCESS_STATUS_LABEL.into(),
                                        );
                                        ExecuteSubnetMessageResult::Processing
                                    }
                                },
                            }
                        }
                    }
                }
                CanisterCall::Ingress(_) => {
                    self.reject_unexpected_ingress(Ic00Method::SignWithSchnorr)
                }
            },

            Ok(Ic00Method::ProvisionalCreateCanisterWithCycles) => {
                let res =
                    ProvisionalCreateCanisterWithCyclesArgs::decode(payload).and_then(|args| {
                        let cycles_amount = args.to_u128();
                        let sender_canister_version = args.get_sender_canister_version();
                        match CanisterSettings::try_from(args.settings) {
                            Ok(settings) => self
                                .canister_manager
                                .create_canister_with_cycles(
                                    msg.canister_change_origin(sender_canister_version),
                                    cycles_amount,
                                    settings,
                                    args.specified_id,
                                    &mut state,
                                    &registry_settings.provisional_whitelist,
                                    registry_settings.max_number_of_canisters,
                                    round_limits,
                                    self.subnet_memory_saturation(
                                        &round_limits.subnet_available_memory,
                                    ),
                                    registry_settings.subnet_size,
                                    &self.metrics.canister_creation_error,
                                )
                                .map(|canister_id| CanisterIdRecord::from(canister_id).encode())
                                .map_err(|err| err.into()),
                            Err(err) => Err(err.into()),
                        }
                    });
                ExecuteSubnetMessageResult::Finished {
                    response: res,
                    refund: msg.take_cycles(),
                }
            }

            Ok(Ic00Method::ProvisionalTopUpCanister) => {
                let res = ProvisionalTopUpCanisterArgs::decode(payload).and_then(|args| {
                    self.add_cycles(
                        *msg.sender(),
                        args.get_canister_id(),
                        args.to_u128(),
                        &mut state,
                        &registry_settings.provisional_whitelist,
                    )
                });
                ExecuteSubnetMessageResult::Finished {
                    response: res,
                    refund: msg.take_cycles(),
                }
            }

            Ok(Ic00Method::BitcoinSendTransactionInternal) => match &msg {
                CanisterCall::Request(request) => {
                    match crate::bitcoin::send_transaction_internal(
                        &self.config.bitcoin.privileged_access,
                        request,
                        &mut state,
                    ) {
                        Ok(()) => ExecuteSubnetMessageResult::Processing,
                        Err(err) => ExecuteSubnetMessageResult::Finished {
                            response: Err(err),
                            refund: msg.take_cycles(),
                        },
                    }
                }
                CanisterCall::Ingress(_) => {
                    self.reject_unexpected_ingress(Ic00Method::BitcoinGetSuccessors)
                }
            },

            Ok(Ic00Method::BitcoinGetSuccessors) => match &msg {
                CanisterCall::Request(request) => {
                    match crate::bitcoin::get_successors(
                        &self.config.bitcoin.privileged_access,
                        request,
                        &mut state,
                    ) {
                        Ok(Some(payload)) => ExecuteSubnetMessageResult::Finished {
                            response: Ok(payload),
                            refund: msg.take_cycles(),
                        },
                        Ok(None) => ExecuteSubnetMessageResult::Processing,
                        Err(err) => ExecuteSubnetMessageResult::Finished {
                            response: Err(err),
                            refund: msg.take_cycles(),
                        },
                    }
                }
                CanisterCall::Ingress(_) => {
                    self.reject_unexpected_ingress(Ic00Method::BitcoinGetSuccessors)
                }
            },

            Ok(Ic00Method::BitcoinGetBalance)
            | Ok(Ic00Method::BitcoinGetUtxos)
            | Ok(Ic00Method::BitcoinGetBlockHeaders)
            | Ok(Ic00Method::BitcoinSendTransaction)
            | Ok(Ic00Method::BitcoinGetCurrentFeePercentiles) => {
                // Code path can only be triggered if there are no bitcoin canisters to route
                // the request to.
                ExecuteSubnetMessageResult::Finished {
                    response: Err(UserError::new(
                        ErrorCode::CanisterRejectedMessage,
                        "No bitcoin canisters available.",
                    )),
                    refund: msg.take_cycles(),
                }
            }

            Ok(Ic00Method::UploadChunk) => {
                let resource_saturation =
                    self.subnet_memory_saturation(&round_limits.subnet_available_memory);
                let res = UploadChunkArgs::decode(payload).and_then(|args| {
                    self.upload_chunk(
                        *msg.sender(),
                        &mut state,
                        args,
                        round_limits,
                        registry_settings.subnet_size,
                        &resource_saturation,
                    )
                });
                ExecuteSubnetMessageResult::Finished {
                    response: res,
                    refund: msg.take_cycles(),
                }
            }

            Ok(Ic00Method::ClearChunkStore) => {
                let res = ClearChunkStoreArgs::decode(payload)
                    .and_then(|args| self.clear_chunk_store(*msg.sender(), &mut state, args));
                ExecuteSubnetMessageResult::Finished {
                    response: res,
                    refund: msg.take_cycles(),
                }
            }

            Ok(Ic00Method::StoredChunks) => {
                let res = StoredChunksArgs::decode(payload)
                    .and_then(|args| self.stored_chunks(*msg.sender(), &state, args));
                ExecuteSubnetMessageResult::Finished {
                    response: res,
                    refund: msg.take_cycles(),
                }
            }

            Ok(Ic00Method::NodeMetricsHistory) => {
                let res = NodeMetricsHistoryArgs::decode(payload)
                    .and_then(|args| self.node_metrics_history(&state, args));
                ExecuteSubnetMessageResult::Finished {
                    response: res,
                    refund: msg.take_cycles(),
                }
            }

            Ok(Ic00Method::FetchCanisterLogs) => ExecuteSubnetMessageResult::Finished {
                response: Err(UserError::new(
                    ErrorCode::CanisterRejectedMessage,
                    format!(
                        "{} API is only accessible in non-replicated mode",
                        Ic00Method::FetchCanisterLogs
                    ),
                )),
                refund: msg.take_cycles(),
            },

            Ok(Ic00Method::TakeCanisterSnapshot) => match self.config.canister_snapshots {
                FlagStatus::Enabled => match TakeCanisterSnapshotArgs::decode(payload) {
                    Err(err) => ExecuteSubnetMessageResult::Finished {
                        response: Err(err),
                        refund: msg.take_cycles(),
                    },
                    Ok(args) => {
                        let (result, instructions_used) = self.take_canister_snapshot(
                            *msg.sender(),
                            &mut state,
                            args,
                            registry_settings.subnet_size,
                            round_limits,
                        );
                        let msg_result = ExecuteSubnetMessageResult::Finished {
                            response: result,
                            refund: msg.take_cycles(),
                        };

                        let state =
                            self.finish_subnet_message_execution(state, msg, msg_result, since);
                        return (state, Some(instructions_used));
                    }
                },
                FlagStatus::Disabled => {
                    let err = Err(UserError::new(
                        ErrorCode::CanisterContractViolation,
                        "This API is not enabled on this subnet".to_string(),
                    ));
                    ExecuteSubnetMessageResult::Finished {
                        response: err,
                        refund: msg.take_cycles(),
                    }
                }
            },

            Ok(Ic00Method::LoadCanisterSnapshot) => match self.config.canister_snapshots {
                FlagStatus::Enabled => match LoadCanisterSnapshotArgs::decode(payload) {
                    Err(err) => ExecuteSubnetMessageResult::Finished {
                        response: Err(err),
                        refund: msg.take_cycles(),
                    },
                    Ok(args) => {
                        let origin = msg.canister_change_origin(args.get_sender_canister_version());
                        let (result, instructions_used) = self.load_canister_snapshot(
                            registry_settings.subnet_size,
                            *msg.sender(),
                            &mut state,
                            args,
                            round_limits,
                            origin,
                        );
                        let msg_result = ExecuteSubnetMessageResult::Finished {
                            response: result,
                            refund: msg.take_cycles(),
                        };

                        let state =
                            self.finish_subnet_message_execution(state, msg, msg_result, since);
                        return (state, Some(instructions_used));
                    }
                },
                FlagStatus::Disabled => {
                    let err = Err(UserError::new(
                        ErrorCode::CanisterContractViolation,
                        "This API is not enabled on this subnet".to_string(),
                    ));
                    ExecuteSubnetMessageResult::Finished {
                        response: err,
                        refund: msg.take_cycles(),
                    }
                }
            },

            Ok(Ic00Method::ListCanisterSnapshots) => match self.config.canister_snapshots {
                FlagStatus::Enabled => {
                    let res = ListCanisterSnapshotArgs::decode(payload).and_then(|args| {
                        self.list_canister_snapshot(*msg.sender(), &mut state, args)
                    });
                    ExecuteSubnetMessageResult::Finished {
                        response: res,
                        refund: msg.take_cycles(),
                    }
                }
                FlagStatus::Disabled => {
                    let err = Err(UserError::new(
                        ErrorCode::CanisterContractViolation,
                        "This API is not enabled on this subnet".to_string(),
                    ));
                    ExecuteSubnetMessageResult::Finished {
                        response: err,
                        refund: msg.take_cycles(),
                    }
                }
            },

            Ok(Ic00Method::DeleteCanisterSnapshot) => match self.config.canister_snapshots {
                FlagStatus::Enabled => {
                    let res = DeleteCanisterSnapshotArgs::decode(payload).and_then(|args| {
                        self.delete_canister_snapshot(*msg.sender(), &mut state, args, round_limits)
                    });
                    ExecuteSubnetMessageResult::Finished {
                        response: res,
                        refund: msg.take_cycles(),
                    }
                }
                FlagStatus::Disabled => {
                    let err = Err(UserError::new(
                        ErrorCode::CanisterContractViolation,
                        "This API is not enabled on this subnet".to_string(),
                    ));
                    ExecuteSubnetMessageResult::Finished {
                        response: err,
                        refund: msg.take_cycles(),
                    }
                }
            },

            Err(ParseError::VariantNotFound) => {
                let res = Err(UserError::new(
                    ErrorCode::CanisterMethodNotFound,
                    format!("Management canister has no method '{}'", msg.method_name()),
                ));
                ExecuteSubnetMessageResult::Finished {
                    response: res,
                    refund: msg.take_cycles(),
                }
            }
        };

        // Note that some branches above have early returns:
        //   - `InstallCode`
        //   - `InstallChunkedCode`
        //   - `TakeCanisterSnapshot`
        //   - `LoadCanisterSnapshot`
        //   - `SignWithECDSA`
        // If you modify code below, please also update
        // these cases.
        let state = self.finish_subnet_message_execution(state, msg, result, since);
        (state, Some(NumInstructions::from(0)))
    }

    /// Observes a subnet message metrics and outputs the given subnet response.
    fn finish_subnet_message_execution(
        &self,
        state: ReplicatedState,
        message: CanisterCall,
        result: ExecuteSubnetMessageResult,
        since: Instant,
    ) -> ReplicatedState {
        match &result {
            ExecuteSubnetMessageResult::Processing => {}
            ExecuteSubnetMessageResult::Finished { response, .. } => {
                // Request has been executed. Observe metrics and respond.
                let method_name = String::from(message.method_name());
                self.metrics.observe_subnet_message(
                    method_name.as_str(),
                    since.elapsed().as_secs_f64(),
                    &response.as_ref().map_err(|err| err.code()),
                );
            }
        }
        self.output_subnet_response(message, state, result)
    }

    /// Executes a replicated message sent to a canister or a canister task.
    #[allow(clippy::too_many_arguments)]
    pub fn execute_canister_input(
        &self,
        canister: CanisterState,
        instruction_limits: InstructionLimits,
        max_instructions_per_message_without_dts: NumInstructions,
        input: CanisterMessageOrTask,
        prepaid_execution_cycles: Option<Cycles>,
        time: Time,
        network_topology: Arc<NetworkTopology>,
        round_limits: &mut RoundLimits,
        subnet_size: usize,
    ) -> ExecuteMessageResult {
        match canister.next_execution() {
            NextExecution::None | NextExecution::StartNew => {}
            NextExecution::ContinueLong | NextExecution::ContinueInstallCode => {
                // We should never try to execute a canister message in
                // replicated mode if there is a pending long execution.
                panic!(
                    "Replicated execution with another pending DTS execution: {:?}",
                    canister.next_execution()
                );
            }
        }

        let round_counters = RoundCounters {
            execution_refund_error: &self.metrics.execution_cycles_refund_error,
            state_changes_error: &self.metrics.state_changes_error,
            invalid_system_call_error: &self.metrics.invalid_system_call_error,
            charging_from_balance_error: &self.metrics.charging_from_balance_error,
            unexpected_response_error: &self.metrics.unexpected_response_error,
            response_cycles_refund_error: &self.metrics.response_cycles_refund_error,
            invalid_canister_state_error: &self.metrics.invalid_canister_state_error,
            ingress_with_cycles_error: &self.metrics.ingress_with_cycles_error,
        };

        let round = RoundContext {
            network_topology: &network_topology,
            hypervisor: &self.hypervisor,
            cycles_account_manager: &self.cycles_account_manager,
            counters: round_counters,
            log: &self.log,
            time,
        };

        let req = match input {
            CanisterMessageOrTask::Task(task) => {
                return self.execute_canister_task(
                    canister,
                    task,
                    prepaid_execution_cycles,
                    instruction_limits,
                    round,
                    round_limits,
                    subnet_size,
                );
            }
            CanisterMessageOrTask::Message(CanisterMessage::Response(response)) => {
                return self.execute_canister_response(
                    canister,
                    response,
                    instruction_limits,
                    time,
                    network_topology,
                    round_limits,
                    subnet_size,
                )
            }
            CanisterMessageOrTask::Message(CanisterMessage::Request(request)) => {
                CanisterCall::Request(request)
            }
            CanisterMessageOrTask::Message(CanisterMessage::Ingress(ingress)) => {
                CanisterCall::Ingress(ingress)
            }
        };

        let method = {
            // Note that Wasm validation guarantees that a name cannot be
            // exported multiple times as different types. So the order of
            // checks here matters only for performance, not correctness.
            let method = WasmMethod::Query(req.method_name().to_string());
            if canister.exports_method(&method) {
                method
            } else {
                let method = WasmMethod::CompositeQuery(req.method_name().to_string());
                if canister.exports_method(&method) {
                    method
                } else {
                    WasmMethod::Update(req.method_name().to_string())
                }
            }
        };

        match &method {
            WasmMethod::Query(_) | WasmMethod::CompositeQuery(_) => {
                // A query call is expected to finish quickly, so DTS is not supported for it.
                let instruction_limits = InstructionLimits::new(
                    FlagStatus::Disabled,
                    max_instructions_per_message_without_dts,
                    max_instructions_per_message_without_dts,
                );
                let execution_parameters = self.execution_parameters(
                    &canister,
                    instruction_limits,
                    ExecutionMode::Replicated,
                    // Effectively disable subnet memory resource reservation for queries.
                    ResourceSaturation::default(),
                );
                let request_cycles = req.cycles();
                let result = execute_replicated_query(
                    canister,
                    req,
                    method,
                    execution_parameters,
                    time,
                    round,
                    round_limits,
                    subnet_size,
                    &self.metrics.state_changes_error,
                );
                if let ExecuteMessageResult::Finished {
                    canister: _,
                    response: ExecutionResponse::Request(response),
                    instructions_used: _,
                    heap_delta: _,
                    call_duration,
                } = &result
                {
                    if let Some(duration) = call_duration {
                        self.metrics.call_durations.observe(duration.as_secs_f64());
                    }
                    debug_assert_eq!(request_cycles, response.refund);
                }
                result
            }
            WasmMethod::Update(_) => {
                let execution_parameters = self.execution_parameters(
                    &canister,
                    instruction_limits,
                    ExecutionMode::Replicated,
                    self.subnet_memory_saturation(&round_limits.subnet_available_memory),
                );
                execute_update(
                    canister,
                    CanisterCallOrTask::Call(req),
                    method,
                    prepaid_execution_cycles,
                    execution_parameters,
                    time,
                    round,
                    round_limits,
                    subnet_size,
                    &self.call_tree_metrics,
                    self.config.dirty_page_logging,
                )
            }
            WasmMethod::System(_) => {
                unreachable!("Unreachable based on the previous statement");
            }
        }
    }

    /// Executes a canister task of a given canister.
    fn execute_canister_task(
        &self,
        canister: CanisterState,
        task: CanisterTask,
        prepaid_execution_cycles: Option<Cycles>,
        instruction_limits: InstructionLimits,
        round: RoundContext,
        round_limits: &mut RoundLimits,
        subnet_size: usize,
    ) -> ExecuteMessageResult {
        let execution_parameters = self.execution_parameters(
            &canister,
            instruction_limits,
            ExecutionMode::Replicated,
            self.subnet_memory_saturation(&round_limits.subnet_available_memory),
        );
        execute_update(
            canister,
            CanisterCallOrTask::Task(task.clone()),
            WasmMethod::System(SystemMethod::from(task)),
            prepaid_execution_cycles,
            execution_parameters,
            round.time,
            round,
            round_limits,
            subnet_size,
            &self.call_tree_metrics,
            self.config.dirty_page_logging,
        )
    }

    /// Returns the maximum amount of memory that can be utilized by a single
    /// canister.
    pub fn max_canister_memory_size(&self) -> NumBytes {
        self.config.max_canister_memory_size
    }

    /// Returns the subnet memory capacity.
    pub fn subnet_memory_capacity(&self) -> NumBytes {
        self.config.subnet_memory_capacity
    }

    /// Builds execution parameters for the given canister with the given
    /// instruction limit and available subnet memory counter.
    fn execution_parameters(
        &self,
        canister: &CanisterState,
        instruction_limits: InstructionLimits,
        execution_mode: ExecutionMode,
        subnet_memory_saturation: ResourceSaturation,
    ) -> ExecutionParameters {
        ExecutionParameters {
            instruction_limits,
            canister_memory_limit: canister.memory_limit(self.config.max_canister_memory_size),
            wasm_memory_limit: canister.wasm_memory_limit(),
            memory_allocation: canister.memory_allocation(),
            compute_allocation: canister.compute_allocation(),
            subnet_type: self.own_subnet_type,
            execution_mode,
            subnet_memory_saturation,
        }
    }

    fn create_canister(
        &self,
        origin: CanisterChangeOrigin,
        cycles: Cycles,
        settings: CanisterSettings,
        registry_settings: &RegistryExecutionSettings,
        state: &mut ReplicatedState,
        round_limits: &mut RoundLimits,
    ) -> ExecuteSubnetMessageResult {
        let sender = origin.origin();
        match state.find_subnet_id(sender) {
            Ok(sender_subnet_id) => {
                let (res, cycles) = self.canister_manager.create_canister(
                    origin,
                    sender_subnet_id,
                    cycles,
                    settings,
                    registry_settings.max_number_of_canisters,
                    state,
                    registry_settings.subnet_size,
                    round_limits,
                    self.subnet_memory_saturation(&round_limits.subnet_available_memory),
                    &self.metrics.canister_creation_error,
                );
                ExecuteSubnetMessageResult::Finished {
                    response: res
                        .map(|new_canister_id| CanisterIdRecord::from(new_canister_id).encode())
                        .map_err(|err| err.into()),
                    refund: cycles,
                }
            }
            Err(err) => ExecuteSubnetMessageResult::Finished {
                response: Err(err),
                refund: cycles,
            },
        }
    }

    fn update_settings(
        &self,
        timestamp_nanos: Time,
        origin: CanisterChangeOrigin,
        settings: CanisterSettings,
        canister_id: CanisterId,
        state: &mut ReplicatedState,
        round_limits: &mut RoundLimits,
        subnet_size: usize,
    ) -> Result<Vec<u8>, UserError> {
        let canister = get_canister_mut(canister_id, state)?;
        self.canister_manager
            .update_settings(
                timestamp_nanos,
                origin,
                settings,
                canister,
                round_limits,
                self.subnet_memory_saturation(&round_limits.subnet_available_memory),
                subnet_size,
            )
            .map(|()| EmptyBlob.encode())
            .map_err(|err| err.into())
    }

    fn start_canister(
        &self,
        canister_id: CanisterId,
        sender: PrincipalId,
        state: &mut ReplicatedState,
    ) -> Result<Vec<u8>, UserError> {
        let canister = get_canister_mut(canister_id, state)?;

        let result = self.canister_manager.start_canister(sender, canister);

        match result {
            Ok(stop_contexts) => {
                // Reject outstanding stop messages (if any).
                self.reject_stop_requests(canister_id, stop_contexts, state);
                Ok(EmptyBlob.encode())
            }
            Err(err) => Err(err.into()),
        }
    }

    fn deposit_cycles(
        &self,
        canister_id: CanisterId,
        msg: &mut CanisterCall,
        state: &mut ReplicatedState,
    ) -> ExecuteSubnetMessageResult {
        match state.canister_state_mut(&canister_id) {
            None => ExecuteSubnetMessageResult::Finished {
                response: Err(UserError::new(
                    ErrorCode::CanisterNotFound,
                    format!("Canister {} not found.", &canister_id),
                )),
                refund: msg.take_cycles(),
            },

            Some(canister_state) => {
                let cycles = msg.take_cycles();
                canister_state
                    .system_state
                    .add_cycles(cycles, CyclesUseCase::NonConsumed);
                if cycles.get() > LOG_CANISTER_OPERATION_CYCLES_THRESHOLD {
                    info!(
                        self.log,
                        "Canister {} deposited {} cycles to canister {}.",
                        msg.sender(),
                        cycles,
                        canister_id.get(),
                    );
                }
                ExecuteSubnetMessageResult::Finished {
                    response: Ok(EmptyBlob.encode()),
                    refund: Cycles::zero(),
                }
            }
        }
    }

    fn get_canister_status(
        &self,
        sender: PrincipalId,
        canister_id: CanisterId,
        state: &mut ReplicatedState,
        subnet_size: usize,
    ) -> Result<Vec<u8>, UserError> {
        let canister = get_canister_mut(canister_id, state)?;

        self.canister_manager
            .get_canister_status(sender, canister, subnet_size)
            .map(|status| status.encode())
            .map_err(|err| err.into())
    }

    fn get_canister_info(
        &self,
        canister_id: CanisterId,
        num_requested_changes: Option<u64>,
        state: &ReplicatedState,
    ) -> Result<Vec<u8>, UserError> {
        let canister = get_canister(canister_id, state)?;
        let canister_history = canister.system_state.get_canister_history();
        let total_num_changes = canister_history.get_total_num_changes();
        let changes = canister_history
            .get_changes(num_requested_changes.unwrap_or(0) as usize)
            .map(|e| (*e.clone()).clone())
            .collect();
        let module_hash = canister
            .execution_state
            .as_ref()
            .map(|es| es.wasm_binary.binary.module_hash().to_vec());
        let controllers = canister
            .controllers()
            .iter()
            .copied()
            .collect::<Vec<PrincipalId>>();
        let res = CanisterInfoResponse::new(total_num_changes, changes, module_hash, controllers);
        Ok(res.encode())
    }

    fn stop_canister(
        &self,
        canister_id: CanisterId,
        msg: &CanisterCall,
        state: &mut ReplicatedState,
    ) -> ExecuteSubnetMessageResult {
        let call_id = state
            .metadata
            .subnet_call_context_manager
            .push_stop_canister_call(StopCanisterCall {
                call: msg.clone(),
                effective_canister_id: canister_id,
                time: state.time(),
            });
        match self.canister_manager.stop_canister(
            canister_id,
            StopCanisterContext::from((msg.clone(), call_id)),
            state,
        ) {
            StopCanisterResult::RequestAccepted => ExecuteSubnetMessageResult::Processing,
            StopCanisterResult::Failure {
                error,
                cycles_to_return,
            } => ExecuteSubnetMessageResult::Finished {
                response: Err(error.into()),
                refund: cycles_to_return,
            },
            StopCanisterResult::AlreadyStopped { cycles_to_return } => {
                ExecuteSubnetMessageResult::Finished {
                    response: Ok(EmptyBlob.encode()),
                    refund: cycles_to_return,
                }
            }
        }
    }

    fn add_cycles(
        &self,
        sender: PrincipalId,
        canister_id: CanisterId,
        cycles: Option<u128>,
        state: &mut ReplicatedState,
        provisional_whitelist: &ProvisionalWhitelist,
    ) -> Result<Vec<u8>, UserError> {
        let canister = get_canister_mut(canister_id, state)?;
        self.canister_manager
            .add_cycles(sender, cycles, canister, provisional_whitelist)
            .map(|()| EmptyBlob.encode())
            .map_err(|err| err.into())
    }

    fn upload_chunk(
        &self,
        sender: PrincipalId,
        state: &mut ReplicatedState,
        args: UploadChunkArgs,
        round_limits: &mut RoundLimits,
        subnet_size: usize,
        resource_saturation: &ResourceSaturation,
    ) -> Result<Vec<u8>, UserError> {
        let canister = get_canister_mut(args.get_canister_id(), state)?;
        self.canister_manager
            .upload_chunk(
                sender,
                canister,
                &args.chunk,
                round_limits,
                subnet_size,
                resource_saturation,
            )
            .map(
                |UploadChunkResult {
                     reply,
                     heap_delta_increase,
                 }| {
                    state.metadata.heap_delta_estimate += heap_delta_increase;
                    reply.encode()
                },
            )
            .map_err(|err| err.into())
    }

    fn clear_chunk_store(
        &self,
        sender: PrincipalId,
        state: &mut ReplicatedState,
        args: ClearChunkStoreArgs,
    ) -> Result<Vec<u8>, UserError> {
        let canister = get_canister_mut(args.get_canister_id(), state)?;
        self.canister_manager
            .clear_chunk_store(sender, canister)
            .map(|()| EmptyBlob.encode())
            .map_err(|err| err.into())
    }

    fn stored_chunks(
        &self,
        sender: PrincipalId,
        state: &ReplicatedState,
        args: StoredChunksArgs,
    ) -> Result<Vec<u8>, UserError> {
        let canister = get_canister(args.get_canister_id(), state)?;
        self.canister_manager
            .stored_chunks(sender, canister)
            .map(|reply| reply.encode())
            .map_err(|err| err.into())
    }

    /// Creates a new canister snapshot and inserts it into `ReplicatedState`.
    fn take_canister_snapshot(
        &self,
        sender: PrincipalId,
        state: &mut ReplicatedState,
        args: TakeCanisterSnapshotArgs,
        subnet_size: usize,
        round_limits: &mut RoundLimits,
    ) -> (Result<Vec<u8>, UserError>, NumInstructions) {
        let canister_id = args.get_canister_id();
        // Take canister out.
        let mut canister = match state.take_canister_state(&canister_id) {
            None => {
                return (
                    Err(UserError::new(
                        ErrorCode::CanisterNotFound,
                        format!("Canister {} not found.", &canister_id),
                    )),
                    NumInstructions::new(0),
                )
            }
            Some(canister) => canister,
        };

        let resource_saturation =
            self.subnet_memory_saturation(&round_limits.subnet_available_memory);
        let replace_snapshot = args.replace_snapshot();
        let (result, instructions_used) = self.canister_manager.take_canister_snapshot(
            subnet_size,
            sender,
            &mut canister,
            replace_snapshot,
            state,
            round_limits,
            &resource_saturation,
        );
        // Put canister back.
        state.put_canister_state(canister);

        match result {
            Ok(response) => (Ok(response.encode()), instructions_used),
            Err(err) => (Err(err.into()), instructions_used),
        }
    }

    /// Loads a canister snapshot onto an existing canister.
    fn load_canister_snapshot(
        &self,
        subnet_size: usize,
        sender: PrincipalId,
        state: &mut ReplicatedState,
        args: LoadCanisterSnapshotArgs,
        round_limits: &mut RoundLimits,
        origin: CanisterChangeOrigin,
    ) -> (Result<Vec<u8>, UserError>, NumInstructions) {
        let canister_id = args.get_canister_id();
        // Take canister out.
        let old_canister = match state.take_canister_state(&canister_id) {
            None => {
                return (
                    Err(UserError::new(
                        ErrorCode::CanisterNotFound,
                        format!("Canister {} not found.", &canister_id),
                    )),
                    NumInstructions::new(0),
                )
            }
            Some(canister) => canister,
        };

        let snapshot_id = args.snapshot_id();
        let (result, instructions_used) = self.canister_manager.load_canister_snapshot(
            subnet_size,
            sender,
            &old_canister,
            snapshot_id,
            state,
            round_limits,
            origin,
            &self.metrics.long_execution_already_in_progress,
        );

        let result = match result {
            Ok(new_canister) => {
                state.put_canister_state(new_canister);
                Ok(EmptyBlob.encode())
            }
            Err(err) => {
                // Could not load the canister snapshot, thus put back old state.
                state.put_canister_state(old_canister);
                Err(err.into())
            }
        };

        (result, instructions_used)
    }

    /// Lists the snapshots belonging to the specified canister.
    fn list_canister_snapshot(
        &self,
        sender: PrincipalId,
        state: &mut ReplicatedState,
        args: ListCanisterSnapshotArgs,
    ) -> Result<Vec<u8>, UserError> {
        let canister = get_canister(args.get_canister_id(), state)?;

        let result = self
            .canister_manager
            .list_canister_snapshot(sender, canister, state)
            .map_err(UserError::from)?;

        Ok(Encode!(&result).unwrap())
    }

    /// Deletes the specified canister snapshot if it exists.
    fn delete_canister_snapshot(
        &self,
        sender: PrincipalId,
        state: &mut ReplicatedState,
        args: DeleteCanisterSnapshotArgs,
        round_limits: &mut RoundLimits,
    ) -> Result<Vec<u8>, UserError> {
        let canister_id = args.get_canister_id();
        // Take canister out.
        let mut canister = match state.take_canister_state(&canister_id) {
            None => {
                return Err(UserError::new(
                    ErrorCode::CanisterNotFound,
                    format!("Canister {} not found.", &canister_id),
                ))
            }
            Some(canister) => canister,
        };

        let result = self
            .canister_manager
            .delete_canister_snapshot(
                sender,
                &mut canister,
                args.get_snapshot_id(),
                state,
                round_limits,
            )
            .map(|()| EmptyBlob.encode())
            .map_err(|err| err.into());

        // Put canister back.
        state.put_canister_state(canister);
        result
    }

    fn node_metrics_history(
        &self,
        state: &ReplicatedState,
        args: NodeMetricsHistoryArgs,
    ) -> Result<Vec<u8>, UserError> {
        if args.subnet_id != self.own_subnet_id.get() {
            return Err(UserError::new(
                ErrorCode::CanisterRejectedMessage,
                format!(
                    "Provided target subnet ID {} does not match current subnet ID {}.",
                    args.subnet_id, self.own_subnet_id
                ),
            ));
        }

        let result = state
            .metadata
            .blockmaker_metrics_time_series
            .node_metrics_history(Time::from_nanos_since_unix_epoch(
                args.start_at_timestamp_nanos,
            ));
        Ok(Encode!(&result).unwrap())
    }

    // Executes an inter-canister response.
    //
    // Returns a tuple with the result, along with a flag indicating whether or
    // not to refund the remaining cycles to the canister.
    #[allow(clippy::too_many_arguments)]
    pub fn execute_canister_response(
        &self,
        canister: CanisterState,
        response: Arc<Response>,
        instruction_limits: InstructionLimits,
        time: Time,
        network_topology: Arc<NetworkTopology>,
        round_limits: &mut RoundLimits,
        subnet_size: usize,
    ) -> ExecuteMessageResult {
        let execution_parameters = self.execution_parameters(
            &canister,
            instruction_limits,
            ExecutionMode::Replicated,
            self.subnet_memory_saturation(&round_limits.subnet_available_memory),
        );

        let round_counters = RoundCounters {
            execution_refund_error: &self.metrics.execution_cycles_refund_error,
            state_changes_error: &self.metrics.state_changes_error,
            invalid_system_call_error: &self.metrics.invalid_system_call_error,
            charging_from_balance_error: &self.metrics.charging_from_balance_error,
            unexpected_response_error: &self.metrics.unexpected_response_error,
            response_cycles_refund_error: &self.metrics.response_cycles_refund_error,
            invalid_canister_state_error: &self.metrics.invalid_canister_state_error,
            ingress_with_cycles_error: &self.metrics.ingress_with_cycles_error,
        };

        let round = RoundContext {
            network_topology: &network_topology,
            hypervisor: &self.hypervisor,
            cycles_account_manager: &self.cycles_account_manager,
            counters: round_counters,
            log: &self.log,
            time,
        };
        // This function is called on an execution thread with a scaled
        // available memory. We also need to scale the subnet reservation in
        // order to be consistent with the scaling of the available memory.
        let scaled_subnet_memory_reservation = NumBytes::new(
            self.config.subnet_memory_reservation.get()
                / round_limits.subnet_available_memory.get_scaling_factor() as u64,
        );
        execute_response(
            canister,
            response,
            time,
            execution_parameters,
            round,
            round_limits,
            subnet_size,
            scaled_subnet_memory_reservation,
            &self.call_tree_metrics,
            self.config.dirty_page_logging,
        )
    }

    /// Asks the canister if it is willing to accept the provided ingress
    /// message.
    pub fn should_accept_ingress_message(
        &self,
        state: Arc<ReplicatedState>,
        provisional_whitelist: &ProvisionalWhitelist,
        ingress: &SignedIngressContent,
        execution_mode: ExecutionMode,
        metrics: &IngressFilterMetrics,
    ) -> Result<(), UserError> {
        let canister = |canister_id: CanisterId| -> Result<&CanisterState, UserError> {
            match state.canister_state(&canister_id) {
                Some(canister) => Ok(canister),
                None => Err(UserError::new(
                    ErrorCode::CanisterNotFound,
                    format!("Canister {} not found", canister_id),
                )),
            }
        };
        let effective_canister_id =
            extract_effective_canister_id(ingress, state.metadata.own_subnet_id)
                .map_err(|err| err.into_user_error(ingress.method_name()))?;

        // A first-pass check on the canister's balance to prevent needless gossiping
        // if the canister's balance is too low. A more rigorous check happens later
        // in the ingress selector.
        {
            let subnet_size = state
                .metadata
                .network_topology
                .get_subnet_size(&state.metadata.own_subnet_id)
                .unwrap_or(SMALL_APP_SUBNET_MAX_SIZE);
            let induction_cost = self.cycles_account_manager.ingress_induction_cost(
                ingress,
                effective_canister_id,
                subnet_size,
            );

            if let IngressInductionCost::Fee { payer, cost } = induction_cost {
                let paying_canister = canister(payer)?;
                let reveal_top_up = paying_canister
                    .controllers()
                    .contains(&ingress.sender().get());
                if let Err(err) = self.cycles_account_manager.can_withdraw_cycles(
                    &paying_canister.system_state,
                    cost,
                    paying_canister.memory_usage(),
                    paying_canister.message_memory_usage(),
                    paying_canister.scheduler_state.compute_allocation,
                    subnet_size,
                    reveal_top_up,
                ) {
                    return Err(UserError::new(
                        ErrorCode::CanisterOutOfCycles,
                        err.to_string(),
                    ));
                }
            }
        }

        if ingress.is_addressed_to_subnet(self.own_subnet_id) {
            return self.canister_manager.should_accept_ingress_message(
                state,
                provisional_whitelist,
                ingress,
                effective_canister_id,
            );
        }

        let canister_state = canister(ingress.canister_id())?;

        match canister_state.status() {
            CanisterStatusType::Running => {}
            CanisterStatusType::Stopping => {
                return Err(UserError::new(
                    ErrorCode::CanisterStopping,
                    format!("Canister {} is stopping", ingress.canister_id()),
                ));
            }
            CanisterStatusType::Stopped => {
                return Err(UserError::new(
                    ErrorCode::CanisterStopped,
                    format!("Canister {} is stopped", ingress.canister_id()),
                ));
            }
        }

        // Composite queries are not allowed to be called in replicated mode.
        let method = WasmMethod::CompositeQuery(ingress.method_name().to_string());
        if canister_state.exports_method(&method) {
            return Err(UserError::new(
                ErrorCode::CompositeQueryCalledInReplicatedMode,
                "Composite query cannot be called in replicated mode",
            ));
        }

        // An inspect message is expected to finish quickly, so DTS is not
        // supported for it.
        let instruction_limits = InstructionLimits::new(
            FlagStatus::Disabled,
            self.config.max_instructions_for_message_acceptance_calls,
            self.config.max_instructions_for_message_acceptance_calls,
        );

        // Letting the canister grow arbitrarily when executing the
        // query is fine as we do not persist state modifications.
        let subnet_available_memory = subnet_memory_capacity(&self.config);
        let execution_parameters = self.execution_parameters(
            canister_state,
            instruction_limits,
            execution_mode,
            // Effectively disable subnet memory resource reservation for queries.
            ResourceSaturation::default(),
        );

        inspect_message::execute_inspect_message(
            state.time(),
            canister_state.clone(),
            ingress,
            execution_parameters,
            subnet_available_memory,
            &self.hypervisor,
            &state.metadata.network_topology,
            &self.log,
            &self.metrics.state_changes_error,
            metrics,
        )
        .1
    }

    // Output the response of a subnet message depending on its type.
    //
    // Canister requests are responded to by adding a response to the subnet's
    // output queue. Ingress requests are responded to by writing to ingress
    // history.
    fn output_subnet_response(
        &self,
        msg: CanisterCall,
        mut state: ReplicatedState,
        result: ExecuteSubnetMessageResult,
    ) -> ReplicatedState {
        match msg {
            CanisterCall::Request(req) => match result {
                ExecuteSubnetMessageResult::Processing => state,
                ExecuteSubnetMessageResult::Finished { response, refund } => {
                    let payload = match response {
                        Ok(payload) => Payload::Data(payload),
                        Err(err) => Payload::Reject(err.into()),
                    };

                    let subnet_id_as_canister_id = CanisterId::from(self.own_subnet_id);
                    let response = Response {
                        originator: req.sender,
                        respondent: subnet_id_as_canister_id,
                        originator_reply_callback: req.sender_reply_callback,
                        refund,
                        response_payload: payload,
                        deadline: req.deadline,
                    };

                    state.push_subnet_output_response(response.into());
                    state
                }
            },
            CanisterCall::Ingress(ingress) => match result {
                ExecuteSubnetMessageResult::Processing => {
                    let status = IngressStatus::Known {
                        receiver: ingress.receiver.get(),
                        user_id: ingress.source,
                        time: state.time(),
                        state: IngressState::Processing,
                    };
                    self.ingress_history_writer.set_status(
                        &mut state,
                        ingress.message_id.clone(),
                        status,
                    );
                    state
                }
                ExecuteSubnetMessageResult::Finished { response, refund } => {
                    debug_assert!(refund.is_zero());
                    if !refund.is_zero() {
                        self.metrics.ingress_with_cycles_error.inc();
                        warn!(
                                self.log,
                                "[EXC-BUG] No funds can be included with an ingress message: user {}, canister_id {}, message_id {}.",
                                ingress.source, ingress.receiver, ingress.message_id
                            );
                    }
                    let status = match response {
                        Ok(payload) => IngressStatus::Known {
                            receiver: ingress.receiver.get(),
                            user_id: ingress.source,
                            time: state.time(),
                            state: IngressState::Completed(WasmResult::Reply(payload)),
                        },
                        Err(err) => IngressStatus::Known {
                            receiver: ingress.receiver.get(),
                            user_id: ingress.source,
                            time: state.time(),
                            state: IngressState::Failed(err),
                        },
                    };

                    self.ingress_history_writer.set_status(
                        &mut state,
                        ingress.message_id.clone(),
                        status,
                    );
                    state
                }
            },
        }
    }

    // Rejects pending stop requests with an error indicating the request has been
    // cancelled.
    fn reject_stop_requests(
        &self,
        canister_id: CanisterId,
        stop_contexts: Vec<StopCanisterContext>,
        state: &mut ReplicatedState,
    ) {
        for stop_context in stop_contexts {
            match stop_context {
                StopCanisterContext::Ingress {
                    sender,
                    message_id,
                    call_id,
                } => {
                    let time = state.time();
                    // Rejecting a stop_canister request from a user.
                    self.remove_stop_canister_call(state, canister_id, call_id);
                    self.ingress_history_writer.set_status(
                        state,
                        message_id,
                        IngressStatus::Known {
                            receiver: IC_00.get(),
                            user_id: sender,
                            time,
                            state: IngressState::Failed(UserError::new(
                                ErrorCode::CanisterStoppingCancelled,
                                format!("Canister {}'s stop request was cancelled.", canister_id),
                            )),
                        },
                    );
                }
                StopCanisterContext::Canister {
                    sender,
                    reply_callback,
                    call_id,
                    cycles,
                    deadline,
                } => {
                    // Rejecting a stop_canister request from a canister.
                    let subnet_id_as_canister_id = CanisterId::from(self.own_subnet_id);
                    self.remove_stop_canister_call(state, canister_id, call_id);

                    let response = Response {
                        originator: sender,
                        respondent: subnet_id_as_canister_id,
                        originator_reply_callback: reply_callback,
                        refund: cycles,
                        response_payload: Payload::Reject(RejectContext::new(
                            RejectCode::CanisterError,
                            format!("Canister {}'s stop request cancelled", canister_id),
                        )),
                        deadline,
                    };
                    state.push_subnet_output_response(response.into());
                }
            }
        }
    }

    fn setup_initial_dkg(
        &self,
        payload: &[u8],
        request: &Request,
        state: &mut ReplicatedState,
        rng: &mut dyn RngCore,
    ) -> Result<(), UserError> {
        match SetupInitialDKGArgs::decode(payload) {
            Err(err) => Err(err),
            Ok(settings) => match settings.get_set_of_node_ids() {
                Err(err) => Err(err),
                Ok(nodes_in_target_subnet) => {
                    let mut target_id = [0u8; 32];
                    rng.fill_bytes(&mut target_id);

                    info!(
                        self.log,
                        "Assigned the target_id {:?} to the new DKG setup request for nodes {:?}",
                        target_id,
                        &nodes_in_target_subnet
                    );
                    state.metadata.subnet_call_context_manager.push_context(
                        SubnetCallContext::SetupInitialDKG(SetupInitialDkgContext {
                            request: request.clone(),
                            nodes_in_target_subnet,
                            target_id: NiDkgTargetId::new(target_id),
                            registry_version: settings.get_registry_version(),
                            time: state.time(),
                        }),
                    );
                    Ok(())
                }
            },
        }
    }

    fn get_threshold_public_key(
        &self,
        subnet_public_key: &MasterPublicKey,
        caller: PrincipalId,
        derivation_path: Vec<Vec<u8>>,
    ) -> Result<PublicKey, UserError> {
        derive_threshold_public_key(
            subnet_public_key,
            &ExtendedDerivationPath {
                caller,
                derivation_path,
            },
        )
        .map_err(|err| UserError::new(ErrorCode::CanisterRejectedMessage, format!("{}", err)))
    }

    fn calculate_signature_fee(&self, args: &ThresholdArguments, subnet_size: usize) -> Cycles {
        let cam = &self.cycles_account_manager;
        match args {
            ThresholdArguments::Ecdsa(_) => cam.ecdsa_signature_fee(subnet_size),
            ThresholdArguments::Schnorr(_) => cam.schnorr_signature_fee(subnet_size),
        }
    }

    #[allow(clippy::too_many_arguments)]
    fn sign_with_threshold(
        &self,
        mut request: Request,
        args: ThresholdArguments,
        derivation_path: Vec<Vec<u8>>,
        max_queue_size: u32,
        state: &mut ReplicatedState,
        rng: &mut dyn RngCore,
        subnet_size: usize,
    ) -> Result<(), UserError> {
        let topology = &state.metadata.network_topology;
        // If the request isn't from the NNS, then we need to charge for it.
        let source_subnet = topology.routing_table.route(request.sender.get());
        if source_subnet != Some(state.metadata.network_topology.nns_subnet_id) {
            let signature_fee = self.calculate_signature_fee(&args, subnet_size);
            if request.payment < signature_fee {
                return Err(UserError::new(
                    ErrorCode::CanisterRejectedMessage,
                    format!(
                        "{} request sent with {} cycles, but {} cycles are required.",
                        request.method_name, request.payment, signature_fee
                    ),
                ));
            } else {
                // Charge for signing request.
                request.payment -= signature_fee;
                let nominal_fee = NominalCycles::from(signature_fee);
                let use_case = match args {
                    ThresholdArguments::Ecdsa(_) => {
                        state.metadata.subnet_metrics.consumed_cycles_ecdsa_outcalls += nominal_fee;
                        CyclesUseCase::ECDSAOutcalls
                    }
                    ThresholdArguments::Schnorr(_) => CyclesUseCase::SchnorrOutcalls,
                };
                state
                    .metadata
                    .subnet_metrics
                    .observe_consumed_cycles_with_use_case(use_case, nominal_fee);
            }
        }

        let threshold_key = args.key_id();

        // Check if signing is enabled.
        if !topology
            .idkg_signing_subnets(&threshold_key)
            .contains(&state.metadata.own_subnet_id)
        {
            return Err(UserError::new(
                ErrorCode::CanisterRejectedMessage,
                format!(
                    "{} request failed: unknown or signing disabled threshold key {}.",
                    request.method_name, threshold_key
                ),
            ));
        }

        // Check if the queue is full.
        if state
            .metadata
            .subnet_call_context_manager
            .sign_with_threshold_contexts_count(&threshold_key)
            >= max_queue_size as usize
        {
            return Err(UserError::new(
                ErrorCode::CanisterRejectedMessage,
                format!(
                    "{} request failed: signature queue for key {} is full.",
                    request.method_name, threshold_key
                ),
            ));
        }

        let mut pseudo_random_id = [0u8; 32];
        rng.fill_bytes(&mut pseudo_random_id);

        info!(
            self.log,
            "Assigned the pseudo_random_id {:?} to the new {} request from {:?}",
            pseudo_random_id,
            request.method_name,
            request.sender(),
        );

        state.metadata.subnet_call_context_manager.push_context(
            SubnetCallContext::SignWithThreshold(SignWithThresholdContext {
                request,
                args,
                derivation_path,
                pseudo_random_id,
                batch_time: state.metadata.batch_time,
                matched_pre_signature: None,
                nonce: None,
            }),
        );
        Ok(())
    }

    fn compute_initial_idkg_dealings(
        &self,
        state: &mut ReplicatedState,
        args: ComputeInitialIDkgDealingsArgs,
        request: &Request,
    ) -> Result<(), UserError> {
        let nodes = args.get_set_of_nodes()?;
        let registry_version = args.get_registry_version();
        state
            .metadata
            .subnet_call_context_manager
            .push_context(SubnetCallContext::IDkgDealings(IDkgDealingsContext {
                request: request.clone(),
                key_id: args.key_id,
                nodes,
                registry_version,
                time: state.time(),
            }));
        Ok(())
    }

    /// A helper function to make error handling more compact using `?`.
    fn decode_input_and_take_canister(
        msg: &CanisterCall,
        state: &mut ReplicatedState,
    ) -> Result<(InstallCodeContext, CanisterState), UserError> {
        let payload = msg.method_payload();
        let method = Ic00Method::from_str(msg.method_name()).map_err(|_| {
            UserError::new(
                ErrorCode::CanisterMethodNotFound,
                format!("Management canister has no method '{}'", msg.method_name()),
            )
        })?;
        let install_context = match method {
            Ic00Method::InstallCode => {
                let args = InstallCodeArgsV2::decode(payload)?;
                InstallCodeContext::try_from((
                    msg.canister_change_origin(args.get_sender_canister_version()),
                    args,
                ))?
            }
            Ic00Method::InstallChunkedCode => {
                let args = InstallChunkedCodeArgs::decode(payload)?;
                let origin = msg.canister_change_origin(args.get_sender_canister_version());

                let store_canister_id = args
                    .store_canister_id()
                    .unwrap_or(args.target_canister_id());

                let store_canister = &state
                        .canister_state(&store_canister_id)
                        .ok_or_else(|| {
                            UserError::new(
                                ErrorCode::CanisterNotFound,
                                format!("InstallChunkedCode Error: Store canister {} was not found on subnet {} of target canister {}", store_canister_id, state.metadata.own_subnet_id, args.target_canister_id()),
                            )
                        })?;
                // If the `store_canister` is different from the caller, we need
                // to verify that the caller is a controller of the store.
                if store_canister.canister_id().get() != origin.origin() {
                    validate_controller(store_canister, &origin.origin())?;
                }
                InstallCodeContext::chunked_install(
                    origin,
                    args,
                    &store_canister.system_state.wasm_chunk_store,
                )?
            }
            other => {
                return Err(UserError::new(
                    ErrorCode::UnknownManagementMessage,
                    format!("Expected an install code message, but found {}", other),
                ))
            }
        };

        let canister = state
            .take_canister_state(&install_context.canister_id)
            .ok_or(CanisterManagerError::CanisterNotFound(
                install_context.canister_id,
            ))?;
        Ok((install_context, canister))
    }

    /// Starts execution of the given `install_code` subnet message.
    /// With deterministic time slicing, the execution may be paused if it
    /// exceeds the given slice limit.
    ///
    /// Precondition:
    /// - The given message is an `install_code` message.
    /// - The canister does not have any paused execution in its task queue.
    /// - A call id will be present for an install code message to ensure that
    ///     potentially long-running messages are exposed to the subnet.
    ///     During a subnet split, the original subnet knows which
    ///     aborted install code message must be rejected if the targeted
    ///     canister has been moved to another subnet.
    ///
    /// Postcondition:
    /// - If the execution is finished, then it outputs the subnet response.
    /// - Otherwise, a new paused `install_code` execution is registered and
    ///   added to the task queue of the canister.
    pub fn execute_install_code(
        &self,
        mut msg: CanisterCall,
        call_id: Option<InstallCodeCallId>,
        prepaid_execution_cycles: Option<Cycles>,
        dts_status: DtsInstallCodeStatus,
        mut state: ReplicatedState,
        instruction_limits: InstructionLimits,
        round_limits: &mut RoundLimits,
        subnet_size: usize,
    ) -> (ReplicatedState, Option<NumInstructions>) {
        // Start logging execution time for `install_code`.
        let since = Instant::now();

        let (install_context, old_canister) =
            match Self::decode_input_and_take_canister(&msg, &mut state) {
                Ok(result) => result,
                Err(err) => {
                    let refund = msg.take_cycles();
                    let state = self.finish_subnet_message_execution(
                        state,
                        msg,
                        ExecuteSubnetMessageResult::Finished {
                            response: Err(err),
                            refund,
                        },
                        since,
                    );
                    return (state, Some(NumInstructions::from(0)));
                }
            };

        // Track whether the deprecated fields in install_code were used.
        if install_context.compute_allocation.is_some() {
            self.metrics.compute_allocation_in_install_code_total.inc();
        }
        if install_context.memory_allocation.is_some() {
            self.metrics.memory_allocation_in_install_code_total.inc();
        }

        let call_id = match call_id {
            None => {
                // Call ID is not provided only if the current
                // DTS execution of install_code is the first execution.
                debug_assert_eq!(
                    dts_status,
                    DtsInstallCodeStatus::StartingFirstExecution,
                    "Dts status mismatch: expected StartingFirstExecution, got {}",
                    dts_status
                );
                // Keep track of all existing long running install code messages.
                // During a subnet split, the requests are rejected if the target canister moved to a new subnet.
                state
                    .metadata
                    .subnet_call_context_manager
                    .push_install_code_call(InstallCodeCall {
                        call: msg.clone(),
                        time: state.time(),
                        effective_canister_id: install_context.canister_id,
                    })
            }
            Some(call_id) => call_id,
        };

        // Check the precondition.
        match old_canister.next_execution() {
            NextExecution::None | NextExecution::StartNew => {}
            NextExecution::ContinueLong | NextExecution::ContinueInstallCode => {
                panic!("Attempt to start a new `install_code` execution while the previous execution is still in progress.");
            }
        }

        let canister_id = old_canister.canister_id();
        let new_wasm_hash = (&install_context.wasm_source).into();
        let compilation_cost_handling = if state
            .metadata
            .expected_compiled_wasms
            .contains(&new_wasm_hash)
        {
            CompilationCostHandling::CountReducedAmount
        } else {
            CompilationCostHandling::CountFullAmount
        };
        info!(
            self.log,
            "Start executing install_code message on canister {:?}", canister_id,
        );

        let execution_parameters = self.execution_parameters(
            &old_canister,
            instruction_limits,
            ExecutionMode::Replicated,
            self.subnet_memory_saturation(&round_limits.subnet_available_memory),
        );
        let round_counters = RoundCounters {
            execution_refund_error: &self.metrics.execution_cycles_refund_error,
            state_changes_error: &self.metrics.state_changes_error,
            invalid_system_call_error: &self.metrics.invalid_system_call_error,
            charging_from_balance_error: &self.metrics.charging_from_balance_error,
            unexpected_response_error: &self.metrics.unexpected_response_error,
            response_cycles_refund_error: &self.metrics.response_cycles_refund_error,
            invalid_canister_state_error: &self.metrics.invalid_canister_state_error,
            ingress_with_cycles_error: &self.metrics.ingress_with_cycles_error,
        };

        let dts_result = self.canister_manager.install_code_dts(
            install_context,
            msg,
            call_id,
            prepaid_execution_cycles,
            old_canister,
            state.time(),
            "NOT_USED".into(),
            &state.metadata.network_topology,
            execution_parameters,
            round_limits,
            compilation_cost_handling,
            round_counters,
            subnet_size,
            self.config.dirty_page_logging,
        );
        self.process_install_code_result(state, dts_result, dts_status, since)
    }

    /// Processes the result of install code message that was executed using
    /// deterministic time slicing:
    /// - If the execution is finished, then it outputs the subnet response.
    /// - If the execution is paused, then it enqueues it to the task queue of
    ///   the canister.
    ///
    /// In both cases, the functions gets the canister from the result and adds
    /// it to the replicated state.
    fn process_install_code_result(
        &self,
        mut state: ReplicatedState,
        dts_result: DtsInstallCodeResult,
        dts_status: DtsInstallCodeStatus,
        since: Instant,
    ) -> (ReplicatedState, Option<NumInstructions>) {
        let execution_duration = since.elapsed().as_secs_f64();
        match dts_result {
            DtsInstallCodeResult::Finished {
                canister,
                mut message,
                call_id,
                instructions_used,
                result,
            } => {
                let canister_id = canister.canister_id();
                let result = match result {
                    Ok(result) => {
                        state.metadata.heap_delta_estimate += result.heap_delta;
                        if let Some(new_wasm_hash) = result.new_wasm_hash {
                            state
                                .metadata
                                .expected_compiled_wasms
                                .insert(WasmHash::from(new_wasm_hash));
                        }
                        info!(
                            self.log,
                            "Finished executing install_code message on canister {:?} after {:?}, old wasm hash {:?}, new wasm hash {:?}, instructions consumed: {}",
                            canister_id,
                            execution_duration,
                            result.old_wasm_hash,
                            result.new_wasm_hash,
                            instructions_used.display());

                        Ok(EmptyBlob.encode())
                    }
                    Err(err) => {
                        info!(
                            self.log,
                            "Finished executing install_code message on canister {:?} after {:?} with error: {:?}, instructions consumed {}",
                            canister_id,
                            execution_duration,
                            err,
                            instructions_used.display());
                        Err(err.into())
                    }
                };
                state.put_canister_state(canister);
                let refund = message.take_cycles();
                // The message can be removed because a response was produced.
                let install_code_call = state
                    .metadata
                    .subnet_call_context_manager
                    .remove_install_code_call(call_id);
                if install_code_call.is_none() {
                    self.metrics
                        .observe_call_id_without_install_code_call_error_counter(
                            &self.log,
                            call_id,
                            canister_id,
                        );
                }
                let state = self.finish_subnet_message_execution(
                    state,
                    message,
                    ExecuteSubnetMessageResult::Finished {
                        response: result,
                        refund,
                    },
                    since,
                );
                (state, Some(instructions_used))
            }
            DtsInstallCodeResult::Paused {
                mut canister,
                paused_execution,
                ingress_status,
            } => {
                let id = self.register_paused_install_code(paused_execution);
                canister
                    .system_state
                    .task_queue
                    .enqueue(ExecutionTask::PausedInstallCode(id));

                match (dts_status, ingress_status) {
                    (DtsInstallCodeStatus::StartingFirstExecution, Some((message_id, status))) => {
                        self.ingress_history_writer
                            .set_status(&mut state, message_id, status);
                    }
                    (DtsInstallCodeStatus::StartingFirstExecution, None) => {
                        // The original message is not an ingress message.
                    }
                    (DtsInstallCodeStatus::ResumingPausedOrAbortedExecution, _) => {
                        // Resuming a previously aborted execution does not
                        // update the ingress status.
                    }
                };

                state.put_canister_state(canister);
                (state, None)
            }
        }
    }

    /// Resumes a previously paused or aborted `install_code`.
    ///
    /// Precondition:
    /// - The first task in the task queue is paused or aborted `install_code`.
    ///
    /// Postcondition:
    /// - If the execution is finished, then it outputs the subnet response.
    /// - Otherwise, a new paused `install_code` execution is registered and
    ///   added to the task queue of the canister.
    pub fn resume_install_code(
        &self,
        mut state: ReplicatedState,
        canister_id: &CanisterId,
        instruction_limits: InstructionLimits,
        round_limits: &mut RoundLimits,
        subnet_size: usize,
    ) -> (ReplicatedState, Option<NumInstructions>) {
        let task = state
            .canister_state_mut(canister_id)
            .unwrap()
            .system_state
            .task_queue
            .pop_front()
            .unwrap();
        match task {
            ExecutionTask::Heartbeat
            | ExecutionTask::GlobalTimer
            | ExecutionTask::OnLowWasmMemory(..)
            | ExecutionTask::PausedExecution { .. }
            | ExecutionTask::AbortedExecution { .. } => {
                panic!(
                    "Unexpected task {:?} in `resume_install_code` (broken precondition).",
                    task
                );
            }
            ExecutionTask::PausedInstallCode(id) => {
                let since = Instant::now();
                let paused = self.take_paused_install_code(id).unwrap();
                let canister = state.take_canister_state(canister_id).unwrap();
                let round_counters = RoundCounters {
                    execution_refund_error: &self.metrics.execution_cycles_refund_error,
                    state_changes_error: &self.metrics.state_changes_error,
                    invalid_system_call_error: &self.metrics.invalid_system_call_error,
                    charging_from_balance_error: &self.metrics.charging_from_balance_error,
                    unexpected_response_error: &self.metrics.unexpected_response_error,
                    response_cycles_refund_error: &self.metrics.response_cycles_refund_error,
                    invalid_canister_state_error: &self.metrics.invalid_canister_state_error,
                    ingress_with_cycles_error: &self.metrics.ingress_with_cycles_error,
                };
                let round = RoundContext {
                    network_topology: &state.metadata.network_topology,
                    hypervisor: &self.hypervisor,
                    cycles_account_manager: &self.cycles_account_manager,
                    counters: round_counters,
                    log: &self.log,
                    time: state.metadata.time(),
                };
                let dts_result = paused.resume(canister, round, round_limits);
                let dts_status = DtsInstallCodeStatus::ResumingPausedOrAbortedExecution;
                self.process_install_code_result(state, dts_result, dts_status, since)
            }
            ExecutionTask::AbortedInstallCode {
                message,
                call_id,
                prepaid_execution_cycles,
            } => self.execute_install_code(
                message,
                Some(call_id),
                Some(prepaid_execution_cycles),
                DtsInstallCodeStatus::ResumingPausedOrAbortedExecution,
                state,
                instruction_limits,
                round_limits,
                subnet_size,
            ),
        }
    }

    /// Returns the paused execution by its id.
    fn take_paused_execution(&self, id: PausedExecutionId) -> Option<Box<dyn PausedExecution>> {
        let mut guard = self.paused_execution_registry.lock().unwrap();
        guard.paused_execution.remove(&id)
    }

    /// Returns the paused `install_code` execution by its id.
    fn take_paused_install_code(
        &self,
        id: PausedExecutionId,
    ) -> Option<Box<dyn PausedInstallCodeExecution>> {
        let mut guard = self.paused_execution_registry.lock().unwrap();
        guard.paused_install_code.remove(&id)
    }

    fn abort_paused_execution_and_return_task(
        &self,
        paused_task: &ExecutionTask,
        log: &ReplicaLogger,
    ) -> ExecutionTask {
        match *paused_task {
            ExecutionTask::PausedExecution { id, .. } => {
                let paused = self.take_paused_execution(id).unwrap();
                let (input, prepaid_execution_cycles) = paused.abort(log);

                ExecutionTask::AbortedExecution {
                    input,
                    prepaid_execution_cycles,
                }
            }
            ExecutionTask::PausedInstallCode(id) => {
                let paused = self.take_paused_install_code(id).unwrap();
                let (message, call_id, prepaid_execution_cycles) = paused.abort(log);

                ExecutionTask::AbortedInstallCode {
                    message,
                    call_id,
                    prepaid_execution_cycles,
                }
            }
            ExecutionTask::AbortedExecution { .. }
            | ExecutionTask::AbortedInstallCode { .. }
            | ExecutionTask::Heartbeat
            | ExecutionTask::GlobalTimer
            | ExecutionTask::OnLowWasmMemory(..) => {
                unreachable!("Here must be a paused task.")
            }
        }
    }

    /// Registers the given paused execution and returns its id.
    fn register_paused_execution(&self, paused: Box<dyn PausedExecution>) -> PausedExecutionId {
        let mut guard = self.paused_execution_registry.lock().unwrap();
        let id = PausedExecutionId(guard.next_id);
        guard.next_id += 1;
        guard.paused_execution.insert(id, paused);
        id
    }

    /// Registers the given paused `install_code` execution and returns its id.
    fn register_paused_install_code(
        &self,
        paused: Box<dyn PausedInstallCodeExecution>,
    ) -> PausedExecutionId {
        let mut guard = self.paused_execution_registry.lock().unwrap();
        let id = PausedExecutionId(guard.next_id);
        guard.next_id += 1;
        guard.paused_install_code.insert(id, paused);
        id
    }

    /// Aborts paused execution in the given state.
    pub fn abort_canister(&self, canister: &mut CanisterState, log: &ReplicaLogger) {
        if !canister.system_state.task_queue.is_empty() {
            if let Some(paused_task) = canister.system_state.task_queue.get_paused_task() {
                self.metrics.executions_aborted.inc();
                // TODO: EXC-1730 if `PausedExecutionRegistry` becomes local
                // we can abort all exectuions on it without `paused_tasks`.
                let aborted_task = self.abort_paused_execution_and_return_task(paused_task, log);

<<<<<<< HEAD
                canister
                    .system_state
                    .task_queue
                    .replace_paused_with_aborted_task(aborted_task);
            }
=======
            self.metrics
                .executions_aborted
                .inc_by(paused_tasks.len().try_into().unwrap());

            // TODO: EXC-1730 if `PausedExecutionRegistry` becomes local
            // we can abort all executions on it without `paused_tasks`.
            let aborted_tasks = self.abort_paused_executions_and_return_tasks(paused_tasks, log);

            canister
                .system_state
                .task_queue
                .replace_paused_with_aborted_tasks(aborted_tasks);
>>>>>>> 558f8131

            canister.apply_priority_credit();
            let canister_id = canister.canister_id();
            canister.system_state.apply_ingress_induction_cycles_debit(
                canister_id,
                log,
                &self.metrics.charging_from_balance_error,
            );
        };
    }

    /// Aborts all paused execution in the given state.
    pub fn abort_all_paused_executions(&self, state: &mut ReplicatedState, log: &ReplicaLogger) {
        for canister in state.canisters_iter_mut() {
            self.abort_canister(canister, log);
        }
    }

    /// Aborts all paused executions known to the execution environment. This
    /// function is useful in the case when the replica abandons the old
    /// replicated state that has paused execution when it syncs to a more
    /// recent replicated state.
    pub fn abandon_paused_executions(&self) {
        let mut guard = self.paused_execution_registry.lock().unwrap();
        let paused_execution = std::mem::take(&mut guard.paused_execution);
        for p in paused_execution.into_values() {
            p.abort(&self.log);
        }
        let paused_install_code = std::mem::take(&mut guard.paused_install_code);
        for p in paused_install_code.into_values() {
            p.abort(&self.log);
        }
    }

    /// If the given result corresponds to a finished execution, then it processes
    /// the response and return the ingress status (if any). Otherwise, it registers
    /// the paused execution and adds it to the task queue.
    pub fn process_result(
        &self,
        result: ExecuteMessageResult,
    ) -> (
        CanisterState,
        Option<NumInstructions>,
        NumBytes,
        Option<(MessageId, IngressStatus)>,
    ) {
        match result {
            ExecuteMessageResult::Finished {
                mut canister,
                response,
                instructions_used,
                heap_delta,
                call_duration,
            } => {
                let ingress_status = match response {
                    ExecutionResponse::Ingress(ingress_status) => Some(ingress_status),
                    ExecutionResponse::Request(response) => {
                        debug_assert_eq!(
                            response.respondent,
                            canister.canister_id(),
                            "Respondent mismatch"
                        );
                        canister.push_output_response(response.into());
                        None
                    }
                    ExecutionResponse::Empty => None,
                };
                if let Some(duration) = call_duration {
                    self.metrics.call_durations.observe(duration.as_secs_f64());
                }

                (
                    canister,
                    Some(instructions_used),
                    heap_delta,
                    ingress_status,
                )
            }
            ExecuteMessageResult::Paused {
                mut canister,
                paused_execution,
                ingress_status,
            } => {
                let input = paused_execution.input();
                let id = self.register_paused_execution(paused_execution);
                canister
                    .system_state
                    .task_queue
                    .enqueue(ExecutionTask::PausedExecution { id, input });
                (canister, None, NumBytes::from(0), ingress_status)
            }
        }
    }

    /// Helper function to respond to a stop request based on the provided `StopCanisterReply`.
    fn reply_to_stop_context(
        &self,
        stop_context: &StopCanisterContext,
        state: &mut ReplicatedState,
        canister_id: CanisterId,
        time: Time,
        reply: StopCanisterReply,
    ) {
        let call_id = stop_context.call_id();
        self.remove_stop_canister_call(state, canister_id, *call_id);

        match stop_context {
            StopCanisterContext::Ingress {
                sender, message_id, ..
            } => {
                // Responding to stop_canister request from a user.
                let ingress_state = match reply {
                    StopCanisterReply::Completed => {
                        IngressState::Completed(WasmResult::Reply(EmptyBlob.encode()))
                    }
                    StopCanisterReply::Timeout => IngressState::Failed(UserError::new(
                        ErrorCode::StopCanisterRequestTimeout,
                        "Stop canister request timed out".to_string(),
                    )),
                };
                self.ingress_history_writer.set_status(
                    state,
                    message_id.clone(),
                    IngressStatus::Known {
                        receiver: IC_00.get(),
                        user_id: *sender,
                        time,
                        state: ingress_state,
                    },
                )
            }
            StopCanisterContext::Canister {
                sender,
                reply_callback,
                cycles,
                deadline,
                ..
            } => {
                // Responding to stop_canister request from a canister.
                let subnet_id_as_canister_id = CanisterId::from(self.own_subnet_id);
                let response_payload = match reply {
                    StopCanisterReply::Completed => Payload::Data(EmptyBlob.encode()),
                    StopCanisterReply::Timeout => Payload::Reject(RejectContext::new(
                        RejectCode::SysTransient,
                        "Stop canister request timed out",
                    )),
                };
                let response = ic_types::messages::Response {
                    originator: *sender,
                    respondent: subnet_id_as_canister_id,
                    originator_reply_callback: *reply_callback,
                    refund: *cycles,
                    response_payload,
                    deadline: *deadline,
                };
                state.push_subnet_output_response(response.into());
            }
        }
    }

    /// Helper function to remove stop canister calls
    /// from SubnetCallContextManager based on provided call id.
    fn remove_stop_canister_call(
        &self,
        state: &mut ReplicatedState,
        canister_id: CanisterId,
        call_id: Option<StopCanisterCallId>,
    ) {
        if let Some(call_id) = call_id {
            let stop_canister_call = state
                .metadata
                .subnet_call_context_manager
                .remove_stop_canister_call(call_id);

            match stop_canister_call {
                Some(stop_canister_call) => {
                    let call = stop_canister_call.call;
                    let time_elapsed = state
                        .time()
                        .saturating_duration_since(stop_canister_call.time);
                    if let CanisterCall::Request(request) = call {
                        self.metrics.observe_subnet_message(
                            &request.method_name,
                            time_elapsed.as_secs_f64(),
                            &Ok(()),
                        );
                    }
                }
                None => info!(
                    self.log,
                    "Could not remove stop_canister call for call ID {} and canister {}",
                    call_id,
                    canister_id,
                ),
            }
        }
    }

    /// Checks for stopping canisters and performs the following:
    ///   1. If there are stop contexts that have timed out, respond to them.
    ///   2. If any stopping canisters are ready to stop, transition them to
    ///      be fully stopped and reply to the corresponding stop contexts.
    ///
    /// Responses to the pending stop messages are written to ingress history
    /// or returned to the calling canisters respectively.
    pub fn process_stopping_canisters(&self, mut state: ReplicatedState) -> ReplicatedState {
        let mut canister_states = state.take_canister_states();
        let time = state.time();

        for canister in canister_states.values_mut() {
            let canister_id = canister.canister_id();
            match canister.system_state.status {
                // Canister is not stopping so we can skip it.
                CanisterStatus::Running { .. } | CanisterStatus::Stopped => continue,

                // Canister is ready to stop.
                CanisterStatus::Stopping { .. } if canister.system_state.ready_to_stop() => {
                    // Transition the canister to "stopped".
                    let stopping_status =
                        mem::replace(&mut canister.system_state.status, CanisterStatus::Stopped);
                    canister.system_state.canister_version += 1;

                    // Reply to all pending stop_canister requests.
                    if let CanisterStatus::Stopping { stop_contexts, .. } = stopping_status {
                        for stop_context in stop_contexts {
                            self.reply_to_stop_context(
                                &stop_context,
                                &mut state,
                                canister_id,
                                time,
                                StopCanisterReply::Completed,
                            );
                        }
                    }
                }

                // Canister is stopping, but not yet ready to stop.
                CanisterStatus::Stopping {
                    ref mut stop_contexts,
                    ..
                } => {
                    // Respond to any stop contexts that have timed out.
                    self.timeout_expired_requests(time, canister_id, stop_contexts, &mut state);
                }
            }
        }
        state.put_canister_states(canister_states);
        state
    }

    fn timeout_expired_requests(
        &self,
        time: Time,
        canister_id: CanisterId,
        stop_contexts: &mut Vec<StopCanisterContext>,
        state: &mut ReplicatedState,
    ) {
        // Identify if any of the stop contexts have expired.
        let (expired_stop_contexts, remaining_stop_contexts) = std::mem::take(stop_contexts)
            .into_iter()
            .partition(|stop_context| {
                match stop_context.call_id() {
                    Some(call_id) => {
                        let sc_time = state
                            .metadata
                            .subnet_call_context_manager
                            .get_time_for_stop_canister_call(call_id);
                        match sc_time {
                            Some(t) => time >= t + self.config.stop_canister_timeout_duration,
                            // Should never hit this case unless there's a
                            // bug but handle it for robustness.
                            None => false,
                        }
                    }
                    // Should only happen for old stop requests that existed
                    // before call ids were added.
                    None => false,
                }
            });

        for stop_context in expired_stop_contexts {
            // Respond to expired requests that they timed out.
            self.reply_to_stop_context(
                &stop_context,
                state,
                canister_id,
                time,
                StopCanisterReply::Timeout,
            );
        }

        *stop_contexts = remaining_stop_contexts;
    }

    fn reject_unexpected_ingress(&self, method: Ic00Method) -> ExecuteSubnetMessageResult {
        self.metrics.unfiltered_ingress_error.inc();
        error!(
            self.log,
            "[EXC-BUG] Ingress messages to {} should've been filtered earlier.", method
        );
        ExecuteSubnetMessageResult::Finished {
            response: Err(UserError::new(
                ErrorCode::CanisterContractViolation,
                format!("{} cannot be called by a user.", method),
            )),
            refund: Cycles::zero(),
        }
    }

    // Returns the subnet memory saturation based on the given subnet available
    // memory, which may have been scaled for the current thread.
    fn subnet_memory_saturation(
        &self,
        subnet_available_memory: &SubnetAvailableMemory,
    ) -> ResourceSaturation {
        // Compute the total subnet available memory based on the scaled subnet
        // available memory. In other words, un-scale the scaled value.
        let subnet_available_memory = subnet_available_memory
            .get_execution_memory()
            .saturating_mul(subnet_available_memory.get_scaling_factor())
            .max(0) as u64;

        // Compute the memory usage as the capacity minus the available memory.
        let subnet_memory_usage = self
            .config
            .subnet_memory_capacity
            .get()
            .saturating_sub(subnet_available_memory);

        ResourceSaturation::new_scaled(
            subnet_memory_usage,
            self.config.subnet_memory_threshold.get(),
            self.config.subnet_memory_capacity.get(),
            self.resource_saturation_scaling as u64,
        )
    }

    /// Returns the default value of `wasm_memory_limit` in canister settings.
    pub fn default_wasm_memory_limit(&self) -> NumBytes {
        self.config.default_wasm_memory_limit
    }

    /// For testing purposes only.
    #[doc(hidden)]
    pub fn hypervisor_for_testing(&self) -> &Hypervisor {
        &self.hypervisor
    }

    #[doc(hidden)]
    pub fn clear_compilation_cache_for_testing(&self) {
        (*self.hypervisor).clear_compilation_cache_for_testing()
    }
}

/// Indicates whether the full time spent compiling this canister or a reduced
/// amount should count against the round instruction limits. Reduced amounts
/// should be counted when the module was deserialized from a previous
/// compilation instead of fully compiled. Canisters should always be charged
/// for compilation costs even when they aren't counted against the round
/// limits. Only public for testing.
#[doc(hidden)]
#[derive(Copy, Clone, Debug)]
pub enum CompilationCostHandling {
    CountReducedAmount,
    CountFullAmount,
}

/// The expected speed up of deserializing a module compared to compiling it.
const DESERIALIZATION_SPEED_UP_FACTOR: u64 = 100;

impl CompilationCostHandling {
    /// Adjusts the compilation cost based on how it should be handled. Only public for use in tests.
    #[doc(hidden)]
    pub fn adjusted_compilation_cost(&self, compilation_cost: NumInstructions) -> NumInstructions {
        match self {
            CompilationCostHandling::CountReducedAmount => {
                compilation_cost / DESERIALIZATION_SPEED_UP_FACTOR
            }
            CompilationCostHandling::CountFullAmount => compilation_cost,
        }
    }
}

/// Returns the subnet's configured memory capacity (ignoring current usage).
pub(crate) fn subnet_memory_capacity(config: &ExecutionConfig) -> SubnetAvailableMemory {
    SubnetAvailableMemory::new(
        config.subnet_memory_capacity.get() as i64,
        config.subnet_message_memory_capacity.get() as i64,
        config.subnet_wasm_custom_sections_memory_capacity.get() as i64,
    )
}

fn get_canister(
    canister_id: CanisterId,
    state: &ReplicatedState,
) -> Result<&CanisterState, UserError> {
    match state.canister_state(&canister_id) {
        Some(canister) => Ok(canister),
        None => Err(UserError::new(
            ErrorCode::CanisterNotFound,
            format!("Canister {} not found.", &canister_id),
        )),
    }
}

fn get_canister_mut(
    canister_id: CanisterId,
    state: &mut ReplicatedState,
) -> Result<&mut CanisterState, UserError> {
    match state.canister_state_mut(&canister_id) {
        Some(canister) => Ok(canister),
        None => Err(UserError::new(
            ErrorCode::CanisterNotFound,
            format!("Canister {} not found.", &canister_id),
        )),
    }
}

/// The result of `execute_canister()`.
pub struct ExecuteCanisterResult {
    pub canister: CanisterState,
    pub instructions_used: Option<NumInstructions>,
    pub heap_delta: NumBytes,
    pub ingress_status: Option<(MessageId, IngressStatus)>,
    // The description of the executed task or message.
    pub description: Option<String>,
}

/// Executes the given input message or task.
/// This is a helper for `execute_canister()`.
fn execute_canister_input(
    input: CanisterMessageOrTask,
    prepaid_execution_cycles: Option<Cycles>,
    exec_env: &ExecutionEnvironment,
    canister: CanisterState,
    instruction_limits: InstructionLimits,
    max_instructions_per_message_without_dts: NumInstructions,
    network_topology: Arc<NetworkTopology>,
    time: Time,
    round_limits: &mut RoundLimits,
    subnet_size: usize,
) -> ExecuteCanisterResult {
    let info = input.to_string();
    let result = exec_env.execute_canister_input(
        canister,
        instruction_limits,
        max_instructions_per_message_without_dts,
        input,
        prepaid_execution_cycles,
        time,
        network_topology,
        round_limits,
        subnet_size,
    );
    let (canister, instructions_used, heap_delta, ingress_status) = exec_env.process_result(result);
    ExecuteCanisterResult {
        canister,
        instructions_used,
        heap_delta,
        ingress_status,
        description: Some(info),
    }
}

/// Executes either a single task from the task queue of the canister or a
/// single input message if there is no task.
pub fn execute_canister(
    exec_env: &ExecutionEnvironment,
    mut canister: CanisterState,
    instruction_limits: InstructionLimits,
    max_instructions_per_message_without_dts: NumInstructions,
    network_topology: Arc<NetworkTopology>,
    time: Time,
    round_limits: &mut RoundLimits,
    subnet_size: usize,
) -> ExecuteCanisterResult {
    match canister.next_execution() {
        NextExecution::None | NextExecution::ContinueInstallCode => {
            return ExecuteCanisterResult {
                canister,
                instructions_used: None,
                heap_delta: NumBytes::from(0),
                ingress_status: None,
                description: None,
            };
        }
        NextExecution::StartNew | NextExecution::ContinueLong => {}
    }

    let (input, prepaid_execution_cycles) = match canister.system_state.task_queue.pop_front() {
        Some(task) => match task {
            ExecutionTask::PausedExecution { id, .. } => {
                let paused = exec_env.take_paused_execution(id).unwrap();
                let round_counters = RoundCounters {
                    execution_refund_error: &exec_env.metrics.execution_cycles_refund_error,
                    state_changes_error: &exec_env.metrics.state_changes_error,
                    invalid_system_call_error: &exec_env.metrics.invalid_system_call_error,
                    charging_from_balance_error: &exec_env.metrics.charging_from_balance_error,
                    unexpected_response_error: &exec_env.metrics.unexpected_response_error,
                    response_cycles_refund_error: &exec_env.metrics.response_cycles_refund_error,
                    invalid_canister_state_error: &exec_env.metrics.invalid_canister_state_error,
                    ingress_with_cycles_error: &exec_env.metrics.ingress_with_cycles_error,
                };
                let round_context = RoundContext {
                    network_topology: &network_topology,
                    hypervisor: &exec_env.hypervisor,
                    cycles_account_manager: &exec_env.cycles_account_manager,
                    counters: round_counters,
                    log: &exec_env.log,
                    time,
                };
                let result = paused.resume(
                    canister,
                    round_context,
                    round_limits,
                    subnet_size,
                    &exec_env.call_tree_metrics,
                );
                let (canister, instructions_used, heap_delta, ingress_status) =
                    exec_env.process_result(result);
                return ExecuteCanisterResult {
                    canister,
                    instructions_used,
                    heap_delta,
                    ingress_status,
                    description: Some("paused execution".to_string()),
                };
            }
            ExecutionTask::Heartbeat => {
                let task = CanisterMessageOrTask::Task(CanisterTask::Heartbeat);
                (task, None)
            }
            ExecutionTask::GlobalTimer => {
                let task = CanisterMessageOrTask::Task(CanisterTask::GlobalTimer);
                (task, None)
            }
            ExecutionTask::OnLowWasmMemory(..) => {
                let task = CanisterMessageOrTask::Task(CanisterTask::OnLowWasmMemory);
                (task, None)
            }
            ExecutionTask::AbortedExecution {
                input,
                prepaid_execution_cycles,
            } => (input, Some(prepaid_execution_cycles)),
            ExecutionTask::PausedInstallCode(..) | ExecutionTask::AbortedInstallCode { .. } => {
                unreachable!("The guard at the beginning filters these cases out")
            }
        },
        None => {
            let message = canister.pop_input().unwrap();
            if let CanisterMessage::Request(req) = &message {
                if req.payload_size_bytes() > MAX_INTER_CANISTER_PAYLOAD_IN_BYTES {
                    exec_env.metrics.oversize_intra_subnet_messages.inc();
                }
            }
            (CanisterMessageOrTask::Message(message), None)
        }
    };
    execute_canister_input(
        input,
        prepaid_execution_cycles,
        exec_env,
        canister,
        instruction_limits,
        max_instructions_per_message_without_dts,
        network_topology,
        time,
        round_limits,
        subnet_size,
    )
}

fn get_master_public_key<'a>(
    idkg_subnet_public_keys: &'a BTreeMap<MasterPublicKeyId, MasterPublicKey>,
    subnet_id: SubnetId,
    key_id: &MasterPublicKeyId,
) -> Result<&'a MasterPublicKey, UserError> {
    match idkg_subnet_public_keys.get(key_id) {
        None => Err(UserError::new(
            ErrorCode::CanisterRejectedMessage,
            format!(
                "Subnet {} does not hold threshold key {}.",
                subnet_id, key_id
            ),
        )),
        Some(master_key) => Ok(master_key),
    }
}<|MERGE_RESOLUTION|>--- conflicted
+++ resolved
@@ -3214,29 +3214,14 @@
             if let Some(paused_task) = canister.system_state.task_queue.get_paused_task() {
                 self.metrics.executions_aborted.inc();
                 // TODO: EXC-1730 if `PausedExecutionRegistry` becomes local
-                // we can abort all exectuions on it without `paused_tasks`.
+                // we can abort all executions on it without `paused_tasks`.
                 let aborted_task = self.abort_paused_execution_and_return_task(paused_task, log);
 
-<<<<<<< HEAD
                 canister
                     .system_state
                     .task_queue
                     .replace_paused_with_aborted_task(aborted_task);
             }
-=======
-            self.metrics
-                .executions_aborted
-                .inc_by(paused_tasks.len().try_into().unwrap());
-
-            // TODO: EXC-1730 if `PausedExecutionRegistry` becomes local
-            // we can abort all executions on it without `paused_tasks`.
-            let aborted_tasks = self.abort_paused_executions_and_return_tasks(paused_tasks, log);
-
-            canister
-                .system_state
-                .task_queue
-                .replace_paused_with_aborted_tasks(aborted_tasks);
->>>>>>> 558f8131
 
             canister.apply_priority_credit();
             let canister_id = canister.canister_id();
