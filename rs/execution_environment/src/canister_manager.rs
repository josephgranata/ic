use crate::as_round_instructions;
use crate::execution::install_code::{validate_controller, OriginalContext};
use crate::execution::{install::execute_install, upgrade::execute_upgrade};
use crate::execution_environment::{
    CompilationCostHandling, RoundContext, RoundCounters, RoundLimits,
};
use crate::{
    canister_settings::{CanisterSettings, ValidatedCanisterSettings},
    hypervisor::Hypervisor,
    types::{IngressResponse, Response},
    util::GOVERNANCE_CANISTER_ID,
};
use ic_base_types::NumSeconds;
use ic_config::embedders::Config as EmbeddersConfig;
use ic_config::flag_status::FlagStatus;
use ic_cycles_account_manager::{CyclesAccountManager, ResourceSaturation};
use ic_embedders::{
    wasm_utils::decoding::decode_wasm, wasmtime_embedder::system_api::ExecutionParameters,
};
use ic_error_types::{ErrorCode, RejectCode, UserError};
use ic_interfaces::execution_environment::{IngressHistoryWriter, SubnetAvailableMemory};
use ic_logger::{error, fatal, info, ReplicaLogger};
use ic_management_canister_types_private::{
    CanisterChangeDetails, CanisterChangeOrigin, CanisterInstallModeV2, CanisterSnapshotDataKind,
    CanisterSnapshotDataOffset, CanisterSnapshotResponse, CanisterStatusResultV2,
    CanisterStatusType, ChunkHash, Global, GlobalTimer, Method as Ic00Method,
    ReadCanisterSnapshotDataResponse, ReadCanisterSnapshotMetadataResponse, SnapshotSource,
    StoredChunksReply, UploadCanisterSnapshotDataArgs, UploadCanisterSnapshotMetadataArgs,
    UploadChunkReply,
};
use ic_registry_provisional_whitelist::ProvisionalWhitelist;
<<<<<<< HEAD
use ic_replicated_state::canister_snapshots::{PartialCanisterSnapshot, ValidatedSnapshotMetadata};
=======
use ic_replicated_state::canister_snapshots::ValidatedSnapshotMetadata;
use ic_replicated_state::canister_state::execution_state::SandboxMemory;
>>>>>>> fc211c4d
use ic_replicated_state::canister_state::system_state::wasm_chunk_store::{
    ChunkValidationResult, WasmChunkHash, CHUNK_SIZE,
};
use ic_replicated_state::canister_state::WASM_PAGE_SIZE_IN_BYTES;
use ic_replicated_state::{
    canister_snapshots::CanisterSnapshot,
    canister_state::{
        execution_state::Memory,
        execution_state::WasmExecutionMode,
        system_state::{
            wasm_chunk_store::{self, WasmChunkStore},
            CyclesUseCase, ReservationError,
        },
        NextExecution,
    },
    metadata_state::subnet_call_context_manager::InstallCodeCallId,
    page_map::PageAllocatorFileDescriptor,
    CallOrigin, CanisterState, MessageMemoryUsage, NetworkTopology, ReplicatedState,
    SchedulerState, SystemState,
};
use ic_types::batch::CanisterCyclesCostSchedule;
use ic_types::{
    ingress::{IngressState, IngressStatus},
    messages::{
        CanisterCall, Payload, RejectContext, Response as CanisterResponse, SignedIngressContent,
        StopCanisterContext,
    },
    nominal_cycles::NominalCycles,
    CanisterId, CanisterTimer, ComputeAllocation, Cycles, MemoryAllocation, NumBytes,
    NumInstructions, PrincipalId, SnapshotId, SubnetId, Time,
};
use ic_wasm_types::WasmHash;
use num_traits::{SaturatingAdd, SaturatingSub};
use prometheus::IntCounter;
use std::iter::zip;
use std::path::PathBuf;
use std::{convert::TryFrom, str::FromStr, sync::Arc};

use types::*;
pub(crate) mod types;

/// Maximum binary slice size allowed per single message download.
const MAX_SLICE_SIZE_BYTES: u64 = 2_000_000;

/// Contains validated cycles and memory usage:
/// - cycles for instructions that can be consumed safely;
/// - new memory usage (to compute the new freezing threshold);
/// - allocated and deallocated bytes that can be safely applied to subnet available memory;
/// - new storage reservation cycles that can be safely moved from the canister's main balance
///   to its reserved balance.
struct ValidatedCyclesAndMemoryUsage {
    cycles_for_instructions: Cycles,
    new_memory_usage: NumBytes,
    allocated_bytes: NumBytes,
    deallocated_bytes: NumBytes,
    new_storage_reservation_cycles: Cycles,
}

/// The entity responsible for managing canisters (creation, installing, etc.)
pub(crate) struct CanisterManager {
    hypervisor: Arc<Hypervisor>,
    log: ReplicaLogger,
    config: CanisterMgrConfig,
    cycles_account_manager: Arc<CyclesAccountManager>,
    ingress_history_writer: Arc<dyn IngressHistoryWriter<State = ReplicatedState>>,
    fd_factory: Arc<dyn PageAllocatorFileDescriptor>,
    environment_variables_flag: FlagStatus,
}

impl CanisterManager {
    pub(crate) fn new(
        hypervisor: Arc<Hypervisor>,
        log: ReplicaLogger,
        config: CanisterMgrConfig,
        cycles_account_manager: Arc<CyclesAccountManager>,
        ingress_history_writer: Arc<dyn IngressHistoryWriter<State = ReplicatedState>>,
        fd_factory: Arc<dyn PageAllocatorFileDescriptor>,
        environment_variables_flag: FlagStatus,
    ) -> Self {
        CanisterManager {
            hypervisor,
            log,
            config,
            cycles_account_manager,
            ingress_history_writer,
            fd_factory,
            environment_variables_flag,
        }
    }

    /// Checks if a given ingress message directed to the management canister
    /// should be accepted or not.
    pub(crate) fn should_accept_ingress_message(
        &self,
        state: Arc<ReplicatedState>,
        provisional_whitelist: &ProvisionalWhitelist,
        ingress: &SignedIngressContent,
        effective_canister_id: Option<CanisterId>,
    ) -> Result<(), UserError> {
        let method_name = ingress.method_name();
        let sender = ingress.sender();
        let method = Ic00Method::from_str(ingress.method_name());
        // The message is targeted towards the management canister. The
        // actual type of the method will determine if the message should be
        // accepted or not.
        match method {
            // The method is either invalid or it is of a type that users
            // are not allowed to send.
            Err(_)
            | Ok(Ic00Method::CreateCanister)
            | Ok(Ic00Method::CanisterInfo)
            | Ok(Ic00Method::ECDSAPublicKey)
            | Ok(Ic00Method::SetupInitialDKG)
            | Ok(Ic00Method::SignWithECDSA)
            | Ok(Ic00Method::ReshareChainKey)
            | Ok(Ic00Method::SchnorrPublicKey)
            | Ok(Ic00Method::SignWithSchnorr)
            | Ok(Ic00Method::VetKdPublicKey)
            | Ok(Ic00Method::VetKdDeriveKey)
            // "DepositCycles" can be called by anyone however as ingress message
            // cannot carry cycles, it does not make sense to allow them from users.
            | Ok(Ic00Method::DepositCycles)
            | Ok(Ic00Method::HttpRequest)
            // Nobody pays for `raw_rand`, so this cannot be used via ingress messages
            | Ok(Ic00Method::RawRand)
            // Bitcoin messages require cycles, so we reject all ingress messages.
            | Ok(Ic00Method::BitcoinGetBalance)
            | Ok(Ic00Method::BitcoinGetUtxos)
            | Ok(Ic00Method::BitcoinGetBlockHeaders)
            | Ok(Ic00Method::BitcoinSendTransaction)
            | Ok(Ic00Method::BitcoinSendTransactionInternal)
            | Ok(Ic00Method::BitcoinGetCurrentFeePercentiles)
            | Ok(Ic00Method::NodeMetricsHistory)
            | Ok(Ic00Method::SubnetInfo)
            // `RenameCanister` can only be called from the NNS subnet.
            | Ok(Ic00Method::RenameCanister) => Err(UserError::new(
                ErrorCode::CanisterRejectedMessage,
                format!("Only canisters can call ic00 method {}", method_name),
            )),

            // These methods are only valid if they are sent by the controller
            // of the canister. We assume that the canister always wants to
            // accept messages from its controller.
            Ok(Ic00Method::CanisterStatus)
            | Ok(Ic00Method::StartCanister)
            | Ok(Ic00Method::UninstallCode)
            | Ok(Ic00Method::StopCanister)
            | Ok(Ic00Method::DeleteCanister)
            | Ok(Ic00Method::UpdateSettings)
            | Ok(Ic00Method::InstallCode)
            | Ok(Ic00Method::InstallChunkedCode)
            | Ok(Ic00Method::UploadChunk)
            | Ok(Ic00Method::StoredChunks)
            | Ok(Ic00Method::ClearChunkStore)
            | Ok(Ic00Method::TakeCanisterSnapshot)
            | Ok(Ic00Method::LoadCanisterSnapshot)
            | Ok(Ic00Method::ListCanisterSnapshots)
            | Ok(Ic00Method::DeleteCanisterSnapshot)
            | Ok(Ic00Method::ReadCanisterSnapshotMetadata)
            | Ok(Ic00Method::ReadCanisterSnapshotData)
            | Ok(Ic00Method::UploadCanisterSnapshotMetadata)
            | Ok(Ic00Method::UploadCanisterSnapshotData) => {
                match effective_canister_id {
                    Some(canister_id) => {
                        let canister = state.canister_state(&canister_id).ok_or_else(|| UserError::new(
                            ErrorCode::CanisterNotFound,
                            format!("Canister {} not found", canister_id),
                        ))?;
                        match canister.controllers().contains(&sender.get()) {
                            true => Ok(()),
                            false => Err(UserError::new(
                                ErrorCode::CanisterInvalidController,
                                format!(
                                    "Only controllers of canister {} can call ic00 method {}",
                                    canister_id, method_name,
                                ),
                            )),
                        }
                    },
                    None => Err(UserError::new(
                        ErrorCode::InvalidManagementPayload,
                        format!("Failed to decode payload for ic00 method: {}", method_name),
                    )),
                }
            },

            Ok(Ic00Method::FetchCanisterLogs) => Err(UserError::new(
                ErrorCode::CanisterRejectedMessage,
                format!(
                    "{} API is only accessible in non-replicated mode",
                    Ic00Method::FetchCanisterLogs
                ),
            )),

            Ok(Ic00Method::ProvisionalCreateCanisterWithCycles)
            | Ok(Ic00Method::BitcoinGetSuccessors)
            | Ok(Ic00Method::ProvisionalTopUpCanister) => {
                if provisional_whitelist.contains(sender.get_ref()) {
                    Ok(())
                } else {
                    Err(UserError::new(
                        ErrorCode::CanisterRejectedMessage,
                        format!("Caller {} is not allowed to call ic00 method {}", sender, method_name)
                    ))
                }
            },
        }
    }

    /// Validates the environment variables of the canister.
    /// - the number of environment variables cannot exceed the given maximum.
    /// - the key and value of each environment variable cannot exceed the given maximum length.
    fn validate_environment_variables(
        &self,
        settings: &CanisterSettings,
    ) -> Result<(), CanisterManagerError> {
        if let Some(environment_variables) = settings.environment_variables() {
            if environment_variables.len() > self.config.max_environment_variables {
                return Err(CanisterManagerError::EnvironmentVariablesTooMany {
                    max: self.config.max_environment_variables,
                    count: environment_variables.len(),
                });
            }
            for (name, value) in environment_variables.iter() {
                if name.len() > self.config.max_environment_variable_name_length {
                    return Err(CanisterManagerError::EnvironmentVariablesNameTooLong {
                        name: name.clone(),
                        max_name_length: self.config.max_environment_variable_name_length,
                    });
                }
                if value.len() > self.config.max_environment_variable_value_length {
                    return Err(CanisterManagerError::EnvironmentVariablesValueTooLong {
                        value: value.clone(),
                        max_value_length: self.config.max_environment_variable_value_length,
                    });
                }
            }
        }
        Ok(())
    }

    /// Validates the new canisters settings:
    /// - memory allocation:
    ///     - it cannot be lower than the current canister memory usage.
    ///     - there must be enough available subnet capacity for the change.
    ///     - there must be enough cycles for storage reservation.
    ///     - there must be enough cycles to avoid freezing the canister.
    /// - compute allocation:
    ///     - there must be enough available compute capacity for the change.
    ///     - there must be enough cycles to avoid freezing the canister.
    /// - controllers:
    ///     - the number of controllers cannot exceed the given maximum.
    /// - environment variables:
    ///     - the number of environment variables cannot exceed the given maximum.
    ///     - the key and value of each environment variable cannot exceed the given maximum length.
    ///
    /// Keep this function in sync with `do_update_settings()`.
    #[allow(clippy::too_many_arguments)]
    fn validate_canister_settings(
        &self,
        settings: CanisterSettings,
        canister_memory_usage: NumBytes,
        canister_message_memory_usage: MessageMemoryUsage,
        canister_memory_allocation: MemoryAllocation,
        subnet_available_memory: &SubnetAvailableMemory,
        subnet_memory_saturation: &ResourceSaturation,
        canister_compute_allocation: ComputeAllocation,
        subnet_compute_allocation_usage: u64,
        canister_freezing_threshold: NumSeconds,
        canister_cycles_balance: Cycles,
        subnet_size: usize,
        cost_schedule: CanisterCyclesCostSchedule,
        canister_reserved_balance: Cycles,
        canister_reserved_balance_limit: Option<Cycles>,
    ) -> Result<ValidatedCanisterSettings, CanisterManagerError> {
        self.validate_environment_variables(&settings)?;

        let old_memory_bytes = canister_memory_allocation.allocated_bytes(canister_memory_usage);
        let new_memory_bytes = match settings.memory_allocation {
            None => canister_memory_usage,
            Some(new_memory_allocation) => {
                // The new memory allocation cannot be lower than the current canister
                // memory usage.
                if let MemoryAllocation::Reserved(reserved_bytes) = new_memory_allocation {
                    if reserved_bytes < canister_memory_usage {
                        return Err(CanisterManagerError::NotEnoughMemoryAllocationGiven {
                            memory_allocation_given: new_memory_allocation,
                            memory_usage_needed: canister_memory_usage,
                        });
                    }
                }
                new_memory_allocation.allocated_bytes(canister_memory_usage)
            }
        };

        // If the available memory in the subnet is negative, then we must cap
        // it at zero such that the new memory allocation can change between
        // zero and the old memory allocation. Note that capping at zero also
        // makes conversion from `i64` to `u64` valid.
        let subnet_available_memory = subnet_available_memory.get_execution_memory().max(0) as u64;
        let subnet_available_memory =
            subnet_available_memory.saturating_add(old_memory_bytes.get());
        if new_memory_bytes.get() > subnet_available_memory {
            return Err(CanisterManagerError::SubnetMemoryCapacityOverSubscribed {
                requested: new_memory_bytes,
                available: NumBytes::from(subnet_available_memory),
            });
        }

        if let Some(new_compute_allocation) = settings.compute_allocation {
            // The saturating `u64` subtractions ensure that the available compute
            // capacity of the subnet never goes below zero. This means that even if
            // compute capacity is oversubscribed, the new compute allocation can
            // change between zero and the old compute allocation.
            let available_compute_allocation = self
                .config
                .compute_capacity
                .saturating_sub(subnet_compute_allocation_usage)
                // Minus 1 below guarantees there is always at least 1% of free compute
                // if the subnet was not already oversubscribed.
                .saturating_sub(1)
                .saturating_add(canister_compute_allocation.as_percent());
            if new_compute_allocation.as_percent() > available_compute_allocation {
                return Err(CanisterManagerError::SubnetComputeCapacityOverSubscribed {
                    requested: new_compute_allocation,
                    available: available_compute_allocation,
                });
            }
        }

        let controllers = settings.controllers();
        if let Some(controllers) = &controllers {
            if controllers.len() > self.config.max_controllers {
                return Err(CanisterManagerError::InvalidSettings {
                    message: format!(
                    "Invalid settings: 'controllers' length exceeds maximum size allowed of {}.",
                    self.config.max_controllers
                ),
                });
            }
        }

        let new_memory_allocation = settings
            .memory_allocation
            .unwrap_or(canister_memory_allocation);

        let new_compute_allocation = settings
            .compute_allocation()
            .unwrap_or(canister_compute_allocation);

        let freezing_threshold = settings
            .freezing_threshold
            .unwrap_or(canister_freezing_threshold);

        let threshold = self.cycles_account_manager.freeze_threshold_cycles(
            freezing_threshold,
            new_memory_allocation,
            canister_memory_usage,
            canister_message_memory_usage,
            new_compute_allocation,
            subnet_size,
            cost_schedule,
            canister_reserved_balance,
        );

        if canister_cycles_balance < threshold {
            if new_compute_allocation > canister_compute_allocation {
                // Note that the error is produced only if allocation increases.
                // This is to allow increasing of the freezing threshold to make the
                // canister frozen.
                return Err(
                    CanisterManagerError::InsufficientCyclesInComputeAllocation {
                        compute_allocation: new_compute_allocation,
                        available: canister_cycles_balance,
                        threshold,
                    },
                );
            }
            if new_memory_allocation > canister_memory_allocation {
                // Note that the error is produced only if allocation increases.
                // This is to allow increasing of the freezing threshold to make the
                // canister frozen.
                return Err(CanisterManagerError::InsufficientCyclesInMemoryAllocation {
                    memory_allocation: new_memory_allocation,
                    available: canister_cycles_balance,
                    threshold,
                });
            }
        }

        let allocated_bytes = new_memory_bytes.saturating_sub(&old_memory_bytes);
        let reservation_cycles = self.cycles_account_manager.storage_reservation_cycles(
            allocated_bytes,
            subnet_memory_saturation,
            subnet_size,
            cost_schedule,
        );
        let reserved_balance_limit = settings
            .reserved_cycles_limit()
            .or(canister_reserved_balance_limit);

        if let Some(limit) = reserved_balance_limit {
            if canister_reserved_balance > limit {
                return Err(CanisterManagerError::ReservedCyclesLimitIsTooLow {
                    cycles: canister_reserved_balance,
                    limit,
                });
            } else if canister_reserved_balance + reservation_cycles > limit {
                return Err(
                    CanisterManagerError::ReservedCyclesLimitExceededInMemoryAllocation {
                        memory_allocation: new_memory_allocation,
                        requested: canister_reserved_balance + reservation_cycles,
                        limit,
                    },
                );
            }
        }

        // Note that this check does not include the freezing threshold to be
        // consistent with the `reserve_cycles()` function, which moves
        // cycles between the main and reserved balances without checking
        // the freezing threshold.
        if canister_cycles_balance < reservation_cycles {
            return Err(CanisterManagerError::InsufficientCyclesInMemoryAllocation {
                memory_allocation: new_memory_allocation,
                available: canister_cycles_balance,
                threshold: reservation_cycles,
            });
        }

        Ok(ValidatedCanisterSettings::new(
            settings.controllers(),
            settings.compute_allocation(),
            settings.memory_allocation(),
            settings.wasm_memory_threshold(),
            settings.freezing_threshold(),
            settings.reserved_cycles_limit(),
            reservation_cycles,
            settings.log_visibility().cloned(),
            settings.wasm_memory_limit(),
            settings.environment_variables().cloned(),
        ))
    }

    fn validate_settings_for_canister_creation(
        &self,
        settings: CanisterSettings,
        subnet_compute_allocation_usage: u64,
        subnet_available_memory: &SubnetAvailableMemory,
        subnet_memory_saturation: &ResourceSaturation,
        canister_cycles_balance: Cycles,
        subnet_size: usize,
        cost_schedule: CanisterCyclesCostSchedule,
    ) -> Result<ValidatedCanisterSettings, CanisterManagerError> {
        self.validate_canister_settings(
            settings,
            NumBytes::new(0),
            MessageMemoryUsage::ZERO,
            MemoryAllocation::BestEffort,
            subnet_available_memory,
            subnet_memory_saturation,
            ComputeAllocation::zero(),
            subnet_compute_allocation_usage,
            self.config.default_freeze_threshold,
            canister_cycles_balance,
            subnet_size,
            cost_schedule,
            Cycles::zero(),
            None,
        )
    }

    /// Applies the requested settings on the canister.
    /// Note: Called only after validating the settings.
    /// Keep this function in sync with `validate_canister_settings()`.
    fn do_update_settings(
        &self,
        settings: &ValidatedCanisterSettings,
        canister: &mut CanisterState,
    ) {
        // Note: At this point, the settings are validated.
        if let Some(controllers) = settings.controllers() {
            canister.system_state.controllers.clear();
            for principal in controllers {
                canister.system_state.controllers.insert(principal);
            }
        }
        if let Some(compute_allocation) = settings.compute_allocation() {
            canister.scheduler_state.compute_allocation = compute_allocation;
        }
        if let Some(memory_allocation) = settings.memory_allocation() {
            if let MemoryAllocation::Reserved(new_bytes) = memory_allocation {
                let memory_usage = canister.memory_usage();
                if new_bytes < memory_usage {
                    // This case is unreachable because the canister settings should have been validated.
                    error!(
                        self.log,
                        "[EXC-BUG]: Canister {}: unreachable code in update settings: \
                        memory allocation {} is lower than memory usage {}.",
                        canister.canister_id(),
                        new_bytes,
                        memory_usage,
                    );
                }
            }
            canister.system_state.memory_allocation = memory_allocation;
        }
        if let Some(wasm_memory_threshold) = settings.wasm_memory_threshold() {
            canister.system_state.wasm_memory_threshold = wasm_memory_threshold;
        }
        if let Some(limit) = settings.reserved_cycles_limit() {
            canister.system_state.set_reserved_balance_limit(limit);
        }
        canister
            .system_state
            .reserve_cycles(settings.reservation_cycles())
            .expect(
                "Reserving cycles should succeed because \
                    the canister settings have been validated.",
            );
        if let Some(freezing_threshold) = settings.freezing_threshold() {
            canister.system_state.freeze_threshold = freezing_threshold;
        }
        if let Some(log_visibility) = settings.log_visibility() {
            canister.system_state.log_visibility = log_visibility.clone();
        }
        if let Some(wasm_memory_limit) = settings.wasm_memory_limit() {
            canister.system_state.wasm_memory_limit = Some(wasm_memory_limit);
        }
        if let Some(environment_variables) = settings.environment_variables() {
            if self.environment_variables_flag == FlagStatus::Enabled {
                canister.system_state.environment_variables = environment_variables.clone();
            }
        }
    }

    /// Tries to apply the requested settings on the canister identified by
    /// `canister_id`.
    pub(crate) fn update_settings(
        &self,
        timestamp_nanos: Time,
        origin: CanisterChangeOrigin,
        settings: CanisterSettings,
        canister: &mut CanisterState,
        round_limits: &mut RoundLimits,
        subnet_memory_saturation: ResourceSaturation,
        subnet_size: usize,
        cost_schedule: CanisterCyclesCostSchedule,
    ) -> Result<(), CanisterManagerError> {
        let sender = origin.origin();

        validate_controller(canister, &sender)?;

        let validated_settings = self.validate_canister_settings(
            settings,
            canister.memory_usage(),
            canister.message_memory_usage(),
            canister.memory_allocation(),
            &round_limits.subnet_available_memory,
            &subnet_memory_saturation,
            canister.compute_allocation(),
            round_limits.compute_allocation_used,
            canister.system_state.freeze_threshold,
            canister.system_state.balance(),
            subnet_size,
            cost_schedule,
            canister.system_state.reserved_balance(),
            canister.system_state.reserved_balance_limit(),
        )?;

        let old_usage = canister.memory_usage();
        let old_mem = canister.memory_allocation().allocated_bytes(old_usage);
        let old_compute_allocation = canister.scheduler_state.compute_allocation.as_percent();

        self.do_update_settings(&validated_settings, canister);

        let new_compute_allocation = canister.scheduler_state.compute_allocation.as_percent();
        if old_compute_allocation < new_compute_allocation {
            round_limits.compute_allocation_used = round_limits
                .compute_allocation_used
                .saturating_add(new_compute_allocation - old_compute_allocation);
        } else {
            round_limits.compute_allocation_used = round_limits
                .compute_allocation_used
                .saturating_sub(old_compute_allocation - new_compute_allocation);
        }

        let new_usage = old_usage;
        let new_mem = canister.memory_allocation().allocated_bytes(new_usage);
        if new_mem >= old_mem {
            // Settings were validated before so this should always succeed.
            round_limits
                .subnet_available_memory
                .try_decrement(new_mem - old_mem, NumBytes::from(0), NumBytes::from(0))
                .expect("Error: Cannot fail to decrement SubnetAvailableMemory after validating the canister's settings");
        } else {
            round_limits.subnet_available_memory.increment(
                old_mem - new_mem,
                NumBytes::from(0),
                NumBytes::from(0),
            );
        }

        canister.system_state.canister_version += 1;
        let new_controllers = match validated_settings.controllers() {
            Some(_) => Some(canister.system_state.controllers.iter().copied().collect()),
            None => None,
        };

        match self.environment_variables_flag {
            FlagStatus::Enabled => {
                let new_environment_variables_hash = validated_settings
                    .environment_variables()
                    .map(|environment_variables| environment_variables.hash());

                if new_environment_variables_hash.is_some() || new_controllers.is_some() {
                    canister.system_state.add_canister_change(
                        timestamp_nanos,
                        origin,
                        CanisterChangeDetails::settings_change(
                            new_controllers,
                            new_environment_variables_hash,
                        ),
                    );
                }
            }
            FlagStatus::Disabled => {
                if let Some(new_controllers) = new_controllers {
                    canister.system_state.add_canister_change(
                        timestamp_nanos,
                        origin,
                        CanisterChangeDetails::controllers_change(new_controllers),
                    );
                }
            }
        }

        Ok(())
    }

    /// Creates a new canister and inserts it into `ReplicatedState`.
    ///
    /// Returns the auto-generated id the new canister that has been created.
    pub(crate) fn create_canister(
        &self,
        origin: CanisterChangeOrigin,
        sender_subnet_id: SubnetId,
        cycles: Cycles,
        mut settings: CanisterSettings,
        max_number_of_canisters: u64,
        state: &mut ReplicatedState,
        subnet_size: usize,
        round_limits: &mut RoundLimits,
        subnet_memory_saturation: ResourceSaturation,
        canister_creation_error: &IntCounter,
    ) -> (Result<CanisterId, CanisterManagerError>, Cycles) {
        // Creating a canister is possible only in the following cases:
        // 1. sender is on NNS => it can create canister on any subnet
        // 2. sender is not NNS => can create canister only if sender is on
        // same subnet.
        if sender_subnet_id != state.metadata.network_topology.nns_subnet_id
            && sender_subnet_id != self.config.own_subnet_id
        {
            return (
                Err(CanisterManagerError::InvalidSenderSubnet(sender_subnet_id)),
                cycles,
            );
        }

        let fee = self
            .cycles_account_manager
            .canister_creation_fee(subnet_size, state.metadata.cost_schedule);
        if cycles < fee {
            return (
                Err(CanisterManagerError::CreateCanisterNotEnoughCycles {
                    sent: cycles,
                    required: fee,
                }),
                cycles,
            );
        }

        // Set the field to the default value if it is empty.
        settings
            .reserved_cycles_limit
            .get_or_insert_with(|| self.cycles_account_manager.default_reserved_balance_limit());

        settings
            .wasm_memory_limit
            .get_or_insert(self.config.default_wasm_memory_limit);

        // Validate settings before `create_canister_helper` applies them
        match self.validate_settings_for_canister_creation(
            settings,
            round_limits.compute_allocation_used,
            &round_limits.subnet_available_memory,
            &subnet_memory_saturation,
            cycles - fee,
            subnet_size,
            state.metadata.cost_schedule,
        ) {
            Err(err) => (Err(err), cycles),
            Ok(validate_settings) => {
                let canister_id = match self.create_canister_helper(
                    origin,
                    cycles,
                    fee,
                    validate_settings,
                    max_number_of_canisters,
                    state,
                    round_limits,
                    None,
                    canister_creation_error,
                ) {
                    Ok(canister_id) => canister_id,
                    Err(err) => return (Err(err), cycles),
                };
                (Ok(canister_id), Cycles::zero())
            }
        }
    }

    /// Checks if the given wasm module is a Wasm64 module.
    /// This is solely for the purpose of install code, when at the replica level
    /// we don't know yet if the module is Wasm32/64 and we need to prepay accordingly.
    /// In case of errors, we simply return false, assuming Wasm32.
    /// The errors will be caught and handled by the sandbox later.
    fn check_if_wasm64_module(&self, wasm_module_source: WasmSource) -> bool {
        let wasm_module = match wasm_module_source.into_canister_module() {
            Ok(wasm_module) => wasm_module,
            Err(_err) => {
                return false;
            }
        };

        let decoded_wasm_module = match decode_wasm(
            EmbeddersConfig::new().wasm_max_size,
            Arc::new(wasm_module.as_slice().to_vec()),
        ) {
            Ok(decoded_wasm_module) => decoded_wasm_module,
            Err(_err) => {
                return false;
            }
        };

        let parser = wasmparser::Parser::new(0);
        for section in parser.parse_all(decoded_wasm_module.as_slice()).flatten() {
            if let wasmparser::Payload::MemorySection(reader) = section {
                if let Some(memory) = reader.into_iter().flatten().next() {
                    return memory.memory64;
                }
            }
        }
        false
    }

    /// Installs code to a canister.
    ///
    /// Only the controller of the canister can install code.
    ///
    /// There are three modes of installation that are supported:
    ///
    /// 1. `CanisterInstallModeV2::Install`
    ///    Used for installing code on an empty canister.
    ///
    /// 2. `CanisterInstallModeV2::Reinstall`
    ///    Used for installing code on a _non-empty_ canister. All existing
    ///    state in the canister is cleared.
    ///
    /// 3. `CanisterInstallModeV2::Upgrade`
    ///    Used for upgrading a canister while providing a mechanism to
    ///    preserve its state.
    ///
    /// This function is atomic. Either all of its subroutines succeed,
    /// or the changes made to old_canister are reverted to the state
    /// from before execution of the first one.
    #[allow(clippy::too_many_arguments)]
    pub(crate) fn install_code_dts(
        &self,
        context: InstallCodeContext,
        message: CanisterCall,
        call_id: InstallCodeCallId,
        prepaid_execution_cycles: Option<Cycles>,
        mut canister: CanisterState,
        time: Time,
        canister_layout_path: PathBuf,
        network_topology: &NetworkTopology,
        execution_parameters: ExecutionParameters,
        round_limits: &mut RoundLimits,
        compilation_cost_handling: CompilationCostHandling,
        round_counters: RoundCounters,
        subnet_size: usize,
        cost_schedule: CanisterCyclesCostSchedule,
        log_dirty_pages: FlagStatus,
    ) -> DtsInstallCodeResult {
        if let Err(err) = validate_controller(&canister, &context.sender()) {
            return DtsInstallCodeResult::Finished {
                canister,
                message,
                call_id,
                instructions_used: NumInstructions::from(0),
                result: Err(err),
            };
        }

        let wasm_execution_mode = WasmExecutionMode::from_is_wasm64(
            self.check_if_wasm64_module(context.wasm_source.clone()),
        );

        let prepaid_execution_cycles = match prepaid_execution_cycles {
            Some(prepaid_execution_cycles) => prepaid_execution_cycles,
            None => {
                let memory_usage = canister.memory_usage();
                let message_memory_usage = canister.message_memory_usage();
                let reveal_top_up = canister.controllers().contains(message.sender());

                match self.cycles_account_manager.prepay_execution_cycles(
                    &mut canister.system_state,
                    memory_usage,
                    message_memory_usage,
                    execution_parameters.compute_allocation,
                    execution_parameters.instruction_limits.message(),
                    subnet_size,
                    cost_schedule,
                    reveal_top_up,
                    wasm_execution_mode,
                ) {
                    Ok(cycles) => cycles,
                    Err(err) => {
                        return DtsInstallCodeResult::Finished {
                            canister,
                            message,
                            call_id,
                            instructions_used: NumInstructions::from(0),
                            result: Err(CanisterManagerError::InstallCodeNotEnoughCycles(err)),
                        };
                    }
                }
            }
        };

        let original: OriginalContext = OriginalContext {
            execution_parameters,
            mode: context.mode,
            canister_layout_path,
            config: self.config.clone(),
            message,
            call_id,
            prepaid_execution_cycles,
            time,
            compilation_cost_handling,
            subnet_size,
            sender: context.sender(),
            canister_id: canister.canister_id(),
            log_dirty_pages,
            wasm_execution_mode,
        };

        let round = RoundContext {
            network_topology,
            hypervisor: &self.hypervisor,
            cycles_account_manager: &self.cycles_account_manager,
            counters: round_counters,
            log: &self.log,
            time,
            cost_schedule,
        };

        match context.mode {
            CanisterInstallModeV2::Install | CanisterInstallModeV2::Reinstall => {
                execute_install(context, canister, original, round.clone(), round_limits)
            }
            CanisterInstallModeV2::Upgrade(..) => {
                execute_upgrade(context, canister, original, round.clone(), round_limits)
            }
        }
    }

    /// Uninstalls code from a canister.
    ///
    /// See https://internetcomputer.org/docs/current/references/ic-interface-spec#ic-uninstall_code
    pub(crate) fn uninstall_code(
        &self,
        origin: CanisterChangeOrigin,
        canister_id: CanisterId,
        state: &mut ReplicatedState,
        canister_not_found_error: &IntCounter,
    ) -> Result<(), CanisterManagerError> {
        let sender = origin.origin();
        let time = state.time();
        let canister = match state.canister_state_mut(&canister_id) {
            Some(canister) => canister,
            None => return Err(CanisterManagerError::CanisterNotFound(canister_id)),
        };

        // Skip the controller validation if the sender is the governance
        // canister. The governance canister can forcefully
        // uninstall the code of any canister.
        if sender != GOVERNANCE_CANISTER_ID.get() {
            validate_controller(canister, &sender)?
        }

        let rejects = uninstall_canister(
            &self.log,
            canister,
            time,
            AddCanisterChangeToHistory::Yes(origin),
            Arc::clone(&self.fd_factory),
        );
        crate::util::process_responses(
            rejects,
            state,
            Arc::clone(&self.ingress_history_writer),
            self.log.clone(),
            canister_not_found_error,
        );
        Ok(())
    }

    /// Signals a canister to stop.
    ///
    /// If the canister is running, then the canister is marked as "stopping".
    /// Stopping is meant to be an ephemeral state where the canister has the
    /// opportunity to close its call contexts before fully stopping. The stop
    /// message is saved in the canister's status so that, at a later point, the
    /// scheduler can respond to that message when the canister is fully
    /// stopped.
    ///
    /// If the canister is in the stopping state, then the stop message is
    /// appended to the canister's status. At a later point when the canister is
    /// ready to be fully stopped, the scheduler will respond to this message.
    ///
    /// If the canister is already stopped, then this function is a no-op.
    pub(crate) fn stop_canister(
        &self,
        canister_id: CanisterId,
        mut stop_context: StopCanisterContext,
        state: &mut ReplicatedState,
    ) -> StopCanisterResult {
        let canister = match state.canister_state_mut(&canister_id) {
            None => {
                return StopCanisterResult::Failure {
                    error: CanisterManagerError::CanisterNotFound(canister_id),
                    cycles_to_return: stop_context.take_cycles(),
                }
            }
            Some(canister) => canister,
        };

        if let Err(err) = validate_controller(canister, stop_context.sender()) {
            return StopCanisterResult::Failure {
                error: err,
                cycles_to_return: stop_context.take_cycles(),
            };
        }

        let result = match canister.system_state.begin_stopping(stop_context) {
            Some(mut stop_context) => StopCanisterResult::AlreadyStopped {
                cycles_to_return: stop_context.take_cycles(),
            },
            None => StopCanisterResult::RequestAccepted,
        };
        canister.system_state.canister_version += 1;
        result
    }

    /// Signals a canister to start.
    ///
    /// If the canister is stopped, then the canister is immediately
    /// transitioned into the "running" state.
    ///
    /// If the canister is already running, this operation is a no-op.
    ///
    /// If the canister is in the process of being stopped (i.e stopping), then
    /// the canister is transitioned back into a running state and the
    /// `stop_contexts` that were used for stopping the canister are
    /// returned.
    pub(crate) fn start_canister(
        &self,
        sender: PrincipalId,
        canister: &mut CanisterState,
    ) -> Result<Vec<StopCanisterContext>, CanisterManagerError> {
        validate_controller(canister, &sender)?;

        let stop_contexts = canister.system_state.start_canister();
        canister.system_state.canister_version += 1;

        Ok(stop_contexts)
    }

    /// Fetches the current status of the canister.
    pub(crate) fn get_canister_status(
        &self,
        sender: PrincipalId,
        canister: &mut CanisterState,
        subnet_size: usize,
        cost_schedule: CanisterCyclesCostSchedule,
        ready_for_migration: bool,
    ) -> Result<CanisterStatusResultV2, CanisterManagerError> {
        // Skip the controller check if the canister itself is requesting its
        // own status, as the canister is considered in the same trust domain.
        if sender != canister.canister_id().get() {
            validate_controller(canister, &sender)?
        }

        let controller = canister.system_state.controller();
        let controllers = canister
            .controllers()
            .iter()
            .copied()
            .collect::<Vec<PrincipalId>>();

        let version = canister.system_state.canister_version;

        let canister_memory_usage = canister.memory_usage();
        let canister_wasm_memory_usage = canister.wasm_memory_usage();
        let canister_stable_memory_usage = canister.stable_memory_usage();
        let canister_global_memory_usage = canister.global_memory_usage();
        let canister_wasm_binary_memory_usage = canister.wasm_binary_memory_usage();
        let canister_custom_sections_memory_usage = canister.wasm_custom_sections_memory_usage();
        let canister_history_memory_usage = canister.canister_history_memory_usage();
        let canister_wasm_chunk_store_memory_usage = canister.wasm_chunk_store_memory_usage();
        let canister_snapshots_memory_usage = canister.snapshots_memory_usage();
        let canister_message_memory_usage = canister.message_memory_usage();
        let compute_allocation = canister.scheduler_state.compute_allocation;
        let memory_allocation = canister.memory_allocation();
        let freeze_threshold = canister.system_state.freeze_threshold;
        let reserved_cycles_limit = canister.system_state.reserved_balance_limit();
        let log_visibility = canister.system_state.log_visibility.clone();
        let wasm_memory_limit = canister.system_state.wasm_memory_limit;
        let wasm_memory_threshold = canister.system_state.wasm_memory_threshold;

        Ok(CanisterStatusResultV2::new(
            canister.status(),
            ready_for_migration,
            version,
            canister
                .execution_state
                .as_ref()
                .map(|es| es.wasm_binary.binary.module_hash().to_vec()),
            *controller,
            controllers,
            canister_memory_usage,
            canister_wasm_memory_usage,
            canister_stable_memory_usage,
            canister_global_memory_usage,
            canister_wasm_binary_memory_usage,
            canister_custom_sections_memory_usage,
            canister_history_memory_usage,
            canister_wasm_chunk_store_memory_usage,
            canister_snapshots_memory_usage,
            canister.system_state.balance().get(),
            compute_allocation.as_percent(),
            Some(memory_allocation.bytes().get()),
            freeze_threshold.get(),
            reserved_cycles_limit.map(|x| x.get()),
            log_visibility,
            self.cycles_account_manager
                .idle_cycles_burned_rate(
                    memory_allocation,
                    canister_memory_usage,
                    canister_message_memory_usage,
                    compute_allocation,
                    subnet_size,
                    cost_schedule,
                )
                .get(),
            canister.system_state.reserved_balance().get(),
            canister.scheduler_state.total_query_stats.num_calls,
            canister.scheduler_state.total_query_stats.num_instructions,
            canister
                .scheduler_state
                .total_query_stats
                .ingress_payload_size,
            canister
                .scheduler_state
                .total_query_stats
                .egress_payload_size,
            wasm_memory_limit.map(|x| x.get()),
            wasm_memory_threshold.get(),
            canister.system_state.environment_variables.clone(),
        ))
    }

    /// Permanently deletes a canister from `ReplicatedState`.
    ///
    /// The canister must be `Stopped` and only the controller of the canister
    /// can delete it. The controller must be a canister and the canister
    /// cannot be its own controller.
    ///
    /// Any remaining cycles in the canister are discarded.
    ///
    /// #Errors
    /// CanisterManagerError::DeleteCanisterSelf is the canister attempts to
    /// delete itself.
    pub(crate) fn delete_canister(
        &self,
        sender: PrincipalId,
        canister_id_to_delete: CanisterId,
        state: &mut ReplicatedState,
    ) -> Result<(), CanisterManagerError> {
        if let Ok(canister_id) = CanisterId::try_from(sender) {
            if canister_id == canister_id_to_delete {
                // A canister cannot delete itself.
                return Err(CanisterManagerError::DeleteCanisterSelf(canister_id));
            }
        }

        let canister_to_delete = self.validate_canister_exists(state, canister_id_to_delete)?;

        // Validate the request is from the controller.
        validate_controller(canister_to_delete, &sender)?;

        self.validate_canister_is_stopped(canister_to_delete)?;

        if canister_to_delete.has_input() || canister_to_delete.has_output() {
            return Err(CanisterManagerError::DeleteCanisterQueueNotEmpty(
                canister_id_to_delete,
            ));
        }

        // When a canister is deleted:
        // - its state is permanently deleted, and
        // - its cycles are discarded.

        // Take out the canister from `ReplicatedState`.
        let canister_to_delete = state.take_canister_state(&canister_id_to_delete).unwrap();
        state.delete_snapshots(canister_to_delete.canister_id());

        // Leftover cycles in the balance are considered `consumed`.
        let leftover_cycles = NominalCycles::from(canister_to_delete.system_state.balance());
        let consumed_cycles_by_canister_to_delete = leftover_cycles
            + canister_to_delete
                .system_state
                .canister_metrics
                .consumed_cycles;

        state
            .metadata
            .subnet_metrics
            .observe_consumed_cycles_with_use_case(
                CyclesUseCase::DeletedCanisters,
                leftover_cycles,
            );

        state
            .metadata
            .subnet_metrics
            .consumed_cycles_by_deleted_canisters += consumed_cycles_by_canister_to_delete;

        for (use_case, cycles) in canister_to_delete
            .system_state
            .canister_metrics
            .get_consumed_cycles_by_use_cases()
            .iter()
        {
            state
                .metadata
                .subnet_metrics
                .observe_consumed_cycles_with_use_case(*use_case, *cycles);
        }

        // The canister has now been removed from `ReplicatedState` and is dropped
        // once the function is out of scope.
        Ok(())
    }

    /// Creates a new canister with the cycles amount specified and inserts it
    /// into `ReplicatedState`.
    ///
    /// Note that this method is meant to only be invoked in local development
    /// by a list of whitelisted principals.
    ///
    /// Returns the auto-generated id the new canister that has been created.
    pub(crate) fn create_canister_with_cycles(
        &self,
        origin: CanisterChangeOrigin,
        cycles_amount: Option<u128>,
        mut settings: CanisterSettings,
        specified_id: Option<PrincipalId>,
        state: &mut ReplicatedState,
        provisional_whitelist: &ProvisionalWhitelist,
        max_number_of_canisters: u64,
        round_limits: &mut RoundLimits,
        subnet_memory_saturation: ResourceSaturation,
        subnet_size: usize,
        canister_creation_error: &IntCounter,
    ) -> Result<CanisterId, CanisterManagerError> {
        let sender = origin.origin();

        if !provisional_whitelist.contains(&sender) {
            return Err(CanisterManagerError::SenderNotInWhitelist(sender));
        }

        let cycles = match cycles_amount {
            Some(cycles_amount) => Cycles::from(cycles_amount),
            None => self.config.default_provisional_cycles_balance,
        };

        // Set the field to the default value if it is empty.
        settings
            .reserved_cycles_limit
            .get_or_insert_with(|| self.cycles_account_manager.default_reserved_balance_limit());

        // Validate settings before `create_canister_helper` applies them
        // No creation fee applied.
        match self.validate_settings_for_canister_creation(
            settings,
            round_limits.compute_allocation_used,
            &round_limits.subnet_available_memory,
            &subnet_memory_saturation,
            cycles,
            subnet_size,
            state.metadata.cost_schedule,
        ) {
            Err(err) => Err(err),
            Ok(validated_settings) => self.create_canister_helper(
                origin,
                cycles,
                Cycles::new(0),
                validated_settings,
                max_number_of_canisters,
                state,
                round_limits,
                specified_id,
                canister_creation_error,
            ),
        }
    }

    /// Validates specified ID is available for use.
    ///
    /// It must be used in in the context of provisional create canister flow when a specified ID is provided.
    ///
    /// Returns `Err` iff the `specified_id` is not valid.
    fn validate_specified_id(
        &self,
        state: &mut ReplicatedState,
        specified_id: PrincipalId,
    ) -> Result<CanisterId, CanisterManagerError> {
        let new_canister_id = CanisterId::unchecked_from_principal(specified_id);

        if !state.metadata.validate_specified_id(&new_canister_id) {
            return Err(CanisterManagerError::InvalidSpecifiedId {
                specified_id: new_canister_id,
            });
        }

        if state.canister_states.contains_key(&new_canister_id) {
            return Err(CanisterManagerError::CanisterAlreadyExists(new_canister_id));
        }

        if state
            .metadata
            .network_topology
            .routing_table
            .route(specified_id)
            == Some(state.metadata.own_subnet_id)
        {
            Ok(new_canister_id)
        } else {
            Err(CanisterManagerError::CanisterNotHostedBySubnet {
                message: format!(
                    "Specified CanisterId {} is not hosted by subnet {}.",
                    specified_id, state.metadata.own_subnet_id
                ),
            })
        }
    }

    fn create_canister_helper(
        &self,
        origin: CanisterChangeOrigin,
        cycles: Cycles,
        creation_fee: Cycles,
        settings: ValidatedCanisterSettings,
        max_number_of_canisters: u64,
        state: &mut ReplicatedState,
        round_limits: &mut RoundLimits,
        specified_id: Option<PrincipalId>,
        canister_creation_error: &IntCounter,
    ) -> Result<CanisterId, CanisterManagerError> {
        let sender = origin.origin();

        // A value of 0 is equivalent to setting no limit.
        // See documentation of `SubnetRecord` for the semantics of `max_number_of_canisters`.
        if max_number_of_canisters > 0 && state.num_canisters() as u64 >= max_number_of_canisters {
            return Err(CanisterManagerError::MaxNumberOfCanistersReached {
                subnet_id: self.config.own_subnet_id,
                max_number_of_canisters,
            });
        }

        let new_canister_id = match specified_id {
            Some(spec_id) => self.validate_specified_id(state, spec_id)?,

            None => self.generate_new_canister_id(state, canister_creation_error)?,
        };

        // Canister id available. Create the new canister.
        let mut system_state = SystemState::new_running(
            new_canister_id,
            sender,
            cycles,
            self.config.default_freeze_threshold,
            Arc::clone(&self.fd_factory),
        );

        system_state.remove_cycles(creation_fee, CyclesUseCase::CanisterCreation);
        let scheduler_state = SchedulerState::new(state.metadata.batch_time);
        let mut new_canister = CanisterState::new(system_state, None, scheduler_state);

        self.do_update_settings(&settings, &mut new_canister);
        let new_usage = new_canister.memory_usage();
        let new_mem = new_canister
            .system_state
            .memory_allocation
            .bytes()
            .max(new_usage);

        // settings were validated before so this should always succeed
        round_limits
            .subnet_available_memory
            .try_decrement(new_mem, NumBytes::from(0), NumBytes::from(0))
            .expect("Error: Cannot fail to decrement SubnetAvailableMemory after validating canister's settings");

        round_limits.compute_allocation_used = round_limits
            .compute_allocation_used
            .saturating_add(new_canister.scheduler_state.compute_allocation.as_percent());

        let controllers = new_canister
            .system_state
            .controllers
            .iter()
            .copied()
            .collect();

        match self.environment_variables_flag {
            FlagStatus::Enabled => {
                let environment_variables_hash = settings
                    .environment_variables()
                    .map(|env_vars| env_vars.hash());
                new_canister.system_state.add_canister_change(
                    state.time(),
                    origin,
                    CanisterChangeDetails::canister_creation(
                        controllers,
                        environment_variables_hash,
                    ),
                );
            }
            FlagStatus::Disabled => {
                new_canister.system_state.add_canister_change(
                    state.time(),
                    origin,
                    CanisterChangeDetails::canister_creation(controllers, None),
                );
            }
        }

        // Add new canister to the replicated state.
        state.put_canister_state(new_canister);

        info!(
            self.log,
            "Canister {} created canister {} with {} initial balance on subnet {}.",
            sender,
            new_canister_id.get(),
            cycles,
            self.config.own_subnet_id.get()
        );

        Ok(new_canister_id)
    }

    /// Adds cycles to the canister.
    pub(crate) fn add_cycles(
        &self,
        sender: PrincipalId,
        cycles_amount: Option<u128>,
        canister: &mut CanisterState,
        provisional_whitelist: &ProvisionalWhitelist,
    ) -> Result<(), CanisterManagerError> {
        if !provisional_whitelist.contains(&sender) {
            return Err(CanisterManagerError::SenderNotInWhitelist(sender));
        }

        let cycles_amount = match cycles_amount {
            Some(cycles_amount) => Cycles::from(cycles_amount),
            None => self.config.default_provisional_cycles_balance,
        };

        canister
            .system_state
            .add_cycles(cycles_amount, CyclesUseCase::NonConsumed);

        Ok(())
    }

    fn validate_canister_is_stopped(
        &self,
        canister: &CanisterState,
    ) -> Result<(), CanisterManagerError> {
        if canister.status() != CanisterStatusType::Stopped {
            return Err(CanisterManagerError::DeleteCanisterNotStopped(
                canister.canister_id(),
            ));
        }
        Ok(())
    }

    /// Generates a new canister ID.
    ///
    /// Returns `Err` if the subnet can generate no more canister IDs; or a canister
    /// with the newly generated ID already exists.
    //
    // WARNING!!! If you change the logic here, please ensure that the sequence
    // of NNS canister ids as defined in nns/constants/src/lib.rs are also
    // updated.
    fn generate_new_canister_id(
        &self,
        state: &mut ReplicatedState,
        canister_creation_error: &IntCounter,
    ) -> Result<CanisterId, CanisterManagerError> {
        let canister_id = state.metadata.generate_new_canister_id().map_err(|err| {
            error!(self.log, "Unable to generate new canister IDs: {}", err);
            CanisterManagerError::SubnetOutOfCanisterIds
        })?;

        // Sanity check: ensure that no canister with this ID exists already.
        debug_assert!(state.canister_state(&canister_id).is_none());
        if state.canister_state(&canister_id).is_some() {
            canister_creation_error.inc();
            error!(
                self.log,
                "[EXC-BUG] New canister id {} already exists.", canister_id
            );
            return Err(CanisterManagerError::CanisterIdAlreadyExists(canister_id));
        }

        Ok(canister_id)
    }

    fn validate_canister_exists<'a>(
        &self,
        state: &'a ReplicatedState,
        canister_id: CanisterId,
    ) -> Result<&'a CanisterState, CanisterManagerError> {
        state
            .canister_state(&canister_id)
            .ok_or(CanisterManagerError::CanisterNotFound(canister_id))
    }

    pub(crate) fn upload_chunk(
        &self,
        sender: PrincipalId,
        canister: &mut CanisterState,
        chunk: Vec<u8>,
        round_limits: &mut RoundLimits,
        subnet_size: usize,
        cost_schedule: CanisterCyclesCostSchedule,
        resource_saturation: &ResourceSaturation,
    ) -> Result<UploadChunkResult, CanisterManagerError> {
        // Allow the canister itself to perform this operation.
        if sender != canister.system_state.canister_id.into() {
            validate_controller(canister, &sender)?
        }

        // Charge for the upload. We charge before checking if the chunk has already been uploaded
        // since that check involves hash computation that we also want to charge for.
        let instructions = self.config.upload_wasm_chunk_instructions;
        self.cycles_account_manager
            .consume_cycles_for_instructions(
                &sender,
                canister,
                instructions,
                subnet_size,
                cost_schedule,
                // For the `upload_chunk` operation, it does not matter if this is a Wasm64 or Wasm32 module
                // since the number of instructions charged depends on a constant fee
                // and Wasm64 does not bring any additional overhead for this operation.
                // The only overhead is during execution time.
                WasmExecutionMode::Wasm32,
            )
            .map_err(|err| CanisterManagerError::WasmChunkStoreError {
                message: format!("Error charging for 'upload_chunk': {}", err),
            })?;

        let validated_chunk = match canister
            .system_state
            .wasm_chunk_store
            .can_insert_chunk(self.config.wasm_chunk_store_max_size, chunk)
        {
            ChunkValidationResult::Insert(validated_chunk) => validated_chunk,
            ChunkValidationResult::AlreadyExists(hash) => {
                return Ok(UploadChunkResult {
                    reply: UploadChunkReply {
                        hash: hash.to_vec(),
                    },
                    heap_delta_increase: NumBytes::new(0),
                });
            }
            ChunkValidationResult::ValidationError(err) => {
                return Err(CanisterManagerError::WasmChunkStoreError { message: err });
            }
        };

        let chunk_bytes = wasm_chunk_store::chunk_size();
        let new_memory_usage = canister.memory_usage() + chunk_bytes;

        if self.config.rate_limiting_of_heap_delta == FlagStatus::Enabled
            && canister.scheduler_state.heap_delta_debit >= self.config.heap_delta_rate_limit
        {
            return Err(CanisterManagerError::WasmChunkStoreError {
                message: format!(
                    "Canister is heap delta rate limited. Current delta debit: {}, limit: {}",
                    canister.scheduler_state.heap_delta_debit, self.config.heap_delta_rate_limit
                ),
            });
        }

        let memory_usage = canister.memory_usage();
        let validated_cycles_and_memory_usage = self.cycles_and_memory_usage_checks(
            subnet_size,
            cost_schedule,
            canister,
            sender,
            Cycles::zero(),
            round_limits,
            new_memory_usage,
            memory_usage,
            resource_saturation,
        )?;
        self.cycles_and_memory_usage_updates(
            subnet_size,
            cost_schedule,
            canister,
            sender,
            round_limits,
            validated_cycles_and_memory_usage,
        );

        if self.config.rate_limiting_of_heap_delta == FlagStatus::Enabled {
            canister.scheduler_state.heap_delta_debit += chunk_bytes;
        }

        round_limits.instructions -= as_round_instructions(instructions);

        let hash = validated_chunk.hash().to_vec();
        canister
            .system_state
            .wasm_chunk_store
            .insert_chunk(validated_chunk);
        Ok(UploadChunkResult {
            reply: UploadChunkReply { hash },
            heap_delta_increase: chunk_bytes,
        })
    }

    pub(crate) fn clear_chunk_store(
        &self,
        sender: PrincipalId,
        canister: &mut CanisterState,
    ) -> Result<(), CanisterManagerError> {
        // Allow the canister itself to perform this operation.
        if sender != canister.system_state.canister_id.into() {
            validate_controller(canister, &sender)?
        }
        canister.system_state.wasm_chunk_store = WasmChunkStore::new(Arc::clone(&self.fd_factory));
        Ok(())
    }

    pub(crate) fn stored_chunks(
        &self,
        sender: PrincipalId,
        canister: &CanisterState,
    ) -> Result<StoredChunksReply, CanisterManagerError> {
        // Allow the canister itself to perform this operation.
        if sender != canister.system_state.canister_id.into() {
            validate_controller(canister, &sender)?
        }

        let keys = canister
            .system_state
            .wasm_chunk_store
            .keys()
            .map(|k| ChunkHash { hash: k.to_vec() })
            .collect();
        Ok(StoredChunksReply(keys))
    }

    // Runs the following checks on cycles and memory usage:
    // 1. The new memory usage does not exceed reserved memory allocation (if applicable).
    // 2. There is enough subnet available memory for the new memory usage.
    // 3. The canister is not frozen due to its new memory usage.
    // 4. Cycles for instructions can be withdrawn (in particular, the canister is not frozen afterwards).
    // 5. Storage reservation cycles can be reserved.
    fn cycles_and_memory_usage_checks(
        &self,
        subnet_size: usize,
        cost_schedule: CanisterCyclesCostSchedule,
        canister: &CanisterState,
        sender: PrincipalId,
        cycles_for_instructions: Cycles,
        round_limits: &RoundLimits,
        new_memory_usage: NumBytes,
        old_memory_usage: NumBytes,
        resource_saturation: &ResourceSaturation,
    ) -> Result<ValidatedCyclesAndMemoryUsage, CanisterManagerError> {
        // Check that the new memory usage does not exceed reserved memory allocation (if applicable).
        match canister.memory_allocation() {
            MemoryAllocation::Reserved(reserved_bytes) => {
                if reserved_bytes < new_memory_usage {
                    return Err(CanisterManagerError::NotEnoughMemoryAllocationGiven {
                        memory_allocation_given: canister.memory_allocation(),
                        memory_usage_needed: new_memory_usage,
                    });
                }
            }
            MemoryAllocation::BestEffort => (),
        };

        // Check that there is enough subnet available memory for the new memory usage.
        let (allocated_bytes, deallocated_bytes) = match canister.memory_allocation() {
            MemoryAllocation::Reserved(_) => (NumBytes::from(0), NumBytes::from(0)),
            MemoryAllocation::BestEffort => {
                let allocated_bytes = new_memory_usage.saturating_sub(&old_memory_usage);
                let deallocated_bytes = old_memory_usage.saturating_sub(&new_memory_usage);
                round_limits
                    .subnet_available_memory
                    .check_available_memory(allocated_bytes, NumBytes::from(0), NumBytes::from(0))
                    .map_err(
                        |_| CanisterManagerError::SubnetMemoryCapacityOverSubscribed {
                            requested: allocated_bytes,
                            available: NumBytes::from(
                                round_limits
                                    .subnet_available_memory
                                    .get_execution_memory()
                                    .max(0) as u64,
                            ),
                        },
                    )?;
                (allocated_bytes, deallocated_bytes)
            }
        };

        // Check that the canister is not frozen due to its new memory usage.
        let threshold = self.cycles_account_manager.freeze_threshold_cycles(
            canister.system_state.freeze_threshold,
            canister.memory_allocation(),
            new_memory_usage,
            canister.message_memory_usage(),
            canister.compute_allocation(),
            subnet_size,
            cost_schedule,
            canister.system_state.reserved_balance(),
        );
        if canister.system_state.balance() < threshold {
            return Err(CanisterManagerError::InsufficientCyclesInMemoryGrow {
                bytes: allocated_bytes,
                available: canister.system_state.balance(),
                required: threshold,
            });
        }

        // Check that cycles for instructions can be withdrawn (in particular, the canister is not frozen afterwards).
        let reveal_top_up = canister.controllers().contains(&sender);
        self.cycles_account_manager
            .can_withdraw_cycles(
                &canister.system_state,
                cycles_for_instructions,
                new_memory_usage,
                canister.message_memory_usage(),
                canister.compute_allocation(),
                subnet_size,
                cost_schedule,
                reveal_top_up,
            )
            .map_err(CanisterManagerError::CanisterSnapshotNotEnoughCycles)?;

        // Check that storage reservation cycles can be reserved.
        let new_storage_reservation_cycles = match canister.memory_allocation() {
            MemoryAllocation::Reserved(_) => Cycles::zero(),
            MemoryAllocation::BestEffort => {
                let new_storage_reservation_cycles =
                    self.cycles_account_manager.storage_reservation_cycles(
                        allocated_bytes,
                        resource_saturation,
                        subnet_size,
                        cost_schedule,
                    );
                let main_balance = canister.system_state.balance() - cycles_for_instructions; // `-` on `Cycles` is saturating
                canister
                    .system_state
                    .can_reserve_cycles(new_storage_reservation_cycles, main_balance)
                    .map_err(|err| match err {
                        ReservationError::InsufficientCycles {
                            requested,
                            available,
                        } => CanisterManagerError::InsufficientCyclesInMemoryGrow {
                            bytes: allocated_bytes,
                            available,
                            required: requested,
                        },
                        ReservationError::ReservedLimitExceed { requested, limit } => {
                            CanisterManagerError::ReservedCyclesLimitExceededInMemoryGrow {
                                bytes: allocated_bytes,
                                requested,
                                limit,
                            }
                        }
                    })?;
                new_storage_reservation_cycles
            }
        };

        Ok(ValidatedCyclesAndMemoryUsage {
            cycles_for_instructions,
            new_memory_usage,
            allocated_bytes,
            deallocated_bytes,
            new_storage_reservation_cycles,
        })
    }

    // IMPORTANT! This function should only be called after a successful call to `self.cycles_and_memory_usage_checks`.
    //
    // Performs the following updates:
    // 1. Update subnet available memory.
    // 2. Consume cycles for instructions.
    // 3. Reserve cycles for storage.
    fn cycles_and_memory_usage_updates(
        &self,
        subnet_size: usize,
        cost_schedule: CanisterCyclesCostSchedule,
        canister: &mut CanisterState,
        sender: PrincipalId,
        round_limits: &mut RoundLimits,
        validated_cycles_and_memory_usage: ValidatedCyclesAndMemoryUsage,
    ) {
        // Update subnet available memory:
        // - return deallocated bytes back to subnet available memory;
        // - deduct allocated bytes from subnet available memory.
        round_limits.subnet_available_memory.increment(
            validated_cycles_and_memory_usage.deallocated_bytes,
            NumBytes::from(0),
            NumBytes::from(0),
        );
        round_limits.subnet_available_memory
            .try_decrement(validated_cycles_and_memory_usage.allocated_bytes, NumBytes::from(0), NumBytes::from(0))
            .expect("Error: Cannot fail to decrement SubnetAvailableMemory after checking for availability");

        // Consume cycles for instructions.
        let message_memory_usage = canister.message_memory_usage();
        let compute_allocation = canister.compute_allocation();
        let reveal_top_up = canister.controllers().contains(&sender);
        self.cycles_account_manager
            .consume_cycles(
                &mut canister.system_state,
                validated_cycles_and_memory_usage.new_memory_usage,
                message_memory_usage,
                compute_allocation,
                validated_cycles_and_memory_usage.cycles_for_instructions,
                subnet_size,
                cost_schedule,
                CyclesUseCase::Instructions,
                reveal_top_up,
            )
            .unwrap();

        // Reserve cycles for storage.
        canister
            .system_state
            .reserve_cycles(validated_cycles_and_memory_usage.new_storage_reservation_cycles)
            .unwrap();
    }

    /// Creates a new canister snapshot.
    ///
    /// A canister snapshot can only be initiated by the controllers.
    /// In addition, if the `replace_snapshot` parameter is `Some`,
    /// the system will attempt to identify the snapshot based on the provided ID,
    /// and delete it before creating a new one.
    /// Failure to do so will result in the creation of a new snapshot being unsuccessful.
    ///
    /// If the new snapshot cannot be created, an appropriate error will be returned.
    pub(crate) fn take_canister_snapshot(
        &self,
        subnet_size: usize,
        sender: PrincipalId,
        canister: &mut CanisterState,
        replace_snapshot: Option<SnapshotId>,
        state: &mut ReplicatedState,
        round_limits: &mut RoundLimits,
        resource_saturation: &ResourceSaturation,
    ) -> Result<(CanisterSnapshotResponse, NumInstructions), CanisterManagerError> {
        // Check sender is a controller.
        validate_controller(canister, &sender)?;
        let canister_id = canister.canister_id();

        let replace_snapshot_size = match replace_snapshot {
            Some(replace_snapshot_id) => self
                .get_snapshot(canister_id, replace_snapshot_id, state)?
                .size(),
            None => {
                // No replace snapshot ID provided, check whether the maximum number of snapshots
                // has been reached.
                if state
                    .canister_snapshots
                    .count_by_canister(&canister.canister_id())
                    >= self.config.max_number_of_snapshots_per_canister
                {
                    return Err(CanisterManagerError::CanisterSnapshotLimitExceeded {
                        canister_id: canister.canister_id(),
                        limit: self.config.max_number_of_snapshots_per_canister,
                    });
                }
                NumBytes::new(0)
            }
        };

        if self.config.rate_limiting_of_heap_delta == FlagStatus::Enabled
            && canister.scheduler_state.heap_delta_debit >= self.config.heap_delta_rate_limit
        {
            return Err(CanisterManagerError::CanisterHeapDeltaRateLimited {
                canister_id: canister.canister_id(),
                value: canister.scheduler_state.heap_delta_debit,
                limit: self.config.heap_delta_rate_limit,
            });
        }

        let new_snapshot_size = canister.snapshot_size_bytes();
        let old_memory_usage = canister.memory_usage();
        let new_memory_usage = canister
            .memory_usage()
            .saturating_add(&new_snapshot_size)
            .saturating_sub(&replace_snapshot_size);

        // Compute cycles for instructions spent taking a snapshot of the canister.
        let instructions = self
            .config
            .canister_snapshot_baseline_instructions
            .saturating_add(&new_snapshot_size.get().into());
        let cycles_for_instructions = self.cycles_account_manager.execution_cost(
            instructions,
            subnet_size,
            state.metadata.cost_schedule,
            // For the `take_canister_snapshot` operation, it does not matter if this is a Wasm64 or Wasm32 module
            // since the number of instructions charged depends on constant set fee and snapshot size
            // and Wasm64 does not bring any additional overhead for this operation.
            // The only overhead is during execution time.
            WasmExecutionMode::Wasm32,
        );

        let validated_cycles_and_memory_usage = self.cycles_and_memory_usage_checks(
            subnet_size,
            state.metadata.cost_schedule,
            canister,
            sender,
            cycles_for_instructions,
            round_limits,
            new_memory_usage,
            old_memory_usage,
            resource_saturation,
        )?;

        // Create new snapshot.
        let new_snapshot = CanisterSnapshot::from_canister(canister, state.time())
            .map_err(CanisterManagerError::from)?;

        // Delete old snapshot identified by `replace_snapshot`.
        if let Some(replace_snapshot) = replace_snapshot {
            self.remove_snapshot(canister, replace_snapshot, state, replace_snapshot_size);
        }

        self.cycles_and_memory_usage_updates(
            subnet_size,
            state.metadata.cost_schedule,
            canister,
            sender,
            round_limits,
            validated_cycles_and_memory_usage,
        );

        if self.config.rate_limiting_of_heap_delta == FlagStatus::Enabled {
            canister.scheduler_state.heap_delta_debit = canister
                .scheduler_state
                .heap_delta_debit
                .saturating_add(&new_snapshot.heap_delta());
        }
        state.metadata.heap_delta_estimate = state
            .metadata
            .heap_delta_estimate
            .saturating_add(&new_snapshot.heap_delta());

        let snapshot_id =
            SnapshotId::from((canister.canister_id(), canister.new_local_snapshot_id()));
        state.take_snapshot(snapshot_id, Arc::new(new_snapshot));
        canister.system_state.snapshots_memory_usage = canister
            .system_state
            .snapshots_memory_usage
            .saturating_add(&new_snapshot_size);

        Ok((
            CanisterSnapshotResponse::new(
                &snapshot_id,
                state.time().as_nanos_since_unix_epoch(),
                new_snapshot_size,
            ),
            instructions,
        ))
    }

    /// Returns an Arc to the snapshot, if it exists.
    /// Returns an error if the snapshot given by the snapshot ID does not
    /// belong to this canister.
    fn get_snapshot(
        &self,
        canister_id: CanisterId,
        snapshot_id: SnapshotId,
        state: &ReplicatedState,
    ) -> Result<Arc<CanisterSnapshot>, CanisterManagerError> {
        // If not found, the operation fails due to invalid parameters.
        let Some(snapshot) = state.canister_snapshots.get(snapshot_id) else {
            return Err(CanisterManagerError::CanisterSnapshotNotFound {
                canister_id,
                snapshot_id,
            });
        };
        // Verify the provided `snapshot_id` belongs to this canister.
        if snapshot.canister_id() != canister_id {
            return Err(CanisterManagerError::CanisterSnapshotInvalidOwnership {
                canister_id,
                snapshot_id,
            });
        }
        Ok(Arc::clone(snapshot))
    }

    /// Returns a mutable Arc to the snapshot, if it exists.
    /// Returns an error if the snapshot given by the snapshot ID does not
    /// belong to this canister.
    pub fn get_partial_snapshot_mut<'a>(
        &self,
        canister_id: CanisterId,
        snapshot_id: SnapshotId,
        state: &'a mut ReplicatedState,
    ) -> Result<&'a mut PartialCanisterSnapshot, CanisterManagerError> {
        // If the snapshot is immutable, fail
        if state.canister_snapshots.contains(&snapshot_id) {
            return Err(CanisterManagerError::CanisterSnapshotImmutable);
        }
        // If not found, the operation fails due to invalid parameters.
        let Some(snapshot) = state.canister_snapshots.get_partial_mut(snapshot_id) else {
            return Err(CanisterManagerError::CanisterSnapshotNotFound {
                canister_id,
                snapshot_id,
            });
        };
        // Verify the provided `snapshot_id` belongs to this canister.
        if snapshot.canister_id() != canister_id {
            return Err(CanisterManagerError::CanisterSnapshotInvalidOwnership {
                canister_id,
                snapshot_id,
            });
        }
        Ok(snapshot)
    }

    pub(crate) fn load_canister_snapshot(
        &self,
        subnet_size: usize,
        sender: PrincipalId,
        canister: &mut CanisterState,
        snapshot_id: SnapshotId,
        state: &mut ReplicatedState,
        round_limits: &mut RoundLimits,
        origin: CanisterChangeOrigin,
        resource_saturation: &ResourceSaturation,
        long_execution_already_in_progress: &IntCounter,
    ) -> (Result<CanisterState, CanisterManagerError>, NumInstructions) {
        let canister_id = canister.canister_id();
        // Check sender is a controller.
        if let Err(err) = validate_controller(canister, &sender) {
            return (Err(err), NumInstructions::new(0));
        }

        if self.config.rate_limiting_of_heap_delta == FlagStatus::Enabled
            && canister.scheduler_state.heap_delta_debit >= self.config.heap_delta_rate_limit
        {
            return (
                Err(CanisterManagerError::CanisterHeapDeltaRateLimited {
                    canister_id,
                    value: canister.scheduler_state.heap_delta_debit,
                    limit: self.config.heap_delta_rate_limit,
                }),
                NumInstructions::new(0),
            );
        }

        // Check that snapshot ID exists.
        let snapshot: &Arc<CanisterSnapshot> = match state.canister_snapshots.get(snapshot_id) {
            None => {
                // If not found, the operation fails due to invalid parameters.
                return (
                    Err(CanisterManagerError::CanisterSnapshotNotFound {
                        canister_id,
                        snapshot_id,
                    }),
                    NumInstructions::new(0),
                );
            }
            Some(snapshot) => {
                // Verify the provided snapshot id belongs to this canister.
                if snapshot.canister_id() != canister_id {
                    return (
                        Err(CanisterManagerError::CanisterSnapshotInvalidOwnership {
                            canister_id,
                            snapshot_id,
                        }),
                        NumInstructions::new(0),
                    );
                }
                snapshot
            }
        };

        // Check the precondition:
        // Unable to start executing a `load_canister_snapshot`
        // if there is already a long-running message in progress for the specified canister.
        match canister.next_execution() {
            NextExecution::None | NextExecution::StartNew => {}
            NextExecution::ContinueLong | NextExecution::ContinueInstallCode => {
                long_execution_already_in_progress.inc();
                error!(
                    self.log,
                    "[EXC-BUG] Attempted to start a new `load_canister_snapshot` execution while the previous execution is still in progress for {}.", canister_id
                );
                return (
                    Err(CanisterManagerError::LongExecutionAlreadyInProgress { canister_id }),
                    NumInstructions::new(0),
                );
            }
        }

        // All basic checks have passed, charge baseline instructions.
        let old_memory_usage = canister.memory_usage();
        let mut canister_clone = canister.clone();

        if let Err(err) = self.cycles_account_manager.consume_cycles_for_instructions(
            &sender,
            &mut canister_clone,
            self.config.canister_snapshot_baseline_instructions,
            subnet_size,
            state.metadata.cost_schedule,
            // For the `load_canister_snapshot` operation, it does not matter if this is a Wasm64 or Wasm32 module
            // since the number of instructions charged depends on constant set fee
            // and Wasm64 does not bring any additional overhead for this operation.
            // The only overhead is during execution time.
            WasmExecutionMode::Wasm32,
        ) {
            return (
                Err(CanisterManagerError::CanisterSnapshotNotEnoughCycles(err)),
                0.into(),
            );
        };

        let (_old_execution_state, mut system_state, scheduler_state) = canister_clone.into_parts();

        let (instructions_used, new_execution_state) = {
            let execution_snapshot = snapshot.execution_snapshot();
            let new_wasm_hash = WasmHash::from(&execution_snapshot.wasm_binary);
            let compilation_cost_handling = if state
                .metadata
                .expected_compiled_wasms
                .contains(&new_wasm_hash)
            {
                CompilationCostHandling::CountReducedAmount
            } else {
                CompilationCostHandling::CountFullAmount
            };

            let (instructions_used, new_execution_state) = self.hypervisor.create_execution_state(
                execution_snapshot.wasm_binary.clone(),
                "NOT_USED".into(),
                canister_id,
                round_limits,
                compilation_cost_handling,
            );

            let mut new_execution_state = match new_execution_state {
                Ok(execution_state) => execution_state,
                Err(err) => {
                    let err = CanisterManagerError::from((canister_id, err));
                    return (Err(err), instructions_used);
                }
            };

            // If the snapshot was uploaded, make sure the snapshot's exported globals match the wasm module's.
            if snapshot.source() == SnapshotSource::MetadataUpload(candid::Reserved)
                && !globals_match(
                    &new_execution_state.exported_globals,
                    &execution_snapshot.exported_globals,
                )
            {
                return (
                        Err(CanisterManagerError::CanisterSnapshotInconsistent {
                            message: "Wasm exported globals of canister module and snapshot metadata do not match.".to_string(),
                        }),
                        instructions_used,
                    );
            }

            new_execution_state.exported_globals = execution_snapshot.exported_globals.clone();
            new_execution_state.stable_memory = Memory::from(&execution_snapshot.stable_memory);
            new_execution_state.wasm_memory = Memory::from(&execution_snapshot.wasm_memory);
            (instructions_used, Some(new_execution_state))
        };

        system_state.wasm_chunk_store = snapshot.chunk_store().clone();
        system_state
            .certified_data
            .clone_from(snapshot.certified_data());
        let wasm_execution_mode = new_execution_state
            .as_ref()
            .map_or(WasmExecutionMode::Wasm32, |exec_state| {
                exec_state.wasm_execution_mode
            });

        let mut new_canister =
            CanisterState::new(system_state, new_execution_state, scheduler_state);
        let new_memory_usage = new_canister.memory_usage();

        // If the snapshot was uploaded, make sure the snapshot's memory hook status matches the actual status.
        // Otherwise, the snapshot is invalid.
        if snapshot.source() == SnapshotSource::MetadataUpload(candid::Reserved) {
            let hook_condition = new_canister.is_low_wasm_memory_hook_condition_satisfied();
            let snapshot_hook_status = snapshot.execution_snapshot().on_low_wasm_memory_hook_status;
            if !snapshot_hook_status
                .map(|h| h.is_consistent_with(hook_condition))
                .unwrap_or(true)
            {
                return (
                        Err(CanisterManagerError::CanisterSnapshotInconsistent {
                            message: format!("Hook status ({:?}) of uploaded snapshot is inconsistent with the canister's state (hook condition satisfied: {}).", snapshot_hook_status, hook_condition),
                        }),
                        instructions_used,
                    );
            }
        }

        // Compute cycles for instructions spent loading a snapshot of the canister.
        let instructions = instructions_used.saturating_add(&snapshot.size().get().into());
        let cycles_for_instructions = self.cycles_account_manager.execution_cost(
            instructions,
            subnet_size,
            state.metadata.cost_schedule,
            // In this case, when the canister is actually created from the snapshot, we need to check
            // if the canister is in wasm64 mode to account for its instruction usage.
            wasm_execution_mode,
        );

        let validated_cycles_and_memory_usage = match self.cycles_and_memory_usage_checks(
            subnet_size,
            state.metadata.cost_schedule,
            &new_canister,
            sender,
            cycles_for_instructions,
            round_limits,
            new_memory_usage,
            old_memory_usage,
            resource_saturation,
        ) {
            Ok(validated_cycles_and_memory_usage) => validated_cycles_and_memory_usage,
            Err(err) => {
                return (Err(err), instructions_used);
            }
        };

        self.cycles_and_memory_usage_updates(
            subnet_size,
            state.metadata.cost_schedule,
            &mut new_canister,
            sender,
            round_limits,
            validated_cycles_and_memory_usage,
        );

        // Increment canister version.
        new_canister.system_state.canister_version += 1;
        new_canister.system_state.add_canister_change(
            state.time(),
            origin,
            CanisterChangeDetails::load_snapshot(
                snapshot.canister_version(),
                snapshot_id,
                snapshot.taken_at_timestamp().as_nanos_since_unix_epoch(),
                snapshot.source(),
            ),
        );
        state
            .metadata
            .unflushed_checkpoint_ops
            .load_snapshot(canister_id, snapshot_id);

        if self.config.rate_limiting_of_heap_delta == FlagStatus::Enabled {
            new_canister.scheduler_state.heap_delta_debit = new_canister
                .scheduler_state
                .heap_delta_debit
                .saturating_add(&new_canister.heap_delta());
        }
        state.metadata.heap_delta_estimate = state
            .metadata
            .heap_delta_estimate
            .saturating_add(&new_canister.heap_delta());

        (Ok(new_canister), instructions_used)
    }

    /// Returns the canister snapshots list, or
    /// an error if it failed to retrieve the information.
    ///
    /// Retrieving the canister snapshots list can only be initiated by the controllers.
    pub(crate) fn list_canister_snapshots(
        &self,
        sender: PrincipalId,
        canister: &CanisterState,
        state: &ReplicatedState,
    ) -> Result<Vec<CanisterSnapshotResponse>, CanisterManagerError> {
        // Check sender is a controller.
        validate_controller(canister, &sender)?;

        let mut responses = vec![];
        for (snapshot_id, taken_at_timestamp, size) in state
            .canister_snapshots
            .list_snapshot_info(canister.canister_id())
        {
            let snapshot_response = CanisterSnapshotResponse::new(
                &snapshot_id,
                taken_at_timestamp.as_nanos_since_unix_epoch(),
                size,
            );
            responses.push(snapshot_response);
        }

        Ok(responses)
    }

    /// Deletes the specified canister snapshot if it exists,
    /// or returns an error if it failed.
    ///
    /// Deleting a canister snapshot can only be initiated by the controllers.
    pub(crate) fn delete_canister_snapshot(
        &self,
        sender: PrincipalId,
        canister: &mut CanisterState,
        delete_snapshot_id: SnapshotId,
        state: &mut ReplicatedState,
        round_limits: &mut RoundLimits,
    ) -> Result<(), CanisterManagerError> {
        // Check sender is a controller.
        validate_controller(canister, &sender)?;

        // perform access validation, but don't use the result
        let _ = self.get_snapshot(canister.canister_id(), delete_snapshot_id, state)?;

        let old_snapshot = state.delete_snapshot(delete_snapshot_id);
        // Already confirmed that `old_snapshot` exists.
        let old_snapshot_size = old_snapshot.unwrap().size();
        canister.system_state.snapshots_memory_usage = canister
            .system_state
            .snapshots_memory_usage
            .get()
            .saturating_sub(old_snapshot_size.get())
            .into();
        // Confirm that `snapshots_memory_usage` is updated correctly.
        debug_assert_eq!(
            canister.system_state.snapshots_memory_usage,
            state
                .canister_snapshots
                .compute_memory_usage_by_canister(canister.canister_id()),
        );
        round_limits.subnet_available_memory.increment(
            old_snapshot_size,
            NumBytes::from(0),
            NumBytes::from(0),
        );
        Ok(())
    }

    pub(crate) fn read_snapshot_metadata(
        &self,
        sender: PrincipalId,
        snapshot_id: SnapshotId,
        canister: &CanisterState,
        state: &ReplicatedState,
    ) -> Result<ReadCanisterSnapshotMetadataResponse, CanisterManagerError> {
        // Check sender is a controller.
        validate_controller(canister, &sender)?;
        let snapshot = self.get_snapshot(canister.canister_id(), snapshot_id, state)?;

        Ok(ReadCanisterSnapshotMetadataResponse {
            source: snapshot.source(),
            taken_at_timestamp: snapshot.taken_at_timestamp().as_nanos_since_unix_epoch(),
            wasm_module_size: snapshot.execution_snapshot().wasm_binary.len() as u64,
            exported_globals: snapshot.exported_globals().clone(),
            wasm_memory_size: snapshot.execution_snapshot().wasm_memory.size.get() as u64
                * WASM_PAGE_SIZE_IN_BYTES as u64,
            stable_memory_size: snapshot.execution_snapshot().stable_memory.size.get() as u64
                * WASM_PAGE_SIZE_IN_BYTES as u64,
            wasm_chunk_store: snapshot
                .chunk_store()
                .keys()
                .cloned()
                .map(|x| ChunkHash { hash: x.to_vec() })
                .collect(),
            canister_version: snapshot.canister_version(),
            certified_data: snapshot.certified_data().clone(),
            global_timer: snapshot
                .execution_snapshot()
                .global_timer
                .map(GlobalTimer::from),
            on_low_wasm_memory_hook_status: snapshot
                .execution_snapshot()
                .on_low_wasm_memory_hook_status,
        })
    }

    pub(crate) fn read_snapshot_data(
        &self,
        sender: PrincipalId,
        canister: &mut CanisterState,
        snapshot_id: SnapshotId,
        kind: CanisterSnapshotDataKind,
        state: &ReplicatedState,
        subnet_size: usize,
    ) -> Result<ReadCanisterSnapshotDataResponse, CanisterManagerError> {
        // Check sender is a controller.
        validate_controller(canister, &sender)?;
        let snapshot = self.get_snapshot(canister.canister_id(), snapshot_id, state)?;

        // Charge upfront for the baseline plus the maximum possible size of the returned slice or fail.
        let num_response_bytes = get_response_size(&kind)?;
        if let Err(err) = self.cycles_account_manager.consume_cycles_for_instructions(
            &sender,
            canister,
            self.config
                .canister_snapshot_data_baseline_instructions
                .saturating_add(&NumInstructions::new(num_response_bytes)),
            subnet_size,
            state.metadata.cost_schedule,
            // For the `read_snapshot_data` operation, it does not matter if this is a Wasm64 or Wasm32 module.
            WasmExecutionMode::Wasm32,
        ) {
            return Err(CanisterManagerError::CanisterSnapshotNotEnoughCycles(err));
        };

        let res = match kind {
            CanisterSnapshotDataKind::StableMemory { offset, size } => {
                let stable_memory = snapshot.execution_snapshot().stable_memory.clone();
                match CanisterSnapshot::get_memory_chunk(stable_memory, offset, size) {
                    Ok(chunk) => Ok(chunk),
                    Err(e) => Err(e.into()),
                }
            }
            CanisterSnapshotDataKind::MainMemory { offset, size } => {
                let main_memory = snapshot.execution_snapshot().wasm_memory.clone();
                match CanisterSnapshot::get_memory_chunk(main_memory, offset, size) {
                    Ok(chunk) => Ok(chunk),
                    Err(e) => Err(e.into()),
                }
            }
            CanisterSnapshotDataKind::WasmModule { offset, size } => {
                match snapshot.get_wasm_module_chunk(offset, size) {
                    Ok(chunk) => Ok(chunk),
                    Err(e) => Err(e.into()),
                }
            }
            CanisterSnapshotDataKind::WasmChunk { hash } => {
                let Ok(hash) = <WasmChunkHash>::try_from(hash.clone()) else {
                    return Err(CanisterManagerError::WasmChunkStoreError {
                        message: format!("Bytes {:02x?} are not a valid WasmChunkHash.", hash),
                    });
                };
                let Some(chunk) = snapshot.chunk_store().get_chunk_complete(&hash) else {
                    return Err(CanisterManagerError::WasmChunkStoreError {
                        message: format!("WasmChunkHash {:02x?} not found.", hash),
                    });
                };
                Ok(chunk)
            }
        };
        res.map(ReadCanisterSnapshotDataResponse::new)
    }

    /// Creates a new snapshot based on the provided metadata and returns the new snapshot ID.
    /// The main/stable memory and wasm module are initialized as all-zero blobs of given sizes,
    /// and the wasm chunk store is initialized empty.
    ///
    /// The content of the all-zero blobs has to be uploaded in slices via `write_snapshot_data`.
    ///
    /// The new snapshot's memory size is determined by the metadata, and the canister is charged
    /// for the full snapshot memory usage from the beginning, as if it had the wasm module and
    /// main/stable memories as described in the metadata.
    ///
    /// Note that the new snapshot's memory size can increase later by uploading chunks to the wasm chunk store.
    pub(crate) fn create_snapshot_from_metadata(
        &self,
        sender: PrincipalId,
        canister: &mut CanisterState,
        args: UploadCanisterSnapshotMetadataArgs,
        state: &mut ReplicatedState,
        subnet_size: usize,
        round_limits: &mut RoundLimits,
        resource_saturation: &ResourceSaturation,
    ) -> Result<(SnapshotId, NumInstructions), UserError> {
        // Check sender is a controller.
        validate_controller(canister, &sender)?;
        let canister_id = canister.canister_id();

        // validate args:
        let wasm_mode = canister
            .execution_state
            .as_ref()
            .map(|x| x.wasm_execution_mode)
            .unwrap_or_else(|| WasmExecutionMode::Wasm32);
        let valid_args =
            ValidatedSnapshotMetadata::validate(args.clone(), wasm_mode).map_err(|e| {
                UserError::new(
                    ErrorCode::InvalidManagementPayload,
                    format!("Snapshot Metadata contains invalid data: {:?}", e),
                )
            })?;

        let replace_snapshot_size = match args.replace_snapshot() {
            Some(replace_snapshot_id) => self
                .get_snapshot(canister_id, replace_snapshot_id, state)?
                .size(),
            None => {
                // No replace snapshot ID provided, check whether the maximum number of snapshots
                // has been reached.
                if state
                    .canister_snapshots
                    .count_by_canister(&canister.canister_id())
                    >= self.config.max_number_of_snapshots_per_canister
                {
                    return Err(CanisterManagerError::CanisterSnapshotLimitExceeded {
                        canister_id: canister.canister_id(),
                        limit: self.config.max_number_of_snapshots_per_canister,
                    }
                    .into());
                }
                NumBytes::new(0)
            }
        };

        if self.config.rate_limiting_of_heap_delta == FlagStatus::Enabled
            && canister.scheduler_state.heap_delta_debit >= self.config.heap_delta_rate_limit
        {
            return Err(CanisterManagerError::CanisterHeapDeltaRateLimited {
                canister_id: canister.canister_id(),
                value: canister.scheduler_state.heap_delta_debit,
                limit: self.config.heap_delta_rate_limit,
            }
            .into());
        }

        let new_snapshot_size = args.snapshot_size_bytes();
        let old_memory_usage = canister.memory_usage();
        let new_memory_usage = canister
            .memory_usage()
            .saturating_add(&new_snapshot_size)
            .saturating_sub(&replace_snapshot_size);

        // Compute cycles for instructions spent creating a snapshot of the given size.
        let instructions = self
            .config
            .canister_snapshot_baseline_instructions
            .saturating_add(&new_snapshot_size.get().into());
        let cycles_for_instructions = self.cycles_account_manager.execution_cost(
            instructions,
            subnet_size,
            state.metadata.cost_schedule,
            // For the `create_snapshot_from_metadata` operation, it does not matter if this is a Wasm64 or Wasm32 module
            // since the number of instructions charged depends on constant set fee and snapshot size
            // and Wasm64 does not bring any additional overhead for this operation.
            // The only overhead is during execution time.
            WasmExecutionMode::Wasm32,
        );

        let validated_cycles_and_memory_usage = self.cycles_and_memory_usage_checks(
            subnet_size,
            state.metadata.cost_schedule,
            canister,
            sender,
            cycles_for_instructions,
            round_limits,
            new_memory_usage,
            old_memory_usage,
            resource_saturation,
        )?;

        // Delete old snapshot identified by `replace_snapshot`.
        if let Some(replace_snapshot) = args.replace_snapshot() {
            self.remove_snapshot(canister, replace_snapshot, state, replace_snapshot_size);
        }

        // Create new snapshot.
        let new_snapshot = PartialCanisterSnapshot::from_metadata(
            valid_args,
            state.time(),
            canister.system_state.canister_version,
            Arc::clone(&self.fd_factory),
        );

        self.cycles_and_memory_usage_updates(
            subnet_size,
            state.metadata.cost_schedule,
            canister,
            sender,
            round_limits,
            validated_cycles_and_memory_usage,
        );

        let snapshot_id =
            SnapshotId::from((canister.canister_id(), canister.new_local_snapshot_id()));
<<<<<<< HEAD
        state.create_snapshot_from_metadata(snapshot_id, new_snapshot);
=======
        state.create_snapshot_from_metadata(snapshot_id, Arc::new(new_snapshot));
>>>>>>> fc211c4d
        canister.system_state.snapshots_memory_usage = canister
            .system_state
            .snapshots_memory_usage
            .saturating_add(&new_snapshot_size);
        Ok((snapshot_id, instructions))
    }

    /// Writes `args.chunk` to the wasm module, main/stable memory or inserts `args.chunk` to the wasm chunk store.
    /// Fails if the arguments are incompatible with the memory sizes given in the metadata or if the wasm chunk store is already full.
    /// The memory used is already accounted for during `create_snapshot_from_metadata` (except
    /// for the wasm chunk store), but the instructions used to write the data must be taken
    /// into account here in any case.
    pub(crate) fn write_snapshot_data(
        &self,
        sender: PrincipalId,
        canister: &mut CanisterState,
        args: &UploadCanisterSnapshotDataArgs,
        state: &mut ReplicatedState,
        round_limits: &mut RoundLimits,
        subnet_size: usize,
        resource_saturation: &ResourceSaturation,
    ) -> Result<NumInstructions, CanisterManagerError> {
        // Check sender is a controller.
        validate_controller(canister, &sender)?;
        let snapshot_id = args.get_snapshot_id();

<<<<<<< HEAD
        let partial_snapshot: &mut PartialCanisterSnapshot =
            self.get_partial_snapshot_mut(canister.canister_id(), snapshot_id, state)?;
=======
        let cost_schedule = state.metadata.cost_schedule;
        let snapshot: &mut Arc<CanisterSnapshot> =
            self.get_snapshot_mut(canister.canister_id(), snapshot_id, state)?;

        // Ensure the snapshot was created via metadata upload, not from the canister.
        if snapshot.source() != SnapshotSource::MetadataUpload(candid::Reserved) {
            return Err(CanisterManagerError::CanisterSnapshotImmutable);
        }
>>>>>>> fc211c4d

        if self.config.rate_limiting_of_heap_delta == FlagStatus::Enabled
            && canister.scheduler_state.heap_delta_debit >= self.config.heap_delta_rate_limit
        {
            return Err(CanisterManagerError::WasmChunkStoreError {
                message: format!(
                    "Canister is heap delta rate limited. Current delta debit: {}, limit: {}",
                    canister.scheduler_state.heap_delta_debit, self.config.heap_delta_rate_limit
                ),
            });
        }

        // Write data to the appropriate location, as specified by the `CanisterSnapshotDataOffset` variant.
        // Memory has already been reserved by `create_snapshot_from_metadata`,
        // but the instructions used to copy the data still need to be accounted for.
        // Cycles should be charged in any case, because memory is being written.
        let (bytes_written, instructions) = self.get_bytes_and_instructions(args);
        self.cycles_account_manager
            .consume_cycles_for_instructions(
                &sender,
                canister,
                NumInstructions::new(bytes_written),
                subnet_size,
                cost_schedule,
                // It does not matter if this is a Wasm64 or Wasm32 module.
                WasmExecutionMode::Wasm32,
            )
            .map_err(CanisterManagerError::CanisterSnapshotNotEnoughCycles)?;

        match args.kind {
            CanisterSnapshotDataOffset::WasmModule { offset } => {
                partial_snapshot
                    .write_to_wasm_module(offset as usize, &args.chunk)
                    .map_err(|_| CanisterManagerError::InvalidSlice {
                        offset,
                        size: args.chunk.len() as u64,
                    })
                    .unwrap();
            }
            CanisterSnapshotDataOffset::MainMemory { offset } => {
                PartialCanisterSnapshot::write_to_page_memory(
                    &mut partial_snapshot.wasm_memory,
                    offset,
                    &args.chunk,
                )
                .map_err(|_| CanisterManagerError::InvalidSlice {
                    offset,
                    size: args.chunk.len() as u64,
                })
                .unwrap();
            }
            CanisterSnapshotDataOffset::StableMemory { offset } => {
                PartialCanisterSnapshot::write_to_page_memory(
                    &mut partial_snapshot.stable_memory,
                    offset,
                    &args.chunk,
                )
                .map_err(|_| CanisterManagerError::InvalidSlice {
                    offset,
                    size: args.chunk.len() as u64,
                })
                .unwrap();
            }
            CanisterSnapshotDataOffset::WasmChunk => {
                // The chunk store is initialized as empty, and no memory for it has been reserved yet.
                // So we check and charge for the extra memory here.
                let validated_chunk = match partial_snapshot
                    .chunk_store
                    .can_insert_chunk(self.config.wasm_chunk_store_max_size, args.chunk.clone())
                {
                    ChunkValidationResult::Insert(validated_chunk) => validated_chunk,
                    ChunkValidationResult::AlreadyExists(_hash) => {
                        return Ok(NumInstructions::new(0))
                    }
                    ChunkValidationResult::ValidationError(err) => {
                        return Err(CanisterManagerError::WasmChunkStoreError { message: err })
                    }
                };

                let memory_usage = canister.memory_usage();
                let chunk_bytes = wasm_chunk_store::chunk_size();
                let new_memory_usage = canister.memory_usage() + chunk_bytes;
                let validated_cycles_and_memory_usage = self.cycles_and_memory_usage_checks(
                    subnet_size,
                    state.metadata.cost_schedule,
                    canister,
                    sender,
                    Cycles::zero(),
                    round_limits,
                    new_memory_usage,
                    memory_usage,
                    resource_saturation,
                )?;
                self.cycles_and_memory_usage_updates(
                    subnet_size,
                    state.metadata.cost_schedule,
                    canister,
                    sender,
                    round_limits,
                    validated_cycles_and_memory_usage,
                );

                if let Err(()) = state
                    .canister_snapshots
                    .insert_chunk(snapshot_id, validated_chunk)
                {
                    error!(
                        self.log,
                        "Snapshot {} not found after validation. This is a bug@write_snapshot_data",
                        snapshot_id
                    )
                }

                canister.system_state.snapshots_memory_usage = canister
                    .system_state
                    .snapshots_memory_usage
                    .saturating_add(&chunk_bytes);
            }
        };
        if self.config.rate_limiting_of_heap_delta == FlagStatus::Enabled {
            canister.scheduler_state.heap_delta_debit += NumBytes::new(bytes_written);
        }
        round_limits.instructions -= as_round_instructions(instructions);
        // Return the instructions needed to write the chunk to the destination.
        Ok(instructions)
    }

    /// Remove the specified snapshot and increase the subnet's available memory.
    fn remove_snapshot(
        &self,
        canister: &mut CanisterState,
        snapshot_id: SnapshotId,
        state: &mut ReplicatedState,
        snapshot_size: NumBytes,
    ) {
        // Delete old snapshot identified by `snapshot_id`.
        state.delete_snapshot(snapshot_id);
        canister.system_state.snapshots_memory_usage = canister
            .system_state
            .snapshots_memory_usage
            .get()
            .saturating_sub(snapshot_size.get())
            .into();
        // Confirm that `snapshots_memory_usage` is updated correctly.
        debug_assert_eq!(
            canister.system_state.snapshots_memory_usage,
            state
                .canister_snapshots
                .compute_memory_usage_by_canister(canister.canister_id()),
        );
    }

    /// Returns the cycles and instructions that should be charged for this data upload operation.
    fn get_bytes_and_instructions(
        &self,
        args: &UploadCanisterSnapshotDataArgs,
    ) -> (u64, NumInstructions) {
        match args.kind {
            CanisterSnapshotDataOffset::WasmModule { .. } => (
                args.chunk.len() as u64,
                NumInstructions::new(args.chunk.len() as u64),
            ),
            CanisterSnapshotDataOffset::MainMemory { .. } => (
                args.chunk.len() as u64,
                NumInstructions::new(args.chunk.len() as u64),
            ),
            CanisterSnapshotDataOffset::StableMemory { .. } => (
                args.chunk.len() as u64,
                NumInstructions::new(args.chunk.len() as u64),
            ),
            CanisterSnapshotDataOffset::WasmChunk => (
                wasm_chunk_store::chunk_size().get(),
                self.config.upload_wasm_chunk_instructions,
            ),
        }
    }

    /// Renames the canister from `old_id` to `new_id` and adds the appropriate entry into the canister history.
    pub(crate) fn rename_canister(
        &self,
        sender: PrincipalId,
        canister: &mut CanisterState,
        origin: CanisterChangeOrigin,
        old_id: CanisterId,
        new_id: CanisterId,
        to_version: u64,
        to_total_num_changes: u64,
        state: &mut ReplicatedState,
    ) -> Result<(), CanisterManagerError> {
        // In addition to this endpoint only being available from the NNS subnet, the calling canister
        // has to be a controller of the canister to be renamed.
        validate_controller(canister, &sender)?;

        // TODO(MR-684): Only the migration orchestrator should be able to be the sender.

        if state.canister_state(&new_id).is_some() {
            return Err(CanisterManagerError::CanisterAlreadyExists(new_id));
        }

        if canister.status() != CanisterStatusType::Stopped {
            return Err(CanisterManagerError::RenameCanisterNotStopped(old_id));
        }

        if state.canister_snapshots.count_by_canister(&old_id) > 0 {
            return Err(CanisterManagerError::RenameCanisterHasSnapshot(old_id));
        }

        canister.system_state.canister_id = new_id;
        let old_total_num_changes = canister
            .system_state
            .get_canister_history()
            .get_total_num_changes();
        // Renaming canisters overwrites the total length of the canister history to the original canister's value.
        // The canister version is bumped to be monotone w.r.t. both the original and new values.
        canister
            .system_state
            .set_canister_history_total_num_changes(to_total_num_changes);
        let old_version = canister.system_state.canister_version;
        canister.system_state.canister_version = std::cmp::max(old_version, to_version) + 1;
        canister.system_state.add_canister_change(
            state.time(),
            origin,
            CanisterChangeDetails::rename_canister(
                old_id.into(),
                old_total_num_changes,
                new_id.into(),
                to_version,
                to_total_num_changes,
            ),
        );

        if let Some(execution_state) = canister.execution_state.as_mut() {
            execution_state.wasm_memory.sandbox_memory = SandboxMemory::new();
            execution_state.stable_memory.sandbox_memory = SandboxMemory::new();
            execution_state.wasm_binary.clear_compilation_cache();
        }

        state
            .metadata
            .unflushed_checkpoint_ops
            .rename_canister(old_id, new_id);

        Ok(())
    }
}

fn get_response_size(kind: &CanisterSnapshotDataKind) -> Result<u64, CanisterManagerError> {
    let size = match kind {
        CanisterSnapshotDataKind::WasmModule { size, .. } => *size,
        CanisterSnapshotDataKind::MainMemory { size, .. } => *size,
        CanisterSnapshotDataKind::StableMemory { size, .. } => *size,
        CanisterSnapshotDataKind::WasmChunk { .. } => return Ok(CHUNK_SIZE),
    };
    if size > MAX_SLICE_SIZE_BYTES {
        return Err(CanisterManagerError::SliceTooLarge {
            requested: size,
            allowed: MAX_SLICE_SIZE_BYTES,
        });
    }
    Ok(size)
}

/// Uninstalls a canister.
///
/// See https://internetcomputer.org/docs/current/references/ic-interface-spec#ic-uninstall_code
///
/// Returns a list of rejects that need to be sent out to their callers.
#[doc(hidden)]
pub fn uninstall_canister(
    log: &ReplicaLogger,
    canister: &mut CanisterState,
    time: Time,
    add_canister_change: AddCanisterChangeToHistory,
    fd_factory: Arc<dyn PageAllocatorFileDescriptor>,
) -> Vec<Response> {
    // Drop the canister's execution state.
    canister.execution_state = None;

    // Clear log.
    canister.clear_log();

    // Clear the Wasm chunk store.
    canister.system_state.wasm_chunk_store = WasmChunkStore::new(fd_factory);

    // Drop its certified data.
    canister.system_state.certified_data = Vec::new();

    // Deactivate global timer.
    canister.system_state.global_timer = CanisterTimer::Inactive;
    // Increment canister version.
    canister.system_state.canister_version += 1;
    match add_canister_change {
        AddCanisterChangeToHistory::Yes(origin) => {
            canister.system_state.add_canister_change(
                time,
                origin,
                CanisterChangeDetails::CanisterCodeUninstall,
            );
        }
        AddCanisterChangeToHistory::No => {}
    };

    let canister_id = canister.canister_id();
    let reject_responses = canister
        .system_state
        .delete_all_call_contexts(|call_context| {
            // Generate reject responses for ingress and canister messages.
            match call_context.call_origin() {
                CallOrigin::Ingress(user_id, message_id) => {
                    Some(Response::Ingress(IngressResponse {
                        message_id: message_id.clone(),
                        status: IngressStatus::Known {
                            receiver: canister_id.get(),
                            user_id: *user_id,
                            time,
                            state: IngressState::Failed(UserError::new(
                                ErrorCode::CanisterRejectedMessage,
                                "Canister has been uninstalled.",
                            )),
                        },
                    }))
                }
                CallOrigin::CanisterUpdate(caller_canister_id, callback_id, deadline) => {
                    Some(Response::Canister(CanisterResponse {
                        originator: *caller_canister_id,
                        respondent: canister_id,
                        originator_reply_callback: *callback_id,
                        refund: call_context.available_cycles(),
                        response_payload: Payload::Reject(RejectContext::new(
                            RejectCode::CanisterReject,
                            "Canister has been uninstalled.",
                        )),
                        deadline: *deadline,
                    }))
                }
                CallOrigin::CanisterQuery(_, _) | CallOrigin::Query(_) => fatal!(
                    log,
                    "No callbacks with a query origin should be found when uninstalling"
                ),
                CallOrigin::SystemTask => {
                    // Cannot respond to system tasks. Nothing to do.
                    None
                }
            }
        });

    reject_responses
}

fn globals_match(g1: &[Global], g2: &[Global]) -> bool {
    use std::mem::discriminant;
    if g1.len() != g2.len() {
        return false;
    }
    zip(g1.iter(), g2.iter()).all(|(a, b)| discriminant(a) == discriminant(b))
}

#[cfg(test)]
pub(crate) mod tests;<|MERGE_RESOLUTION|>--- conflicted
+++ resolved
@@ -29,12 +29,8 @@
     UploadChunkReply,
 };
 use ic_registry_provisional_whitelist::ProvisionalWhitelist;
-<<<<<<< HEAD
 use ic_replicated_state::canister_snapshots::{PartialCanisterSnapshot, ValidatedSnapshotMetadata};
-=======
-use ic_replicated_state::canister_snapshots::ValidatedSnapshotMetadata;
 use ic_replicated_state::canister_state::execution_state::SandboxMemory;
->>>>>>> fc211c4d
 use ic_replicated_state::canister_state::system_state::wasm_chunk_store::{
     ChunkValidationResult, WasmChunkHash, CHUNK_SIZE,
 };
@@ -2561,11 +2557,7 @@
 
         let snapshot_id =
             SnapshotId::from((canister.canister_id(), canister.new_local_snapshot_id()));
-<<<<<<< HEAD
-        state.create_snapshot_from_metadata(snapshot_id, new_snapshot);
-=======
         state.create_snapshot_from_metadata(snapshot_id, Arc::new(new_snapshot));
->>>>>>> fc211c4d
         canister.system_state.snapshots_memory_usage = canister
             .system_state
             .snapshots_memory_usage
@@ -2592,19 +2584,14 @@
         validate_controller(canister, &sender)?;
         let snapshot_id = args.get_snapshot_id();
 
-<<<<<<< HEAD
+        let cost_schedule = state.metadata.cost_schedule;
         let partial_snapshot: &mut PartialCanisterSnapshot =
             self.get_partial_snapshot_mut(canister.canister_id(), snapshot_id, state)?;
-=======
-        let cost_schedule = state.metadata.cost_schedule;
-        let snapshot: &mut Arc<CanisterSnapshot> =
-            self.get_snapshot_mut(canister.canister_id(), snapshot_id, state)?;
 
         // Ensure the snapshot was created via metadata upload, not from the canister.
         if snapshot.source() != SnapshotSource::MetadataUpload(candid::Reserved) {
             return Err(CanisterManagerError::CanisterSnapshotImmutable);
         }
->>>>>>> fc211c4d
 
         if self.config.rate_limiting_of_heap_delta == FlagStatus::Enabled
             && canister.scheduler_state.heap_delta_debit >= self.config.heap_delta_rate_limit
