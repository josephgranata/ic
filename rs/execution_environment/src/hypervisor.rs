use ic_canister_sandbox_backend_lib::replica_controller::sandboxed_execution_controller::SandboxedExecutionController;
use ic_config::execution_environment::{Config, MAX_COMPILATION_CACHE_SIZE};
use ic_config::flag_status::FlagStatus;
use ic_cycles_account_manager::CyclesAccountManager;
use ic_embedders::{
    wasm_executor::{WasmExecutionResult, WasmExecutor, WasmExecutorImpl},
    wasm_utils::decoding::decoded_wasm_size,
    CompilationCache, CompilationResult, WasmExecutionInput, WasmtimeEmbedder,
};
use ic_interfaces::execution_environment::{
    HypervisorError, HypervisorResult, WasmExecutionOutput,
};
use ic_interfaces_state_manager::StateReader;
use ic_logger::ReplicaLogger;
use ic_management_canister_types_private::LogVisibilityV2;
use ic_metrics::buckets::{decimal_buckets_with_zero, linear_buckets};
use ic_metrics::MetricsRegistry;
use ic_replicated_state::{
    ExecutionState, MessageMemoryUsage, NetworkTopology, ReplicatedState, SystemState,
};
use ic_system_api::{
    sandbox_safe_system_state::SandboxSafeSystemState, ApiType, ExecutionParameters,
};
use ic_types::{
    messages::RequestMetadata, methods::FuncRef, CanisterId, MemoryDiskBytes, NumBytes,
    NumInstructions, SubnetId, Time,
};
use ic_wasm_types::CanisterModule;
use prometheus::{Histogram, IntCounter, IntGaugeVec};
use std::{
    path::{Path, PathBuf},
    sync::Arc,
};

use crate::execution::common::{apply_canister_state_changes, update_round_limits};
use crate::execution_environment::{as_round_instructions, CompilationCostHandling, RoundLimits};
use crate::metrics::CallTreeMetrics;
use ic_replicated_state::page_map::PageAllocatorFileDescriptor;

#[doc(hidden)] // pub for usage in tests
pub struct HypervisorMetrics {
    largest_function_instruction_count: Histogram,
    compile: Histogram,
    max_complexity: Histogram,
    compilation_cache_size: IntGaugeVec,
    active_pages: Histogram,
    code_section_size: Histogram,
}

impl HypervisorMetrics {
    #[doc(hidden)] // pub for usage in tests
    pub fn new(metrics_registry: &MetricsRegistry) -> Self {
        Self {
            largest_function_instruction_count: metrics_registry.histogram(
                "hypervisor_largest_function_instruction_count",
                "Size of the largest compiled wasm function in a canister \
                    by number of wasm instructions.",
                decimal_buckets_with_zero(1, 7), // 10 - 10M.
            ),
            compile: metrics_registry.histogram(
                "hypervisor_wasm_compile_time_seconds",
                "The duration of Wasm module compilation including validation \
                    and instrumentation.",
                decimal_buckets_with_zero(-4, 1),
            ),
            max_complexity: metrics_registry.histogram(
                "hypervisor_wasm_max_function_complexity",
                "The maximum function complexity in a wasm module.",
                decimal_buckets_with_zero(1, 8), //10 - 100M.
            ),
            compilation_cache_size: metrics_registry.int_gauge_vec(
                "hypervisor_compilation_cache_size",
                "Bytes in memory and on disk used by the compilation cache.",
                &["location"],
            ),
            active_pages: metrics_registry.histogram(
                "hypervisor_active_pages",
                "Number of pages that are currently active (i.e., as reported by libc mincore()).",
                exponential_buckets(1.0, 2.0, 22),
            ),
            code_section_size: metrics_registry.histogram(
                "hypervisor_code_section_size",
                "Size of the code section in bytes for a canister Wasm. Only Wasms that \
                    successfully compile are counted (which implies the code sections are below \
                    the current limit).",
                linear_buckets(1024.0 * 1024.0, 1024.0 * 1204.0, 11), // 1MiB, 2MiB, ..., 11 MiB. Current limit is 11 MiB.
            ),
        }
    }

<<<<<<< HEAD
    fn observe(&self, result: &WasmExecutionResult, api_type: &str) {
        if let WasmExecutionResult::Finished(_, output, ..) = result {
            self.accessed_pages
                .with_label_values(&[api_type, "wasm"])
                .observe(output.instance_stats.wasm_accessed_pages as f64);
            self.dirty_pages
                .with_label_values(&[api_type, "wasm"])
                .observe(output.instance_stats.wasm_dirty_pages as f64);
            self.read_before_write_count
                .with_label_values(&[api_type, "wasm"])
                .observe(output.instance_stats.wasm_read_before_write_count as f64);
            self.direct_write_count
                .with_label_values(&[api_type, "wasm"])
                .observe(output.instance_stats.wasm_direct_write_count as f64);
            self.sigsegv_count
                .with_label_values(&[api_type, "wasm"])
                .observe(output.instance_stats.wasm_sigsegv_count as f64);
            self.mmap_count
                .with_label_values(&[api_type, "wasm"])
                .observe(output.instance_stats.wasm_mmap_count as f64);
            self.mprotect_count
                .with_label_values(&[api_type, "wasm"])
                .observe(output.instance_stats.wasm_mprotect_count as f64);
            self.copy_page_count
                .with_label_values(&[api_type, "wasm"])
                .observe(output.instance_stats.wasm_copy_page_count as f64);

            self.active_pages
                .observe(output.instance_stats.wasm_active_pages as f64);

            // Additional metrics for the stable memory.
            self.accessed_pages
                .with_label_values(&[api_type, "stable"])
                .observe(output.instance_stats.stable_accessed_pages as f64);
            self.dirty_pages
                .with_label_values(&[api_type, "stable"])
                .observe(output.instance_stats.stable_dirty_pages as f64);
            self.read_before_write_count
                .with_label_values(&[api_type, "stable"])
                .observe(output.instance_stats.stable_read_before_write_count as f64);
            self.direct_write_count
                .with_label_values(&[api_type, "stable"])
                .observe(output.instance_stats.stable_direct_write_count as f64);
            self.sigsegv_count
                .with_label_values(&[api_type, "stable"])
                .observe(output.instance_stats.stable_sigsegv_count as f64);
            self.mmap_count
                .with_label_values(&[api_type, "stable"])
                .observe(output.instance_stats.stable_mmap_count as f64);
            self.mprotect_count
                .with_label_values(&[api_type, "stable"])
                .observe(output.instance_stats.stable_mprotect_count as f64);
            self.copy_page_count
                .with_label_values(&[api_type, "stable"])
                .observe(output.instance_stats.stable_copy_page_count as f64);

            self.allocated_pages.set(allocated_pages_count() as i64);
        }
    }

=======
>>>>>>> 631d64dc
    fn observe_compilation_metrics(
        &self,
        compilation_result: &CompilationResult,
        cache_memory_size: usize,
        cache_disk_size: usize,
    ) {
        let CompilationResult {
            largest_function_instruction_count,
            compilation_time,
            max_complexity,
            code_section_size,
        } = compilation_result;
        self.largest_function_instruction_count
            .observe(largest_function_instruction_count.get() as f64);
        self.compile.observe(compilation_time.as_secs_f64());
        self.max_complexity.observe(*max_complexity as f64);
        self.code_section_size
            .observe(code_section_size.get() as f64);
        self.compilation_cache_size
            .with_label_values(&["memory"])
            .set(cache_memory_size as i64);
        self.compilation_cache_size
            .with_label_values(&["disk"])
            .set(cache_disk_size as i64);
    }
}

#[doc(hidden)]
pub struct Hypervisor {
    wasm_executor: Arc<dyn WasmExecutor>,
    metrics: Arc<HypervisorMetrics>,
    own_subnet_id: SubnetId,
    log: ReplicaLogger,
    cycles_account_manager: Arc<CyclesAccountManager>,
    compilation_cache: Arc<CompilationCache>,
    deterministic_time_slicing: FlagStatus,
    cost_to_compile_wasm_instruction: NumInstructions,
    dirty_page_overhead: NumInstructions,
    canister_guaranteed_callback_quota: usize,
}

impl Hypervisor {
    pub(crate) fn subnet_id(&self) -> SubnetId {
        self.own_subnet_id
    }

    pub fn create_execution_state(
        &self,
        canister_module: CanisterModule,
        canister_root: PathBuf,
        canister_id: CanisterId,
        round_limits: &mut RoundLimits,
        compilation_cost_handling: CompilationCostHandling,
    ) -> (NumInstructions, HypervisorResult<ExecutionState>) {
        // If a wasm instruction has no arguments then it can be represented as
        // a single byte. So taking the length of the wasm source is a
        // conservative estimate of the number of instructions. If we can't
        // determine the decoded size, take the actual size as an approximation.
        let wasm_size_result = decoded_wasm_size(canister_module.as_slice());
        let wasm_size = match wasm_size_result {
            Ok(size) => std::cmp::max(size, canister_module.len()),
            Err(_) => canister_module.len(),
        };
        let compilation_cost = self.cost_to_compile_wasm_instruction * wasm_size as u64;
        if let Err(err) = wasm_size_result {
            round_limits.instructions -= as_round_instructions(compilation_cost);
            self.compilation_cache
                .insert_err(&canister_module, err.clone().into());
            return (compilation_cost, Err(err.into()));
        }

        let creation_result = self.wasm_executor.create_execution_state(
            canister_module,
            canister_root,
            canister_id,
            Arc::clone(&self.compilation_cache),
        );
        match creation_result {
            Ok((execution_state, compilation_cost, compilation_result)) => {
                if let Some(compilation_result) = compilation_result {
                    self.metrics.observe_compilation_metrics(
                        &compilation_result,
                        self.compilation_cache.memory_bytes(),
                        self.compilation_cache.disk_bytes(),
                    );
                }
                round_limits.instructions -= as_round_instructions(
                    compilation_cost_handling.adjusted_compilation_cost(compilation_cost),
                );
                (compilation_cost, Ok(execution_state))
            }
            Err(err) => {
                round_limits.instructions -= as_round_instructions(compilation_cost);
                (compilation_cost, Err(err))
            }
        }
    }

    pub fn new(
        config: Config,
        metrics_registry: &MetricsRegistry,
        own_subnet_id: SubnetId,
        log: ReplicaLogger,
        cycles_account_manager: Arc<CyclesAccountManager>,
        dirty_page_overhead: NumInstructions,
        fd_factory: Arc<dyn PageAllocatorFileDescriptor>,
        state_reader: Arc<dyn StateReader<State = ReplicatedState>>,
        // TODO(EXC-1821): Create a temp dir in this directory for use in the
        // compilation cache.
        temp_dir: &Path,
    ) -> Self {
        let mut embedder_config = config.embedders_config.clone();
        embedder_config.dirty_page_overhead = dirty_page_overhead;

        let wasm_executor: Arc<dyn WasmExecutor> = match config.canister_sandboxing_flag {
            FlagStatus::Enabled => {
                let executor = SandboxedExecutionController::new(
                    log.clone(),
                    metrics_registry,
                    &embedder_config,
                    Arc::clone(&fd_factory),
                    Arc::clone(&state_reader),
                    true,
                )
                .expect("Failed to start sandboxed execution controller");
                Arc::new(executor)
            }
            FlagStatus::Disabled => {
                let executor = WasmExecutorImpl::new(
                    WasmtimeEmbedder::new(embedder_config, log.clone()),
                    metrics_registry,
                    log.clone(),
                    Arc::clone(&fd_factory),
                );
                Arc::new(executor)
            }
        };
        Self {
            wasm_executor,
            metrics: Arc::new(HypervisorMetrics::new(metrics_registry)),
            own_subnet_id,
            log,
            cycles_account_manager,
            compilation_cache: Arc::new(CompilationCache::new(
                MAX_COMPILATION_CACHE_SIZE,
                tempfile::tempdir_in(temp_dir).unwrap(),
            )),
            deterministic_time_slicing: config.deterministic_time_slicing,
            cost_to_compile_wasm_instruction: config
                .embedders_config
                .cost_to_compile_wasm_instruction,
            dirty_page_overhead,
            canister_guaranteed_callback_quota: config.canister_guaranteed_callback_quota,
        }
    }

    #[doc(hidden)]
    pub fn new_for_testing(
        metrics_registry: &MetricsRegistry,
        own_subnet_id: SubnetId,
        log: ReplicaLogger,
        cycles_account_manager: Arc<CyclesAccountManager>,
        wasm_executor: Arc<dyn WasmExecutor>,
        deterministic_time_slicing: FlagStatus,
        cost_to_compile_wasm_instruction: NumInstructions,
        dirty_page_overhead: NumInstructions,
        canister_guaranteed_callback_quota: usize,
    ) -> Self {
        Self {
            wasm_executor,
            metrics: Arc::new(HypervisorMetrics::new(metrics_registry)),
            own_subnet_id,
            log,
            cycles_account_manager,
            compilation_cache: Arc::new(CompilationCache::new(
                MAX_COMPILATION_CACHE_SIZE,
                tempfile::tempdir().unwrap(),
            )),
            deterministic_time_slicing,
            cost_to_compile_wasm_instruction,
            dirty_page_overhead,
            canister_guaranteed_callback_quota,
        }
    }

    #[cfg(test)]
    pub fn compile_count(&self) -> u64 {
        self.metrics.compile.get_sample_count()
    }

    /// Wrapper around the standalone `execute`.
    /// NOTE: this is public to enable integration testing.
    #[doc(hidden)]
    #[allow(clippy::too_many_arguments)]
    pub fn execute(
        &self,
        api_type: ApiType,
        time: Time,
        mut system_state: SystemState,
        canister_current_memory_usage: NumBytes,
        canister_current_message_memory_usage: MessageMemoryUsage,
        execution_parameters: ExecutionParameters,
        func_ref: FuncRef,
        mut execution_state: ExecutionState,
        network_topology: &NetworkTopology,
        round_limits: &mut RoundLimits,
        state_changes_error: &IntCounter,
        call_tree_metrics: &dyn CallTreeMetrics,
        call_context_creation_time: Time,
    ) -> (WasmExecutionOutput, ExecutionState, SystemState) {
        assert_eq!(
            execution_parameters.instruction_limits.message(),
            execution_parameters.instruction_limits.slice()
        );
        let execution_result = self.execute_dts(
            api_type,
            &execution_state,
            &system_state,
            canister_current_memory_usage,
            canister_current_message_memory_usage,
            execution_parameters,
            func_ref,
            RequestMetadata::for_new_call_tree(time),
            round_limits,
            network_topology,
        );
        let (slice, mut output, canister_state_changes) = match execution_result {
            WasmExecutionResult::Finished(slice, output, system_state_modifications) => {
                (slice, output, system_state_modifications)
            }
            WasmExecutionResult::Paused(_, _) => {
                unreachable!("DTS is not supported");
            }
        };
        update_round_limits(round_limits, &slice);
        apply_canister_state_changes(
            canister_state_changes,
            &mut execution_state,
            &mut system_state,
            &mut output,
            round_limits,
            time,
            network_topology,
            self.own_subnet_id,
            &self.log,
            state_changes_error,
            call_tree_metrics,
            call_context_creation_time,
            &|system_state| std::mem::drop(system_state),
        );
        (output, execution_state, system_state)
    }

    /// Executes the given WebAssembly function with deterministic time slicing.
    #[allow(clippy::too_many_arguments)]
    pub fn execute_dts(
        &self,
        api_type: ApiType,
        execution_state: &ExecutionState,
        system_state: &SystemState,
        canister_current_memory_usage: NumBytes,
        canister_current_message_memory_usage: MessageMemoryUsage,
        execution_parameters: ExecutionParameters,
        func_ref: FuncRef,
        request_metadata: RequestMetadata,
        round_limits: &mut RoundLimits,
        network_topology: &NetworkTopology,
    ) -> WasmExecutionResult {
        match self.deterministic_time_slicing {
            FlagStatus::Enabled => assert!(
                execution_parameters.instruction_limits.message()
                    >= execution_parameters.instruction_limits.slice()
            ),
            FlagStatus::Disabled => assert_eq!(
                execution_parameters.instruction_limits.message(),
                execution_parameters.instruction_limits.slice()
            ),
        }
        let caller = api_type.caller();
        let subnet_available_callbacks = round_limits.subnet_available_callbacks.max(0) as u64;
        let remaining_canister_callback_quota = system_state.call_context_manager().map_or(
            // The default is never used (since we would never end up here with no
            // `CallContextManager`) but preferrable to an `unwrap()`.
            self.canister_guaranteed_callback_quota,
            |ccm| {
                self.canister_guaranteed_callback_quota
                    .saturating_sub(ccm.callbacks().len())
            },
        ) as u64;
        // Maximum between remaining canister quota and available subnet shared pool.
        let available_callbacks = subnet_available_callbacks.max(remaining_canister_callback_quota);
        let static_system_state = SandboxSafeSystemState::new(
            system_state,
            *self.cycles_account_manager,
            network_topology,
            self.dirty_page_overhead,
            execution_parameters.compute_allocation,
            available_callbacks,
            request_metadata,
            api_type.caller(),
            api_type.call_context_id(),
            execution_state.wasm_execution_mode.is_wasm64(),
        );
        let (compilation_result, mut execution_result) = Arc::clone(&self.wasm_executor).execute(
            WasmExecutionInput {
                api_type,
                sandbox_safe_system_state: static_system_state,
                canister_current_memory_usage,
                canister_current_message_memory_usage,
                execution_parameters,
                subnet_available_memory: round_limits.subnet_available_memory,
                func_ref,
                compilation_cache: Arc::clone(&self.compilation_cache),
            },
            execution_state,
        );
        if let Some(compilation_result) = compilation_result {
            self.metrics.observe_compilation_metrics(
                &compilation_result,
                self.compilation_cache.memory_bytes(),
                self.compilation_cache.disk_bytes(),
            );
        }

        // If the caller does not have permission to view this canister's logs,
        // then it shouldn't get a backtrace either. So in that case we remove
        // the backtrace from the error.
        fn remove_backtrace(err: &mut HypervisorError) {
            match err {
                HypervisorError::Trapped { backtrace, .. }
                | HypervisorError::CalledTrap { backtrace, .. } => *backtrace = None,
                HypervisorError::Cleanup {
                    callback_err,
                    cleanup_err,
                } => {
                    remove_backtrace(callback_err);
                    remove_backtrace(cleanup_err);
                }
                _ => {}
            }
        }
        if let WasmExecutionResult::Finished(_, result, _) = &mut execution_result {
            if let Err(err) = &mut result.wasm_result {
                let can_view = match &system_state.log_visibility {
                    LogVisibilityV2::Controllers => {
                        caller.is_some_and(|c| system_state.controllers.contains(&c))
                    }
                    LogVisibilityV2::Public => true,
                    LogVisibilityV2::AllowedViewers(allowed) => {
                        caller.is_some_and(|c| allowed.get().contains(&c))
                    }
                };
                if !can_view {
                    remove_backtrace(err);
                }
            }
        }

        execution_result
    }

    #[doc(hidden)]
    pub fn clear_compilation_cache_for_testing(&self) {
        self.compilation_cache.clear_for_testing()
    }

    /// Insert a compiled module in the compilation cache speed up tests by
    /// skipping the Wasmtime compilation step.
    #[doc(hidden)]
    pub fn compilation_cache_insert_for_testing(
        &self,
        bytes: Vec<u8>,
        compiled_module: ic_embedders::SerializedModule,
    ) {
        let canister_module = CanisterModule::new(bytes);
        self.compilation_cache
            .insert_ok(&canister_module, compiled_module);
    }
}<|MERGE_RESOLUTION|>--- conflicted
+++ resolved
@@ -43,7 +43,6 @@
     compile: Histogram,
     max_complexity: Histogram,
     compilation_cache_size: IntGaugeVec,
-    active_pages: Histogram,
     code_section_size: Histogram,
 }
 
@@ -73,11 +72,6 @@
                 "Bytes in memory and on disk used by the compilation cache.",
                 &["location"],
             ),
-            active_pages: metrics_registry.histogram(
-                "hypervisor_active_pages",
-                "Number of pages that are currently active (i.e., as reported by libc mincore()).",
-                exponential_buckets(1.0, 2.0, 22),
-            ),
             code_section_size: metrics_registry.histogram(
                 "hypervisor_code_section_size",
                 "Size of the code section in bytes for a canister Wasm. Only Wasms that \
@@ -88,69 +82,6 @@
         }
     }
 
-<<<<<<< HEAD
-    fn observe(&self, result: &WasmExecutionResult, api_type: &str) {
-        if let WasmExecutionResult::Finished(_, output, ..) = result {
-            self.accessed_pages
-                .with_label_values(&[api_type, "wasm"])
-                .observe(output.instance_stats.wasm_accessed_pages as f64);
-            self.dirty_pages
-                .with_label_values(&[api_type, "wasm"])
-                .observe(output.instance_stats.wasm_dirty_pages as f64);
-            self.read_before_write_count
-                .with_label_values(&[api_type, "wasm"])
-                .observe(output.instance_stats.wasm_read_before_write_count as f64);
-            self.direct_write_count
-                .with_label_values(&[api_type, "wasm"])
-                .observe(output.instance_stats.wasm_direct_write_count as f64);
-            self.sigsegv_count
-                .with_label_values(&[api_type, "wasm"])
-                .observe(output.instance_stats.wasm_sigsegv_count as f64);
-            self.mmap_count
-                .with_label_values(&[api_type, "wasm"])
-                .observe(output.instance_stats.wasm_mmap_count as f64);
-            self.mprotect_count
-                .with_label_values(&[api_type, "wasm"])
-                .observe(output.instance_stats.wasm_mprotect_count as f64);
-            self.copy_page_count
-                .with_label_values(&[api_type, "wasm"])
-                .observe(output.instance_stats.wasm_copy_page_count as f64);
-
-            self.active_pages
-                .observe(output.instance_stats.wasm_active_pages as f64);
-
-            // Additional metrics for the stable memory.
-            self.accessed_pages
-                .with_label_values(&[api_type, "stable"])
-                .observe(output.instance_stats.stable_accessed_pages as f64);
-            self.dirty_pages
-                .with_label_values(&[api_type, "stable"])
-                .observe(output.instance_stats.stable_dirty_pages as f64);
-            self.read_before_write_count
-                .with_label_values(&[api_type, "stable"])
-                .observe(output.instance_stats.stable_read_before_write_count as f64);
-            self.direct_write_count
-                .with_label_values(&[api_type, "stable"])
-                .observe(output.instance_stats.stable_direct_write_count as f64);
-            self.sigsegv_count
-                .with_label_values(&[api_type, "stable"])
-                .observe(output.instance_stats.stable_sigsegv_count as f64);
-            self.mmap_count
-                .with_label_values(&[api_type, "stable"])
-                .observe(output.instance_stats.stable_mmap_count as f64);
-            self.mprotect_count
-                .with_label_values(&[api_type, "stable"])
-                .observe(output.instance_stats.stable_mprotect_count as f64);
-            self.copy_page_count
-                .with_label_values(&[api_type, "stable"])
-                .observe(output.instance_stats.stable_copy_page_count as f64);
-
-            self.allocated_pages.set(allocated_pages_count() as i64);
-        }
-    }
-
-=======
->>>>>>> 631d64dc
     fn observe_compilation_metrics(
         &self,
         compilation_result: &CompilationResult,
