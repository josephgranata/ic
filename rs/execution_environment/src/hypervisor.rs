use ic_canister_sandbox_backend_lib::replica_controller::sandboxed_execution_controller::SandboxedExecutionController;
use ic_config::execution_environment::{Config, MAX_COMPILATION_CACHE_SIZE};
use ic_config::flag_status::FlagStatus;
use ic_cycles_account_manager::CyclesAccountManager;
use ic_embedders::{
    wasm_executor::{WasmExecutionResult, WasmExecutor, WasmExecutorImpl},
    wasm_utils::decoding::decoded_wasm_size,
    CompilationCache, CompilationResult, WasmExecutionInput, WasmtimeEmbedder,
};
use ic_interfaces::execution_environment::{
    HypervisorError, HypervisorResult, WasmExecutionOutput,
};
use ic_interfaces_state_manager::StateReader;
use ic_logger::ReplicaLogger;
use ic_management_canister_types_private::LogVisibilityV2;
use ic_metrics::buckets::{decimal_buckets_with_zero, linear_buckets};
use ic_metrics::{buckets::exponential_buckets, MetricsRegistry};
use ic_registry_subnet_type::SubnetType;
use ic_replicated_state::{page_map::allocated_pages_count, ExecutionState, SystemState};
use ic_replicated_state::{NetworkTopology, ReplicatedState};
use ic_system_api::ExecutionParameters;
use ic_system_api::{sandbox_safe_system_state::SandboxSafeSystemState, ApiType};
use ic_types::{
    messages::RequestMetadata, methods::FuncRef, CanisterId, MemoryDiskBytes, NumBytes,
    NumInstructions, SubnetId, Time,
};
use ic_wasm_types::CanisterModule;
use prometheus::{Histogram, HistogramVec, IntCounter, IntGauge, IntGaugeVec};
use std::{
    path::{Path, PathBuf},
    sync::Arc,
};

use crate::execution::common::{apply_canister_state_changes, update_round_limits};
use crate::execution_environment::{as_round_instructions, CompilationCostHandling, RoundLimits};
use crate::metrics::CallTreeMetrics;
use ic_replicated_state::page_map::PageAllocatorFileDescriptor;

#[doc(hidden)] // pub for usage in tests
pub struct HypervisorMetrics {
    accessed_pages: HistogramVec,
    dirty_pages: HistogramVec,
    read_before_write_count: HistogramVec,
    direct_write_count: HistogramVec,
    allocated_pages: IntGauge,
    largest_function_instruction_count: Histogram,
    compile: Histogram,
    max_complexity: Histogram,
    sigsegv_count: HistogramVec,
    mmap_count: HistogramVec,
    mprotect_count: HistogramVec,
    copy_page_count: HistogramVec,
    compilation_cache_size: IntGaugeVec,
<<<<<<< HEAD
    active_pages: Histogram,
=======
    code_section_size: Histogram,
>>>>>>> f577fe34
}

impl HypervisorMetrics {
    #[doc(hidden)] // pub for usage in tests
    pub fn new(metrics_registry: &MetricsRegistry) -> Self {
        Self {
            accessed_pages: metrics_registry.histogram_vec(
                "hypervisor_accessed_pages",
                "Number of pages accessed by type of memory (wasm, stable) and api type.",
                // 1 page, 2 pages, …, 2^21 (8GiB worth of) pages
                exponential_buckets(1.0, 2.0, 22),
                &["api_type", "memory_type"]
            ),
            dirty_pages: metrics_registry.histogram_vec(
                "hypervisor_dirty_pages",
                "Number of pages modified (dirtied) by type of memory (wasm, stable) and api type.",
                exponential_buckets(1.0, 2.0, 22),
                &["api_type", "memory_type"]
            ),
            read_before_write_count: metrics_registry.histogram_vec(
                "hypervisor_read_before_write_count",
                "Number of write accesses handled where the page had already been read by type of memory (wasm, stable) and api type.",
                exponential_buckets(1.0, 2.0, 22),
                &["api_type", "memory_type"]
            ),
            direct_write_count: metrics_registry.histogram_vec(
                "hypervisor_direct_write_count",
                "Number of write accesses handled where the page had not yet been read by type of memory (wasm, stable) and api type.",
                exponential_buckets(1.0, 2.0, 22),
                &["api_type", "memory_type"]
            ),
            allocated_pages: metrics_registry.int_gauge(
                "hypervisor_allocated_pages",
                "Total number of currently allocated pages.",
            ),
            largest_function_instruction_count: metrics_registry.histogram(
                "hypervisor_largest_function_instruction_count",
                "Size of the largest compiled wasm function in a canister by number of wasm instructions.",
                decimal_buckets_with_zero(1, 7), // 10 - 10M.
            ),
            compile: metrics_registry.histogram(
                "hypervisor_wasm_compile_time_seconds",
                "The duration of Wasm module compilation including validation and instrumentation.",
                decimal_buckets_with_zero(-4, 1),
            ),
            max_complexity: metrics_registry.histogram(
                "hypervisor_wasm_max_function_complexity",
                "The maximum function complexity in a wasm module.",
                decimal_buckets_with_zero(1, 8), //10 - 100M.
            ),
            sigsegv_count: metrics_registry.histogram_vec(
                "hypervisor_sigsegv_count",
                "Number of signal faults handled during the execution by type of memory (wasm, stable) and api type.",
                decimal_buckets_with_zero(0,8),
                &["api_type", "memory_type"]
            ),
            mmap_count: metrics_registry.histogram_vec(
                "hypervisor_mmap_count",
                "Number of calls to mmap during the execution by type of memory (wasm, stable) and api type.",
                decimal_buckets_with_zero(0,8),
                &["api_type", "memory_type"]
            ),
            mprotect_count: metrics_registry.histogram_vec(
                "hypervisor_mprotect_count",
                "Number of calls to mprotect during the execution by type of memory (wasm, stable) and api type.",
                decimal_buckets_with_zero(0,8),
                &["api_type", "memory_type"]
            ),
            copy_page_count: metrics_registry.histogram_vec(
                "hypervisor_copy_page_count",
                "Number of calls to pages memcopied during the execution by type of memory (wasm, stable) and api type.",
                decimal_buckets_with_zero(0,8),
                &["api_type", "memory_type"]
            ),
            compilation_cache_size: metrics_registry.int_gauge_vec("hypervisor_compilation_cache_size", "Bytes in memory and on disk used by the compilation cache.", &["location"],
            ),
<<<<<<< HEAD
            active_pages: metrics_registry.histogram(
                "hypervisor_active_pages",
                "Number of pages that are currently active (i.e., as reported by libc mincore()).",
                exponential_buckets(1.0, 2.0, 22),
=======
            code_section_size: metrics_registry.histogram(
                "hypervisor_code_section_size",
                "Size of the code section in bytes for a canister Wasm. Only Wasms that successfully compile are counted (which implies the code sections are below the current limit).",
                linear_buckets(1024.0 * 1024.0, 1024.0 * 1204.0, 11), // 1MiB, 2MiB, ..., 11 MiB. Current limit is 11 MiB.
>>>>>>> f577fe34
            ),
        }
    }

    fn observe(&self, result: &WasmExecutionResult, api_type: &str) {
        if let WasmExecutionResult::Finished(_, output, ..) = result {
            self.accessed_pages
                .with_label_values(&[api_type, "wasm"])
                .observe(output.instance_stats.wasm_accessed_pages as f64);
            self.dirty_pages
                .with_label_values(&[api_type, "wasm"])
                .observe(output.instance_stats.wasm_dirty_pages as f64);
            self.read_before_write_count
                .with_label_values(&[api_type, "wasm"])
                .observe(output.instance_stats.wasm_read_before_write_count as f64);
            self.direct_write_count
                .with_label_values(&[api_type, "wasm"])
                .observe(output.instance_stats.wasm_direct_write_count as f64);
            self.sigsegv_count
                .with_label_values(&[api_type, "wasm"])
                .observe(output.instance_stats.wasm_sigsegv_count as f64);
            self.mmap_count
                .with_label_values(&[api_type, "wasm"])
                .observe(output.instance_stats.wasm_mmap_count as f64);
            self.mprotect_count
                .with_label_values(&[api_type, "wasm"])
                .observe(output.instance_stats.wasm_mprotect_count as f64);
            self.copy_page_count
                .with_label_values(&[api_type, "wasm"])
                .observe(output.instance_stats.wasm_copy_page_count as f64);

            self.active_pages
                .observe(output.instance_stats.wasm_active_pages as f64);

            // Additional metrics for the stable memory.
            self.accessed_pages
                .with_label_values(&[api_type, "stable"])
                .observe(output.instance_stats.stable_accessed_pages as f64);
            self.dirty_pages
                .with_label_values(&[api_type, "stable"])
                .observe(output.instance_stats.stable_dirty_pages as f64);
            self.read_before_write_count
                .with_label_values(&[api_type, "stable"])
                .observe(output.instance_stats.stable_read_before_write_count as f64);
            self.direct_write_count
                .with_label_values(&[api_type, "stable"])
                .observe(output.instance_stats.stable_direct_write_count as f64);
            self.sigsegv_count
                .with_label_values(&[api_type, "stable"])
                .observe(output.instance_stats.stable_sigsegv_count as f64);
            self.mmap_count
                .with_label_values(&[api_type, "stable"])
                .observe(output.instance_stats.stable_mmap_count as f64);
            self.mprotect_count
                .with_label_values(&[api_type, "stable"])
                .observe(output.instance_stats.stable_mprotect_count as f64);
            self.copy_page_count
                .with_label_values(&[api_type, "stable"])
                .observe(output.instance_stats.stable_copy_page_count as f64);

            self.allocated_pages.set(allocated_pages_count() as i64);
        }
    }

    fn observe_compilation_metrics(
        &self,
        compilation_result: &CompilationResult,
        cache_memory_size: usize,
        cache_disk_size: usize,
    ) {
        let CompilationResult {
            largest_function_instruction_count,
            compilation_time,
            max_complexity,
            code_section_size,
        } = compilation_result;
        self.largest_function_instruction_count
            .observe(largest_function_instruction_count.get() as f64);
        self.compile.observe(compilation_time.as_secs_f64());
        self.max_complexity.observe(*max_complexity as f64);
        self.code_section_size
            .observe(code_section_size.get() as f64);
        self.compilation_cache_size
            .with_label_values(&["memory"])
            .set(cache_memory_size as i64);
        self.compilation_cache_size
            .with_label_values(&["disk"])
            .set(cache_disk_size as i64);
    }
}

#[doc(hidden)]
pub struct Hypervisor {
    wasm_executor: Arc<dyn WasmExecutor>,
    metrics: Arc<HypervisorMetrics>,
    own_subnet_id: SubnetId,
    own_subnet_type: SubnetType,
    log: ReplicaLogger,
    cycles_account_manager: Arc<CyclesAccountManager>,
    compilation_cache: Arc<CompilationCache>,
    deterministic_time_slicing: FlagStatus,
    cost_to_compile_wasm_instruction: NumInstructions,
    dirty_page_overhead: NumInstructions,
    canister_guaranteed_callback_quota: usize,
}

impl Hypervisor {
    pub(crate) fn subnet_id(&self) -> SubnetId {
        self.own_subnet_id
    }

    pub fn subnet_type(&self) -> SubnetType {
        self.own_subnet_type
    }

    pub fn create_execution_state(
        &self,
        canister_module: CanisterModule,
        canister_root: PathBuf,
        canister_id: CanisterId,
        round_limits: &mut RoundLimits,
        compilation_cost_handling: CompilationCostHandling,
    ) -> (NumInstructions, HypervisorResult<ExecutionState>) {
        // If a wasm instruction has no arguments then it can be represented as
        // a single byte. So taking the length of the wasm source is a
        // conservative estimate of the number of instructions. If we can't
        // determine the decoded size, take the actual size as an approximation.
        let wasm_size_result = decoded_wasm_size(canister_module.as_slice());
        let wasm_size = match wasm_size_result {
            Ok(size) => std::cmp::max(size, canister_module.len()),
            Err(_) => canister_module.len(),
        };
        let compilation_cost = self.cost_to_compile_wasm_instruction * wasm_size as u64;
        if let Err(err) = wasm_size_result {
            round_limits.instructions -= as_round_instructions(compilation_cost);
            self.compilation_cache
                .insert_err(&canister_module, err.clone().into());
            return (compilation_cost, Err(err.into()));
        }

        let creation_result = self.wasm_executor.create_execution_state(
            canister_module,
            canister_root,
            canister_id,
            Arc::clone(&self.compilation_cache),
        );
        match creation_result {
            Ok((execution_state, compilation_cost, compilation_result)) => {
                if let Some(compilation_result) = compilation_result {
                    self.metrics.observe_compilation_metrics(
                        &compilation_result,
                        self.compilation_cache.memory_bytes(),
                        self.compilation_cache.disk_bytes(),
                    );
                }
                round_limits.instructions -= as_round_instructions(
                    compilation_cost_handling.adjusted_compilation_cost(compilation_cost),
                );
                (compilation_cost, Ok(execution_state))
            }
            Err(err) => {
                round_limits.instructions -= as_round_instructions(compilation_cost);
                (compilation_cost, Err(err))
            }
        }
    }

    pub fn new(
        config: Config,
        metrics_registry: &MetricsRegistry,
        own_subnet_id: SubnetId,
        own_subnet_type: SubnetType,
        log: ReplicaLogger,
        cycles_account_manager: Arc<CyclesAccountManager>,
        dirty_page_overhead: NumInstructions,
        fd_factory: Arc<dyn PageAllocatorFileDescriptor>,
        state_reader: Arc<dyn StateReader<State = ReplicatedState>>,
        // TODO(EXC-1821): Create a temp dir in this directory for use in the
        // compilation cache.
        _temp_dir: &Path,
    ) -> Self {
        let mut embedder_config = config.embedders_config.clone();
        embedder_config.subnet_type = own_subnet_type;
        embedder_config.dirty_page_overhead = dirty_page_overhead;

        let wasm_executor: Arc<dyn WasmExecutor> = match config.canister_sandboxing_flag {
            FlagStatus::Enabled => {
                let executor = SandboxedExecutionController::new(
                    log.clone(),
                    metrics_registry,
                    &embedder_config,
                    Arc::clone(&fd_factory),
                    Arc::clone(&state_reader),
                    true,
                )
                .expect("Failed to start sandboxed execution controller");
                Arc::new(executor)
            }
            FlagStatus::Disabled => {
                let executor = WasmExecutorImpl::new(
                    WasmtimeEmbedder::new(embedder_config, log.clone()),
                    metrics_registry,
                    log.clone(),
                    Arc::clone(&fd_factory),
                );
                Arc::new(executor)
            }
        };
        Self {
            wasm_executor,
            metrics: Arc::new(HypervisorMetrics::new(metrics_registry)),
            own_subnet_id,
            own_subnet_type,
            log,
            cycles_account_manager,
            compilation_cache: Arc::new(CompilationCache::new(MAX_COMPILATION_CACHE_SIZE)),
            deterministic_time_slicing: config.deterministic_time_slicing,
            cost_to_compile_wasm_instruction: config
                .embedders_config
                .cost_to_compile_wasm_instruction,
            dirty_page_overhead,
            canister_guaranteed_callback_quota: config.canister_guaranteed_callback_quota,
        }
    }

    #[doc(hidden)]
    pub fn new_for_testing(
        metrics_registry: &MetricsRegistry,
        own_subnet_id: SubnetId,
        own_subnet_type: SubnetType,
        log: ReplicaLogger,
        cycles_account_manager: Arc<CyclesAccountManager>,
        wasm_executor: Arc<dyn WasmExecutor>,
        deterministic_time_slicing: FlagStatus,
        cost_to_compile_wasm_instruction: NumInstructions,
        dirty_page_overhead: NumInstructions,
        canister_guaranteed_callback_quota: usize,
    ) -> Self {
        Self {
            wasm_executor,
            metrics: Arc::new(HypervisorMetrics::new(metrics_registry)),
            own_subnet_id,
            own_subnet_type,
            log,
            cycles_account_manager,
            compilation_cache: Arc::new(CompilationCache::new(MAX_COMPILATION_CACHE_SIZE)),
            deterministic_time_slicing,
            cost_to_compile_wasm_instruction,
            dirty_page_overhead,
            canister_guaranteed_callback_quota,
        }
    }

    #[cfg(test)]
    pub fn compile_count(&self) -> u64 {
        self.metrics.compile.get_sample_count()
    }

    /// Wrapper around the standalone `execute`.
    /// NOTE: this is public to enable integration testing.
    #[doc(hidden)]
    #[allow(clippy::too_many_arguments)]
    pub fn execute(
        &self,
        api_type: ApiType,
        time: Time,
        mut system_state: SystemState,
        canister_current_memory_usage: NumBytes,
        canister_current_message_memory_usage: NumBytes,
        execution_parameters: ExecutionParameters,
        func_ref: FuncRef,
        mut execution_state: ExecutionState,
        network_topology: &NetworkTopology,
        round_limits: &mut RoundLimits,
        state_changes_error: &IntCounter,
        call_tree_metrics: &dyn CallTreeMetrics,
        call_context_creation_time: Time,
    ) -> (WasmExecutionOutput, ExecutionState, SystemState) {
        assert_eq!(
            execution_parameters.instruction_limits.message(),
            execution_parameters.instruction_limits.slice()
        );
        let execution_result = self.execute_dts(
            api_type,
            &execution_state,
            &system_state,
            canister_current_memory_usage,
            canister_current_message_memory_usage,
            execution_parameters,
            func_ref,
            RequestMetadata::for_new_call_tree(time),
            round_limits,
            network_topology,
        );
        let (slice, mut output, canister_state_changes) = match execution_result {
            WasmExecutionResult::Finished(slice, output, system_state_modifications) => {
                (slice, output, system_state_modifications)
            }
            WasmExecutionResult::Paused(_, _) => {
                unreachable!("DTS is not supported");
            }
        };
        update_round_limits(round_limits, &slice);
        apply_canister_state_changes(
            canister_state_changes,
            &mut execution_state,
            &mut system_state,
            &mut output,
            round_limits,
            time,
            network_topology,
            self.own_subnet_id,
            &self.log,
            state_changes_error,
            call_tree_metrics,
            call_context_creation_time,
            &|system_state| std::mem::drop(system_state),
        );
        (output, execution_state, system_state)
    }

    /// Executes the given WebAssembly function with deterministic time slicing.
    #[allow(clippy::too_many_arguments)]
    pub fn execute_dts(
        &self,
        api_type: ApiType,
        execution_state: &ExecutionState,
        system_state: &SystemState,
        canister_current_memory_usage: NumBytes,
        canister_current_message_memory_usage: NumBytes,
        execution_parameters: ExecutionParameters,
        func_ref: FuncRef,
        request_metadata: RequestMetadata,
        round_limits: &mut RoundLimits,
        network_topology: &NetworkTopology,
    ) -> WasmExecutionResult {
        match self.deterministic_time_slicing {
            FlagStatus::Enabled => assert!(
                execution_parameters.instruction_limits.message()
                    >= execution_parameters.instruction_limits.slice()
            ),
            FlagStatus::Disabled => assert_eq!(
                execution_parameters.instruction_limits.message(),
                execution_parameters.instruction_limits.slice()
            ),
        }
        let caller = api_type.caller();
        let subnet_available_callbacks = round_limits.subnet_available_callbacks.max(0) as u64;
        let remaining_canister_callback_quota = system_state.call_context_manager().map_or(
            // The default is never used (since we would never end up here with no
            // `CallContextManager`) but preferrable to an `unwrap()`.
            self.canister_guaranteed_callback_quota,
            |ccm| {
                self.canister_guaranteed_callback_quota
                    .saturating_sub(ccm.callbacks().len())
            },
        ) as u64;
        // Maximum between remaining canister quota and available subnet shared pool.
        let available_callbacks = subnet_available_callbacks.max(remaining_canister_callback_quota);
        let static_system_state = SandboxSafeSystemState::new(
            system_state,
            *self.cycles_account_manager,
            network_topology,
            self.dirty_page_overhead,
            execution_parameters.compute_allocation,
            available_callbacks,
            request_metadata,
            api_type.caller(),
            api_type.call_context_id(),
            execution_state.wasm_execution_mode.is_wasm64(),
        );
        let api_type_str = api_type.as_str();
        let (compilation_result, mut execution_result) = Arc::clone(&self.wasm_executor).execute(
            WasmExecutionInput {
                api_type,
                sandbox_safe_system_state: static_system_state,
                canister_current_memory_usage,
                canister_current_message_memory_usage,
                execution_parameters,
                subnet_available_memory: round_limits.subnet_available_memory,
                func_ref,
                compilation_cache: Arc::clone(&self.compilation_cache),
            },
            execution_state,
        );
        if let Some(compilation_result) = compilation_result {
            self.metrics.observe_compilation_metrics(
                &compilation_result,
                self.compilation_cache.memory_bytes(),
                self.compilation_cache.disk_bytes(),
            );
        }
        self.metrics.observe(&execution_result, api_type_str);

        // If the caller does not have permission to view this canister's logs,
        // then it shouldn't get a backtrace either. So in that case we remove
        // the backtrace from the error.
        fn remove_backtrace(err: &mut HypervisorError) {
            match err {
                HypervisorError::Trapped { backtrace, .. }
                | HypervisorError::CalledTrap { backtrace, .. } => *backtrace = None,
                HypervisorError::Cleanup {
                    callback_err,
                    cleanup_err,
                } => {
                    remove_backtrace(callback_err);
                    remove_backtrace(cleanup_err);
                }
                _ => {}
            }
        }
        if let WasmExecutionResult::Finished(_, result, _) = &mut execution_result {
            if let Err(err) = &mut result.wasm_result {
                let can_view = match &system_state.log_visibility {
                    LogVisibilityV2::Controllers => {
                        caller.is_some_and(|c| system_state.controllers.contains(&c))
                    }
                    LogVisibilityV2::Public => true,
                    LogVisibilityV2::AllowedViewers(allowed) => {
                        caller.is_some_and(|c| allowed.get().contains(&c))
                    }
                };
                if !can_view {
                    remove_backtrace(err);
                }
            }
        }

        execution_result
    }

    #[doc(hidden)]
    pub fn clear_compilation_cache_for_testing(&self) {
        self.compilation_cache.clear_for_testing()
    }

    /// Insert a compiled module in the compilation cache speed up tests by
    /// skipping the Wasmtime compilation step.
    #[doc(hidden)]
    pub fn compilation_cache_insert_for_testing(
        &self,
        bytes: Vec<u8>,
        compiled_module: ic_embedders::SerializedModule,
    ) {
        let canister_module = CanisterModule::new(bytes);
        self.compilation_cache
            .insert_ok(&canister_module, compiled_module);
    }
}<|MERGE_RESOLUTION|>--- conflicted
+++ resolved
@@ -51,11 +51,8 @@
     mprotect_count: HistogramVec,
     copy_page_count: HistogramVec,
     compilation_cache_size: IntGaugeVec,
-<<<<<<< HEAD
     active_pages: Histogram,
-=======
     code_section_size: Histogram,
->>>>>>> f577fe34
 }
 
 impl HypervisorMetrics {
@@ -132,17 +129,15 @@
             ),
             compilation_cache_size: metrics_registry.int_gauge_vec("hypervisor_compilation_cache_size", "Bytes in memory and on disk used by the compilation cache.", &["location"],
             ),
-<<<<<<< HEAD
             active_pages: metrics_registry.histogram(
                 "hypervisor_active_pages",
                 "Number of pages that are currently active (i.e., as reported by libc mincore()).",
                 exponential_buckets(1.0, 2.0, 22),
-=======
+            ),
             code_section_size: metrics_registry.histogram(
                 "hypervisor_code_section_size",
                 "Size of the code section in bytes for a canister Wasm. Only Wasms that successfully compile are counted (which implies the code sections are below the current limit).",
                 linear_buckets(1024.0 * 1024.0, 1024.0 * 1204.0, 11), // 1MiB, 2MiB, ..., 11 MiB. Current limit is 11 MiB.
->>>>>>> f577fe34
             ),
         }
     }
