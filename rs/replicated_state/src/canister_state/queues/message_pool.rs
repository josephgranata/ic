--- conflicted
+++ resolved
@@ -135,11 +135,7 @@
     fn try_from(item: pb_queues::canister_queue::QueueItem) -> Result<Self, Self::Error> {
         match item.r {
             Some(pb_queues::canister_queue::queue_item::R::Reference(id)) => Ok(Self(id)),
-<<<<<<< HEAD
-            None => Err(ProxyDecodeError::MissingField("MessageReference::r")),
-=======
             None => Err(ProxyDecodeError::MissingField("QueueItem::r")),
->>>>>>> 218737c0
         }
     }
 }
