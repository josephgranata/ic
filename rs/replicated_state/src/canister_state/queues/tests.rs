--- conflicted
+++ resolved
@@ -12,14 +12,9 @@
     CallbackId, CanisterMessage, MAX_INTER_CANISTER_PAYLOAD_IN_BYTES_U64, NO_DEADLINE,
 };
 use ic_types::time::{expiry_time_from_now, CoarseTime, UNIX_EPOCH};
-<<<<<<< HEAD
-use ic_types::Cycles;
+use ic_types::{Cycles, UserId};
 use maplit::{btreemap, btreeset};
 use message_pool::REQUEST_LIFETIME;
-=======
-use ic_types::UserId;
-use maplit::btreemap;
->>>>>>> d33903cb
 use proptest::prelude::*;
 use queue::{InputQueue, OutputQueue};
 use std::cell::RefCell;
@@ -192,7 +187,7 @@
     let mut queues = CanisterQueuesFixture::new();
     // Enqueue a request to create a queue for `other`.
     queues.push_input_request().unwrap();
-    // Now `other` sends an unexpected `Response`.  We should return an error not
+    // Now `other` sends an unexpected `Response`. We should return an error, not
     // panic.
     queues.push_input_response().unwrap_err();
 }
