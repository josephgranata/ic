--- conflicted
+++ resolved
@@ -12,7 +12,6 @@
 use ic_management_canister_types::IC_00;
 use ic_protobuf::proxy::{try_from_option_field, ProxyDecodeError};
 use ic_protobuf::state::queues::v1 as pb_queues;
-<<<<<<< HEAD
 use ic_protobuf::state::queues::v1::canister_queues::{
     CanisterQueuePair, NextInputQueue as ProtoNextInputQueue,
 };
@@ -24,20 +23,6 @@
 use ic_types::{CanisterId, CountBytes, Time};
 use std::collections::{BTreeMap, BTreeSet, HashSet, VecDeque};
 use std::convert::{From, TryFrom};
-=======
-use ic_protobuf::state::queues::v1::canister_queues::NextInputQueue as ProtoNextInputQueue;
-use ic_protobuf::types::v1 as pb_types;
-use ic_types::messages::{
-    CanisterMessage, Ingress, Payload, RejectContext, Request, RequestOrResponse, Response,
-    MAX_RESPONSE_COUNT_BYTES,
-};
-use ic_types::{CanisterId, CountBytes, Cycles, Time};
-use message_pool::{Context, REQUEST_LIFETIME};
-use queue::{IngressQueue, InputQueue, OutputQueue};
-use std::collections::{BTreeMap, HashSet, VecDeque};
-use std::convert::{From, TryFrom};
-use std::ops::{AddAssign, SubAssign};
->>>>>>> 282bb157
 use std::sync::Arc;
 
 pub const DEFAULT_QUEUE_CAPACITY: usize = 500;
@@ -961,11 +946,7 @@
 
     /// Helper function to concisely validate `CanisterQueues` input schedules
     /// during deserialization; or in debug builds, by writing
-<<<<<<< HEAD
     /// `debug_assert_eq!(Ok(()), self.schedules_ok(own_canister_id, local_canisters)`.
-=======
-    /// `debug_assert_eq!(Ok(()), self.schedules_ok(own_canister_id, local_canisters)``.
->>>>>>> 282bb157
     ///
     /// Checks that all canister IDs of input queues that contain at least one message
     /// are found exactly once in either the input schedule for the local subnet or the
@@ -1022,31 +1003,6 @@
         }
 
         Ok(())
-<<<<<<< HEAD
-=======
-    }
-
-    /// Computes input queues stats from scratch. Used when deserializing and
-    /// in `debug_assert!()` checks.
-    ///
-    /// Time complexity: O(num_messages).
-    fn calculate_input_queues_stats(
-        canister_queues: &BTreeMap<CanisterId, (InputQueue, OutputQueue)>,
-    ) -> InputQueuesStats {
-        let mut stats = InputQueuesStats::default();
-        let response_count = |msg: &RequestOrResponse| match *msg {
-            RequestOrResponse::Request(_) => 0,
-            RequestOrResponse::Response(_) => 1,
-        };
-        for (q, _) in canister_queues.values() {
-            stats.message_count += q.num_messages();
-            stats.response_count += q.calculate_stat_sum(response_count);
-            stats.reserved_slots += q.reserved_slots() as isize;
-            stats.size_bytes += q.calculate_size_bytes();
-            stats.cycles += q.cycles_in_queue();
-        }
-        stats
->>>>>>> 282bb157
     }
 
     /// Computes stats for the given canister queues. Used when deserializing and in
@@ -1233,16 +1189,11 @@
                     output_queue: Some(oq.into()),
                 })
                 .collect(),
-<<<<<<< HEAD
             pool: if item.pool != MessagePool::default() {
                 Some((&item.pool).into())
             } else {
                 None
             },
-=======
-            canister_queues: Default::default(),
-            pool: None,
->>>>>>> 282bb157
             next_input_queue: ProtoNextInputQueue::from(&item.next_input_queue).into(),
             local_subnet_input_schedule: item
                 .local_subnet_input_schedule
@@ -1254,14 +1205,10 @@
                 .iter()
                 .map(|canid| pb_types::CanisterId::from(*canid))
                 .collect(),
-<<<<<<< HEAD
             guaranteed_response_memory_reservations: item
                 .queue_stats
                 .guaranteed_response_memory_reservations
                 as u64,
-=======
-            guaranteed_response_memory_reservations: item.memory_usage_stats.reserved_slots as u64,
->>>>>>> 282bb157
         }
     }
 }
@@ -1270,11 +1217,10 @@
     type Error = ProxyDecodeError;
     fn try_from(item: pb_queues::CanisterQueues) -> Result<Self, Self::Error> {
         let mut canister_queues = BTreeMap::new();
-<<<<<<< HEAD
         let mut pool = MessagePool::default();
 
         if !item.input_queues.is_empty() || !item.output_queues.is_empty() {
-            // Forwards compatibility: deserialize from `input_queues` and `output_queues`.
+            // Backward compatibility: deserialize from `input_queues` and `output_queues`.
 
             if item.pool.is_some() || !item.canister_queues.is_empty() {
                 return Err(ProxyDecodeError::Other(
@@ -1283,9 +1229,6 @@
                 ));
             }
 
-=======
-        if !item.input_queues.is_empty() || !item.output_queues.is_empty() {
->>>>>>> 282bb157
             if item.input_queues.len() != item.output_queues.len() {
                 return Err(ProxyDecodeError::Other(format!(
                     "CanisterQueues: Mismatched input ({}) and output ({}) queue lengths",
@@ -1293,19 +1236,7 @@
                     item.output_queues.len()
                 )));
             }
-            for (ie, oe) in item
-                .input_queues
-                .into_iter()
-                .zip(item.output_queues.into_iter())
-            {
-                if ie.canister_id != oe.canister_id {
-                    return Err(ProxyDecodeError::Other(format!(
-                        "Mismatched input {:?} and output {:?} queue entries",
-                        ie.canister_id, oe.canister_id
-                    )));
-                }
-
-<<<<<<< HEAD
+
             for (ie, oe) in item
                 .input_queues
                 .into_iter()
@@ -1375,48 +1306,6 @@
             &canister_queues,
             item.guaranteed_response_memory_reservations as usize,
         );
-=======
-                let canister_id =
-                    try_from_option_field(ie.canister_id, "CanisterQueues::input_queues::K")?;
-                let iq = try_from_option_field(ie.queue, "CanisterQueues::input_queues::V")?;
-                let oq = try_from_option_field(oe.queue, "CanisterQueues::output_queues::V")?;
-                canister_queues.insert(canister_id, (iq, oq));
-            }
-        } else {
-            // Forward compatibility: deserialize from `canister_queues` and `pool`.
-            let pool = item.pool.unwrap_or_default().try_into()?;
-            for qp in item.canister_queues.into_iter() {
-                let canister_id =
-                    try_from_option_field(qp.canister_id, "CanisterQueuePair::canister_id")?;
-                let iq = try_from_option_field(
-                    qp.input_queue.map(|q| (q, Context::Inbound)),
-                    "CanisterQueuePair::input_queue",
-                )?;
-                let oq = try_from_option_field(
-                    qp.output_queue.map(|q| (q, Context::Outbound)),
-                    "CanisterQueuePair::output_queue",
-                )?;
-
-                canister_queues.insert(
-                    canister_id,
-                    ((&iq, &pool).try_into()?, (&oq, &pool).try_into()?),
-                );
-            }
-        }
-
-        let input_queues_stats = Self::calculate_input_queues_stats(&canister_queues);
-        let memory_usage_stats = Self::calculate_memory_usage_stats(&canister_queues);
-        let output_queues_stats = Self::calculate_output_queues_stats(&canister_queues);
->>>>>>> 282bb157
-
-        if memory_usage_stats.reserved_slots as u64 != item.guaranteed_response_memory_reservations
-        {
-            return Err(ProxyDecodeError::Other(format!(
-                "Mismatched guaranteed response memory reservations: persisted ({}) != calculated ({})",
-                item.guaranteed_response_memory_reservations,
-                memory_usage_stats.reserved_slots
-            )));
-        }
 
         let next_input_queue = NextInputQueue::from(
             ProtoNextInputQueue::try_from(item.next_input_queue).unwrap_or_default(),
@@ -1431,11 +1320,7 @@
             remote_subnet_input_schedule.push_back(canister_id.try_into()?);
         }
 
-<<<<<<< HEAD
-        let queue = Self {
-=======
         let queues = Self {
->>>>>>> 282bb157
             ingress_queue: IngressQueue::try_from(item.ingress_queue)?,
             canister_queues,
             pool,
@@ -1443,8 +1328,6 @@
             next_input_queue,
             local_subnet_input_schedule,
             remote_subnet_input_schedule,
-<<<<<<< HEAD
-=======
         };
 
         // Safe to call with invalid `own_canister_id` and empty `local_canisters`, as
@@ -1455,58 +1338,6 @@
                 &BTreeMap::new(),
             )
             .map(|()| queues)
-            .map_err(ProxyDecodeError::Other)
-    }
-}
-
-/// Running message count and byte size stats across input queues.
-///
-/// Separate from [`MemoryUsageStats`] because the resulting `stats_delta()`
-/// method would become quite cumbersome with an extra `QueueType` argument and
-/// a `QueueOp` that only applied to memory usage stats; and would result in
-/// adding lots of zeros in lots of places.
-#[derive(Clone, Debug, Default, PartialEq, Eq)]
-pub struct InputQueuesStats {
-    /// Count of messages in input queues.
-    message_count: usize,
-
-    /// Count of responses in input queues.
-    response_count: usize,
-
-    /// Count of reservations in input queue. Signed type because `stats_delta()`
-    /// sometimes returns `-1`.
-    reserved_slots: isize,
-
-    /// Byte size of input queues (queues + messages).
-    size_bytes: usize,
-
-    /// Total amount of cycles contained in the input messages.
-    cycles: Cycles,
-}
-
-impl InputQueuesStats {
-    /// Calculates the change in input queue stats caused by pushing (+) or
-    /// popping (-) the given message.
-    fn stats_delta(op: QueueOp, msg: &RequestOrResponse) -> InputQueuesStats {
-        let response_count = match msg {
-            RequestOrResponse::Response(_) => 1,
-            RequestOrResponse::Request(_) => 0,
-        };
-        // Consume one reservation iff pushing a response.
-        let reserved_slots = match (op, msg) {
-            (QueueOp::Push, RequestOrResponse::Response(_)) => -1,
-            _ => 0,
->>>>>>> 282bb157
-        };
-
-        // Safe to call with invalid `own_canister_id` and empty `local_canisters`, as
-        // the validation logic allows for deleted local canisters.
-        queue
-            .schedules_ok(
-                &CanisterId::unchecked_from_principal(PrincipalId::new_anonymous()),
-                &BTreeMap::new(),
-            )
-            .map(|()| queue)
             .map_err(ProxyDecodeError::Other)
     }
 }
