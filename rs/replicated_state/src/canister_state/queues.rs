--- conflicted
+++ resolved
@@ -20,13 +20,9 @@
     CanisterMessage, Ingress, Payload, RejectContext, Request, RequestOrResponse, Response,
     MAX_RESPONSE_COUNT_BYTES, NO_DEADLINE,
 };
-<<<<<<< HEAD
 use ic_types::{CanisterId, CountBytes, Time};
-=======
-use ic_types::{CanisterId, CountBytes, Cycles, Time};
 use ic_validate_eq::ValidateEq;
 use ic_validate_eq_derive::ValidateEq;
->>>>>>> af6561dc
 use std::collections::{BTreeMap, BTreeSet, HashSet, VecDeque};
 use std::convert::{From, TryFrom};
 use std::sync::Arc;
@@ -81,77 +77,15 @@
     #[validate_eq(CompareWithValidateEq)]
     ingress_queue: IngressQueue,
 
-<<<<<<< HEAD
     /// Per remote canister input and output queues. Queues hold references into the
     /// message pool, some of which may be stale due to expiration or load shedding.
     /// The item at the head of each queue, if any, is guaranteed to be non-stale.
+    #[validate_eq(CompareWithValidateEq)]
     canister_queues: BTreeMap<CanisterId, (CanisterQueue, CanisterQueue)>,
 
     /// Pool holding the messages referenced by `canister_queues`, with support for
     /// time-based expiration and load shedding.
-=======
-    /// Per remote canister input and output queues.
-    #[validate_eq(CompareWithValidateEq)]
-    canister_queues: BTreeMap<CanisterId, (InputQueue, OutputQueue)>,
-
-    /// FIFO queue of local subnet sender canister IDs ensuring round-robin
-    /// consumption of input messages. Only senders with non-empty queues
-    /// are scheduled.
-    ///
-    /// We rely on `ReplicatedState::canister_states` to decide whether a canister
-    /// is local or not. This test is subject to race conditions (e.g. if the sender
-    /// has just been deleted), meaning that the separation into local and remote
-    /// senders is best effort.
-    local_subnet_input_schedule: VecDeque<CanisterId>,
-
-    /// FIFO queue of remote subnet sender canister IDs ensuring round-robin
-    /// consumption of input messages. Only senders with non-empty queues
-    /// are scheduled.
-    ///
-    /// We rely on `ReplicatedState::canister_states` to decide whether a canister
-    /// is local or not. This test is subject to race conditions (e.g. if the sender
-    /// has just been deleted), meaning that the separation into local and remote
-    /// senders is best effort.
-    remote_subnet_input_schedule: VecDeque<CanisterId>,
-
-    /// Running `input_queues` stats.
-    input_queues_stats: InputQueuesStats,
-
-    /// Running `output_queues` stats.
-    output_queues_stats: OutputQueuesStats,
-
-    /// Running memory usage stats, across input and output queues.
-    memory_usage_stats: MemoryUsageStats,
-
-    /// Round-robin across ingress and cross-net input queues for pop_input().
     #[validate_eq(Ignore)]
-    next_input_queue: NextInputQueue,
-}
-
-/// Wrapper around the induction pool (ingress and input queues); a priority
-/// queue used for round-robin scheduling of senders when consuming input
-/// messages; and output queues.
-///
-/// Responsible for queue lifetime management, fair scheduling of inputs across
-/// sender canisters and queue backpressure.
-///
-/// Encapsulates the `InductionPool` component described in the spec. The reason
-/// for bundling together the induction pool and output queues is to reliably
-/// implement backpressure via queue slot reservations for response messages.
-#[derive(Clone, Debug, Default, PartialEq, Eq, ValidateEq)]
-pub struct NewCanisterQueues {
-    /// Queue of ingress (user) messages.
-    #[validate_eq(CompareWithValidateEq)]
-    ingress_queue: IngressQueue,
-
-    /// Per remote canister input and output queues.
-    #[validate_eq(CompareWithValidateEq)]
-    canister_queues: BTreeMap<CanisterId, (CanisterQueue, CanisterQueue)>,
-
-    /// Pool holding all messages in `canister_queues`, with support for time-based
-    /// expiration and load shedding.
-    #[validate_eq(Ignore)]
->>>>>>> af6561dc
     pool: MessagePool,
 
     /// Slot and memory reservation stats. Message count and size stats are
