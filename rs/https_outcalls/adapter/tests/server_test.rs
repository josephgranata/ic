--- conflicted
+++ resolved
@@ -402,12 +402,6 @@
             response.as_ref().unwrap_err().code(),
             tonic::Code::Unavailable
         );
-<<<<<<< HEAD
-        assert!(response
-            .unwrap_err()
-            .message()
-            .contains(&"error sending request for url".to_string()));
-=======
 
         let response_error = response.unwrap_err();
         let actual_error_message = response_error.message();
@@ -420,7 +414,6 @@
             expected_error_message,
             actual_error_message
         );
->>>>>>> ccc362b5
     }
 
     #[tokio::test]
