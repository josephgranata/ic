--- conflicted
+++ resolved
@@ -35,7 +35,7 @@
 use ic_types::{malicious_flags::MaliciousFlags, CanisterId, Height, SnapshotId};
 use ic_utils::thread::parallel_map;
 use ic_utils_thread::JoinOnDrop;
-use ic_wasm_types::CanisterModule;
+use ic_wasm_types::{CanisterModule, ModuleLoadingStatus};
 use prometheus::HistogramTimer;
 use std::collections::BTreeSet;
 use std::convert::identity;
@@ -199,7 +199,6 @@
                             {
                                 let _timer = request_timer(&metrics, "serialize_wasm_binaries");
                                 serialize_wasm_binaries(
-                                    &log,
                                     &state,
                                     &tip_handler.tip(height).unwrap(),
                                     &mut thread_pool,
@@ -327,35 +326,7 @@
                                 },
                             );
                         }
-<<<<<<< HEAD
-
-=======
-                        TipRequest::SerializeToTip {
-                            height,
-                            replicated_state,
-                        } => {
-                            let _timer = request_timer(&metrics, "serialize_to_tip");
-                            debug_assert!(tip_state.tip_folder_state.has_protos.is_none());
-                            tip_state.tip_folder_state.has_protos = Some(height);
-                            serialize_to_tip(
-                                &replicated_state,
-                                &tip_handler.tip(height).unwrap_or_else(|err| {
-                                    fatal!(
-                                        log,
-                                        "Failed to get tip @{} to serialize to: {}",
-                                        height,
-                                        err
-                                    );
-                                }),
-                                &mut thread_pool,
-                                &metrics.storage_metrics,
-                                &lsmt_config,
-                            )
-                            .unwrap_or_else(|err| {
-                                fatal!(log, "Failed to serialize to tip @{}: {}", height, err);
-                            });
-                        }
->>>>>>> 649b4a90
+
                         TipRequest::ResetTipAndMerge {
                             checkpoint_layout,
                             pagemaptypes,
@@ -612,16 +583,18 @@
                 .map_err(|err| Box::new(err) as Box<dyn std::error::Error + Send>)?,
             );
 
+        let new_snapshot_wasm_binary = &new_snapshot.execution_snapshot().wasm_binary;
         let wasm_binary = snapshot_layout
             .wasm()
-            .deserialize(
-                new_snapshot
-                    .execution_snapshot()
-                    .wasm_binary
-                    .module_hash()
-                    .into(),
+            .lazy_load_with_module_hash(
+                new_snapshot_wasm_binary.module_hash().into(),
+                Some(new_snapshot_wasm_binary.len()),
             )
             .map_err(|err| Box::new(err) as Box<dyn std::error::Error + Send>)?;
+        debug_assert_eq!(
+            wasm_binary.module_loading_status(),
+            ModuleLoadingStatus::FileNotLoaded
+        );
         new_snapshot.execution_snapshot_mut().wasm_binary = wasm_binary;
     }
 
@@ -632,13 +605,29 @@
             // We can reuse the cache because the Wasm binary has the same
             // contents, only the storage of that binary changed.
             let embedder_cache = Arc::clone(&tip_state.wasm_binary.embedder_cache);
+            let tip_state_wasm_binary = &tip_state.wasm_binary.binary;
             let wasm_binary = canister_layout
                 .wasm()
-                .deserialize(tip_state.wasm_binary.binary.module_hash().into())
+                .lazy_load_with_module_hash(
+                    tip_state_wasm_binary.module_hash().into(),
+                    Some(tip_state_wasm_binary.len()),
+                )
                 .map_err(|err| Box::new(err) as Box<dyn std::error::Error + Send>)?;
             debug_assert_eq!(
                 tip_state.wasm_binary.binary.as_slice(),
-                wasm_binary.as_slice()
+                canister_layout
+                    .wasm()
+                    .lazy_load_with_module_hash(
+                        tip_state.wasm_binary.binary.module_hash().into(),
+                        Some(tip_state_wasm_binary.len())
+                    )
+                    .unwrap()
+                    .as_slice()
+            );
+
+            debug_assert_eq!(
+                wasm_binary.module_loading_status(),
+                ModuleLoadingStatus::FileNotLoaded
             );
             tip_state.wasm_binary = Arc::new(
                 ic_replicated_state::canister_state::execution_state::WasmBinary {
@@ -996,11 +985,7 @@
     });
 }
 
-<<<<<<< HEAD
 fn serialize_protos_to_tip(
-=======
-fn serialize_to_tip(
->>>>>>> 649b4a90
     state: &ReplicatedState,
     tip: &CheckpointLayout<RwPolicy<TipHandler>>,
     thread_pool: &mut scoped_threadpool::Pool,
@@ -1042,11 +1027,7 @@
     })?;
 
     let results = parallel_map(thread_pool, state.canisters_iter(), |canister_state| {
-<<<<<<< HEAD
         serialize_canister_protos_to_tip(canister_state, tip)
-=======
-        serialize_canister_to_tip(canister_state, tip, metrics, lsmt_config)
->>>>>>> 649b4a90
     });
 
     for result in results.into_iter() {
@@ -1068,9 +1049,7 @@
     Ok(())
 }
 
-<<<<<<< HEAD
 fn serialize_wasm_binaries(
-    log: &ReplicaLogger,
     state: &ReplicatedState,
     tip: &CheckpointLayout<RwPolicy<TipHandler>>,
     thread_pool: &mut scoped_threadpool::Pool,
@@ -1078,7 +1057,7 @@
     metrics: &StorageMetrics,
 ) -> Result<(), CheckpointError> {
     parallel_map(thread_pool, state.canisters_iter(), |canister_state| {
-        serialize_canister_wasm_binary(log, canister_state, tip, metrics, lsmt_config)
+        serialize_canister_wasm_binary(canister_state, tip, metrics, lsmt_config)
     })
     .into_iter()
     .try_for_each(identity)?;
@@ -1086,7 +1065,7 @@
         thread_pool,
         state.canister_snapshots.iter(),
         |(snapshot_id, snapshot)| {
-            serialize_snapshot_wasm_binary(log, snapshot_id, snapshot, tip, metrics, lsmt_config)
+            serialize_snapshot_wasm_binary(snapshot_id, snapshot, tip, metrics, lsmt_config)
         },
     )
     .into_iter()
@@ -1094,38 +1073,24 @@
 }
 
 fn serialize_wasm_binary(
-    log: &ReplicaLogger,
     wasm_file: &WasmFile<RwPolicy<TipHandler>>,
     binary: &CanisterModule,
 ) -> Result<(), CheckpointError> {
-    match binary.file() {
-        Some(path) => {
-            // This if should always be false, as we reflink copy the entire checkpoint to the tip
-            // It is left in mainly as defensive programming
-            if !wasm_file.raw_path().exists() {
-                ic_state_layout::utils::do_copy(log, path, wasm_file.raw_path()).map_err(
-                    |io_err| CheckpointError::IoError {
-                        path: path.to_path_buf(),
-                        message: "failed to copy Wasm file".to_string(),
-                        io_err: io_err.to_string(),
-                    },
-                )?;
-            }
-        }
-        None => {
-            // Canister was installed/upgraded. Persist the new wasm binary.
+    if !binary.is_file() {
+        // Canister was installed/upgraded. Persist the new wasm binary.
+        wasm_file.serialize(binary)?;
+    } else {
+        // This if should always be false, as we hardlink the entire checkpoint to the tip
+        // It is left in mainly as defensive programming
+        if !wasm_file.raw_path().exists() {
+            debug_assert!(false);
             wasm_file.serialize(binary)?;
         }
     }
-
     Ok(())
 }
 
 fn serialize_canister_wasm_binary(
-    log: &ReplicaLogger,
-=======
-fn serialize_canister_to_tip(
->>>>>>> 649b4a90
     canister_state: &CanisterState,
     tip: &CheckpointLayout<RwPolicy<TipHandler>>,
     metrics: &StorageMetrics,
@@ -1136,29 +1101,7 @@
 
     match &canister_state.execution_state {
         Some(execution_state) => {
-<<<<<<< HEAD
-            serialize_wasm_binary(
-                log,
-                &canister_layout.wasm(),
-                &execution_state.wasm_binary.binary,
-            )?;
-=======
-            let wasm_binary = &execution_state.wasm_binary.binary;
-            if !wasm_binary.is_file() {
-                // Canister was installed/upgraded. Persist the new wasm binary.
-                canister_layout
-                    .wasm()
-                    .serialize(&execution_state.wasm_binary.binary)?;
-            } else {
-                let wasm = canister_layout.wasm();
-                // This if should always be false, as we hardlink the entire checkpoint to the tip
-                // It is left in mainly as defensive programming
-                if !wasm.raw_path().exists() {
-                    debug_assert!(false);
-                    wasm.serialize(wasm_binary)?;
-                }
-            }
->>>>>>> 649b4a90
+            serialize_wasm_binary(&canister_layout.wasm(), &execution_state.wasm_binary.binary)?;
             execution_state.wasm_memory.page_map.persist_delta(
                 &canister_layout.vmemory_0(),
                 tip.height(),
@@ -1194,7 +1137,6 @@
 }
 
 fn serialize_snapshot_wasm_binary(
-    log: &ReplicaLogger,
     snapshot_id: &SnapshotId,
     snapshot: &CanisterSnapshot,
     tip: &CheckpointLayout<RwPolicy<TipHandler>>,
@@ -1204,11 +1146,7 @@
     let snapshot_layout = tip.snapshot(snapshot_id)?;
 
     let execution_snapshot = snapshot.execution_snapshot();
-    serialize_wasm_binary(
-        log,
-        &snapshot_layout.wasm(),
-        &execution_snapshot.wasm_binary,
-    )?;
+    serialize_wasm_binary(&snapshot_layout.wasm(), &execution_snapshot.wasm_binary)?;
     execution_snapshot.wasm_memory.page_map.persist_delta(
         &snapshot_layout.vmemory_0(),
         tip.height(),
@@ -1358,45 +1296,6 @@
         .into(),
     )?;
 
-<<<<<<< HEAD
-=======
-    // Like for canisters, the wasm binary is either already present on disk, or it is new and needs to be written.
-    let wasm_binary = canister_snapshot.canister_module();
-    if !wasm_binary.is_file() {
-        snapshot_layout.wasm().serialize(wasm_binary)?;
-    } else {
-        // During `flush_page_maps` we created copied this file from the canister directory.
-        debug_assert!(snapshot_layout.wasm().raw_path().exists());
-    }
-
-    canister_snapshot
-        .execution_snapshot()
-        .wasm_memory
-        .page_map
-        .persist_delta(
-            &snapshot_layout.vmemory_0(),
-            tip.height(),
-            lsmt_config,
-            metrics,
-        )?;
-    canister_snapshot
-        .execution_snapshot()
-        .stable_memory
-        .page_map
-        .persist_delta(
-            &snapshot_layout.stable_memory(),
-            tip.height(),
-            lsmt_config,
-            metrics,
-        )?;
-    canister_snapshot.chunk_store().page_map().persist_delta(
-        &snapshot_layout.wasm_chunk_store(),
-        tip.height(),
-        lsmt_config,
-        metrics,
-    )?;
-
->>>>>>> 649b4a90
     Ok(())
 }
 
