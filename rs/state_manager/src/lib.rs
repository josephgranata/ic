--- conflicted
+++ resolved
@@ -1057,142 +1057,6 @@
     snapshots_with_checkpoint_layouts: Vec<(Snapshot, CheckpointLayout<ReadOnly>)>,
 }
 
-<<<<<<< HEAD
-=======
-/// Switches `tip` to the most recent checkpoint file provided by `layout`.
-///
-/// Preconditions:
-/// 1) `tip` and `layout` mut have exactly the same set of canisters.
-/// 2) The page deltas must be empty in `tip`
-/// 3) The memory sizes must match.
-fn switch_to_checkpoint(
-    tip: &mut ReplicatedState,
-    layout: &CheckpointLayout<ReadOnly>,
-    fd_factory: &Arc<dyn PageAllocatorFileDescriptor>,
-) -> Result<(), Box<dyn std::error::Error>> {
-    for (tip_id, tip_canister) in tip.canister_states.iter_mut() {
-        let canister_layout = layout.canister(tip_id).unwrap();
-        tip_canister
-            .system_state
-            .wasm_chunk_store
-            .page_map_mut()
-            .switch_to_checkpoint(&PageMap::open(
-                Box::new(canister_layout.wasm_chunk_store()),
-                layout.height(),
-                Arc::clone(fd_factory),
-            )?);
-
-        if let Some(tip_execution) = tip_canister.execution_state.as_mut() {
-            tip_execution
-                .wasm_memory
-                .page_map
-                .switch_to_checkpoint(&PageMap::open(
-                    Box::new(canister_layout.vmemory_0()),
-                    layout.height(),
-                    Arc::clone(fd_factory),
-                )?);
-            tip_execution
-                .stable_memory
-                .page_map
-                .switch_to_checkpoint(&PageMap::open(
-                    Box::new(canister_layout.stable_memory()),
-                    layout.height(),
-                    Arc::clone(fd_factory),
-                )?);
-        }
-    }
-
-    for (tip_id, tip_snapshot) in tip.canister_snapshots.iter_mut() {
-        let new_snapshot = Arc::make_mut(tip_snapshot);
-        let snapshot_layout = layout.snapshot(tip_id).unwrap();
-
-        new_snapshot
-            .chunk_store_mut()
-            .page_map_mut()
-            .switch_to_checkpoint(&PageMap::open(
-                Box::new(snapshot_layout.wasm_chunk_store()),
-                layout.height(),
-                Arc::clone(fd_factory),
-            )?);
-
-        new_snapshot
-            .execution_snapshot_mut()
-            .wasm_memory
-            .page_map
-            .switch_to_checkpoint(&PageMap::open(
-                Box::new(snapshot_layout.vmemory_0()),
-                layout.height(),
-                Arc::clone(fd_factory),
-            )?);
-        new_snapshot
-            .execution_snapshot_mut()
-            .stable_memory
-            .page_map
-            .switch_to_checkpoint(&PageMap::open(
-                Box::new(snapshot_layout.stable_memory()),
-                layout.height(),
-                Arc::clone(fd_factory),
-            )?);
-
-        let new_snapshot_wasm_binary = &new_snapshot.execution_snapshot().wasm_binary;
-        let wasm_binary = snapshot_layout.wasm().lazy_load_with_module_hash(
-            new_snapshot_wasm_binary.module_hash().into(),
-            Some(new_snapshot_wasm_binary.len()),
-        )?;
-        debug_assert_eq!(
-            wasm_binary.module_loading_status(),
-            ModuleLoadingStatus::FileNotLoaded
-        );
-        new_snapshot.execution_snapshot_mut().wasm_binary = wasm_binary;
-    }
-
-    for (tip_id, tip_canister) in tip.canister_states.iter_mut() {
-        if let Some(tip_state) = &mut tip_canister.execution_state {
-            let canister_layout = layout.canister(tip_id).unwrap();
-
-            // We can reuse the cache because the Wasm binary has the same
-            // contents, only the storage of that binary changed.
-            let embedder_cache = Arc::clone(&tip_state.wasm_binary.embedder_cache);
-            let tip_state_wasm_binary = &tip_state.wasm_binary.binary;
-            let wasm_binary = canister_layout.wasm().lazy_load_with_module_hash(
-                tip_state_wasm_binary.module_hash().into(),
-                Some(tip_state_wasm_binary.len()),
-            )?;
-
-            debug_assert_eq!(
-                tip_state.wasm_binary.binary.as_slice(),
-                canister_layout
-                    .wasm()
-                    .lazy_load_with_module_hash(
-                        tip_state.wasm_binary.binary.module_hash().into(),
-                        Some(tip_state_wasm_binary.len())
-                    )
-                    .unwrap()
-                    .as_slice()
-            );
-
-            debug_assert_eq!(
-                wasm_binary.module_loading_status(),
-                ModuleLoadingStatus::FileNotLoaded
-            );
-
-            tip_state.wasm_binary = Arc::new(
-                ic_replicated_state::canister_state::execution_state::WasmBinary {
-                    binary: wasm_binary,
-                    embedder_cache,
-                },
-            );
-
-            // Reset the sandbox state to force full synchronization on the next message
-            // execution because the checkpoint file of `tip` has changed.
-            tip_state.wasm_memory.sandbox_memory = SandboxMemory::new();
-            tip_state.stable_memory.sandbox_memory = SandboxMemory::new();
-        }
-    }
-    Ok(())
-}
-
->>>>>>> 649b4a90
 /// Persists metadata after releasing the write lock
 ///
 /// A common pattern is that we modify the metadata in
