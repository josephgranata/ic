use crate::{
    consensus_pool::{MutablePoolSection, PoolSectionOp, PoolSectionOps},
    height_index::{HeightIndex, Indexes, SelectIndex},
    HasTimestamp, IntoInner,
};
use ic_interfaces::consensus_pool::{
    HeightIndexedPool, HeightRange, OnlyError, PoolSection, PurgeableArtifactType,
};
use ic_types::{
    artifact::ConsensusMessageId,
    consensus::*,
    crypto::{CryptoHash, CryptoHashOf},
    Height, Time,
};
use std::collections::BTreeMap;

pub struct InMemoryPoolSection<T: IntoInner<ConsensusMessage>> {
    indexes: Indexes,
    artifacts: BTreeMap<CryptoHash, T>,
}

impl<T: IntoInner<ConsensusMessage> + HasTimestamp + Clone> InMemoryPoolSection<T> {
    pub fn new() -> InMemoryPoolSection<T> {
        InMemoryPoolSection {
            artifacts: BTreeMap::new(),
            indexes: Indexes::new(),
        }
    }

    fn insert(&mut self, artifact: T) {
        let msg = artifact.as_ref();
        let hash = msg.get_cm_hash().digest().clone();
        self.indexes.insert(msg, &hash);
        self.artifacts.entry(hash).or_insert(artifact);
    }

    fn remove(&mut self, msg_id: &ConsensusMessageId) -> Option<T> {
        self.remove_by_hash(msg_id.hash.digest())
    }

    /// Purge artifacts below the given [`Height`].
    ///
    /// If `artifact_type` is provided, we will purge only artifacts of the given type. Otherwise we
    /// will purge *all* artifacts.
    ///
    /// Return [`ConsensusMessageId`]s of deleted artifacts.
    fn purge_below(
        &mut self,
        height: Height,
        artifact_type: Option<PurgeableArtifactType>,
    ) -> Vec<ConsensusMessageId> {
        let mut purged = Vec::new();

        macro_rules! purge {
            ($artifact_name:ident, $artifact_type:ident) => {
                if let Some(range) = self.$artifact_name().height_range() {
                    for h in range.min.get()..height.get() {
                        let height = Height::from(h);
                        for hash in self.indexes.$artifact_name.remove_all(height) {
                            self.artifacts.remove(hash.get_ref());
                            purged.push(ConsensusMessageId {
                                hash: ConsensusMessageHash::$artifact_type(hash),
                                height,
                            });
                        }
                    }
                };
            };
        }

        if let Some(artifact_type) = artifact_type {
            match artifact_type {
                PurgeableArtifactType::NotarizationShare => {
                    purge!(notarization_share, NotarizationShare);
                }
                PurgeableArtifactType::FinalizationShare => {
                    purge!(finalization_share, FinalizationShare);
                }
                PurgeableArtifactType::EquivocationProof => {
                    purge!(equivocation_proof, EquivocationProof);
                }
            }
        } else {
            purge!(random_beacon, RandomBeacon);
            purge!(random_beacon_share, RandomBeaconShare);
            purge!(finalization, Finalization);
            purge!(finalization_share, FinalizationShare);
            purge!(notarization, Notarization);
            purge!(notarization_share, NotarizationShare);
            purge!(block_proposal, BlockProposal);
            purge!(random_tape, RandomTape);
            purge!(random_tape_share, RandomTapeShare);
            purge!(catch_up_package, CatchUpPackage);
            purge!(catch_up_package_share, CatchUpPackageShare);
            purge!(equivocation_proof, EquivocationProof);
        }

        purged
    }

    fn get_by_hashes<S: ConsensusMessageHashable>(&self, hashes: Vec<&CryptoHashOf<S>>) -> Vec<S> {
        hashes
            .iter()
            .map(|hash| {
                let artifact_opt = self.get_by_hash(hash.get_ref());
                match artifact_opt {
                    Some(artifact) => match S::assert(artifact.as_ref()) {
                        Some(value) => value.clone(),
                        _ => panic!("Unexpected message type"),
                    },
                    _ => panic!("Can't find artifact with hash: {:?}", hash.get_ref()),
                }
            })
            .collect()
    }

    /// Get a consensus message by its hash
    pub fn get_by_hash(&self, hash: &CryptoHash) -> Option<T> {
        self.artifacts.get(hash).cloned()
    }

    /// Get a consensus message by its hash
    pub fn remove_by_hash(&mut self, hash: &CryptoHash) -> Option<T> {
        self.artifacts.remove(hash).inspect(|artifact| {
            self.indexes.remove(artifact.as_ref(), hash);
        })
    }

    fn select_index<S: SelectIndex>(&self) -> &HeightIndex<S> {
        SelectIndex::select_index(&self.indexes)
    }
}

impl<
        T: ConsensusMessageHashable + 'static,
        S: IntoInner<ConsensusMessage> + HasTimestamp + Clone,
    > HeightIndexedPool<T> for InMemoryPoolSection<S>
where
    CryptoHashOf<T>: SelectIndex,
{
    fn get_all(&self) -> Box<dyn Iterator<Item = T>> {
        Box::new(
            self.get_by_hashes(self.select_index().get_all().collect())
                .into_iter(),
        )
    }

    fn get_by_height(&self, h: Height) -> Box<dyn Iterator<Item = T>> {
        let hashes = self.select_index().lookup(h).collect();

        Box::new(self.get_by_hashes(hashes).into_iter())
    }

    fn height_range(&self) -> Option<HeightRange> {
        let heights = CryptoHashOf::<T>::select_index(&self.indexes)
            .heights()
            .cloned()
            .collect::<Vec<_>>();
        match (heights.first(), heights.last()) {
            (Some(min), Some(max)) => Some(HeightRange::new(*min, *max)),
            _ => None,
        }
    }

    fn max_height(&self) -> Option<Height> {
        self.height_range().map(|range| range.max)
    }

    fn get_by_height_range(&self, range: HeightRange) -> Box<dyn Iterator<Item = T>> {
        if range.min > range.max {
            return Box::new(std::iter::empty());
        }
        let heights = CryptoHashOf::<T>::select_index(&self.indexes)
            .range((
                std::ops::Bound::Included(range.min),
                std::ops::Bound::Included(range.max),
            ))
            .map(|(h, _)| h);

        // returning the iterator directly isn't trusted due to the use of `self` in the
        // closure
        let vec: Vec<T> = heights.flat_map(|h| self.get_by_height(*h)).collect();
        Box::new(vec.into_iter())
    }

    fn get_only_by_height(&self, h: Height) -> Result<T, OnlyError> {
        let mut to_vec: Vec<T> = self.get_by_height(h).collect();
        match to_vec.len() {
            0 => Err(OnlyError::NoneAvailable),
            1 => Ok(to_vec.remove(0)),
            _ => Err(OnlyError::MultipleValues),
        }
    }

    fn get_highest(&self) -> Result<T, OnlyError> {
        if let Some(range) = self.height_range() {
            self.get_only_by_height(range.max)
        } else {
            Err(OnlyError::NoneAvailable)
        }
    }

    fn get_highest_iter(&self) -> Box<dyn Iterator<Item = T>> {
        if let Some(range) = self.height_range() {
            self.get_by_height(range.max)
        } else {
            Box::new(std::iter::empty())
        }
    }

    fn size(&self) -> usize {
        self.select_index::<CryptoHashOf<T>>().size()
    }
}

impl<T: IntoInner<ConsensusMessage> + HasTimestamp + Clone> PoolSection<T>
    for InMemoryPoolSection<T>
{
    fn contains(&self, msg_id: &ConsensusMessageId) -> bool {
        self.artifacts.contains_key(msg_id.hash.digest())
    }

    fn get(&self, msg_id: &ConsensusMessageId) -> Option<ConsensusMessage> {
        self.get_by_hash(msg_id.hash.digest())
            .map(|x| x.into_inner())
    }

    fn get_timestamp(&self, msg_id: &ConsensusMessageId) -> Option<Time> {
        self.get_by_hash(msg_id.hash.digest())
            .map(|x| x.timestamp())
    }

    fn size(&self) -> u64 {
        self.artifacts.len() as u64
    }

    fn random_beacon(&self) -> &dyn HeightIndexedPool<RandomBeacon> {
        self
    }
    fn block_proposal(&self) -> &dyn HeightIndexedPool<BlockProposal> {
        self
    }
    fn notarization(&self) -> &dyn HeightIndexedPool<Notarization> {
        self
    }
    fn finalization(&self) -> &dyn HeightIndexedPool<Finalization> {
        self
    }
    fn random_beacon_share(&self) -> &dyn HeightIndexedPool<RandomBeaconShare> {
        self
    }
    fn notarization_share(&self) -> &dyn HeightIndexedPool<NotarizationShare> {
        self
    }
    fn finalization_share(&self) -> &dyn HeightIndexedPool<FinalizationShare> {
        self
    }
    fn random_tape(&self) -> &dyn HeightIndexedPool<RandomTape> {
        self
    }
    fn random_tape_share(&self) -> &dyn HeightIndexedPool<RandomTapeShare> {
        self
    }
    fn catch_up_package(&self) -> &dyn HeightIndexedPool<CatchUpPackage> {
        self
    }
    fn catch_up_package_share(&self) -> &dyn HeightIndexedPool<CatchUpPackageShare> {
        self
    }
    fn equivocation_proof(&self) -> &dyn HeightIndexedPool<EquivocationProof> {
        self
    }
}

impl<T: IntoInner<ConsensusMessage> + HasTimestamp + Clone> MutablePoolSection<T>
    for InMemoryPoolSection<T>
{
    fn mutate(&mut self, ops: PoolSectionOps<T>) -> Vec<ConsensusMessageId> {
        let mut purged = Vec::new();
        for op in ops.ops {
            match op {
                PoolSectionOp::Insert(artifact) => self.insert(artifact),
                PoolSectionOp::Remove(msg_id) => {
                    if self.remove(&msg_id).is_some() {
                        purged.push(msg_id)
                    }
                }
                PoolSectionOp::PurgeBelow(height) => {
                    purged.append(&mut self.purge_below(height, None))
                }
                PoolSectionOp::PurgeTypeBelow(artifact_type, height) => {
                    purged.append(&mut self.purge_below(height, Some(artifact_type)))
                }
            }
        }
        purged
    }

    fn pool_section(&self) -> &dyn PoolSection<T> {
        self
    }
}

#[cfg(test)]
pub mod test {
    use std::collections::HashSet;

    use super::*;
    use ic_interfaces::consensus_pool::ValidatedArtifact;
    use ic_test_utilities_consensus::{fake::*, make_genesis};
    use ic_types::consensus::dkg::DkgSummary;

<<<<<<< HEAD
    fn make_summary(genesis_height: Height) -> ic_types::consensus::dkg::DkgSummary {
        let mut summary = ic_types::consensus::dkg::DkgSummary::fake();
=======
    fn make_summary(genesis_height: Height) -> DkgSummary {
        let mut summary = DkgSummary::fake();
>>>>>>> 04caf3e2
        summary.height = genesis_height;
        summary
    }

    fn fake_random_beacon(h: Height) -> RandomBeacon {
        let parent = make_genesis(make_summary(h.decrement()))
            .content
            .random_beacon;
        RandomBeacon::from_parent(parent.as_ref())
    }

    fn make_artifact(beacon: RandomBeacon) -> ValidatedArtifact<ConsensusMessage> {
        ValidatedArtifact {
            msg: ConsensusMessage::RandomBeacon(beacon),
            timestamp: ic_types::time::UNIX_EPOCH,
        }
    }

    #[test]
    fn test_iterate_with_large_range() {
        assert!(ic_test_utilities_time::with_timeout(
            std::time::Duration::new(12, 0),
            || {
                let mut pool = InMemoryPoolSection::new();
                let min = Height::from(1);
                let max = Height::from(u64::MAX);
                pool.insert(make_artifact(fake_random_beacon(min)));
                pool.insert(make_artifact(fake_random_beacon(max)));

                let result = pool
                    .random_beacon()
                    .get_by_height_range(pool.random_beacon().height_range().unwrap());
                assert_eq!(result.count(), 2);
            }
        ));
    }

    #[test]
    fn test_purging() {
        assert!(ic_test_utilities_time::with_timeout(
            std::time::Duration::new(12, 0),
            || {
                let beacons = (1..=10)
                    .map(|i| fake_random_beacon(Height::from(i)))
                    .collect::<Vec<_>>();
                let ids = beacons.iter().map(|b| b.get_id()).collect::<HashSet<_>>();

                let mut pool = InMemoryPoolSection::new();
                beacons
                    .into_iter()
                    .for_each(|b| pool.insert(make_artifact(b)));

                assert_eq!(pool.random_beacon().get_all().count(), ids.len());
                let h30 = Height::from(30);
                pool.insert(make_artifact(fake_random_beacon(Height::from(30))));

                let mut ops = PoolSectionOps::new();
                ops.purge_type_below(PurgeableArtifactType::NotarizationShare, Height::from(20));
                ops.purge_type_below(PurgeableArtifactType::FinalizationShare, Height::from(20));
                let result = pool.mutate(ops);
                assert!(result.is_empty());

                let mut ops = PoolSectionOps::new();
                ops.purge_below(Height::from(20));
                let result = pool.mutate(ops);
                assert_eq!(ids.len(), result.len());
                assert_eq!(ids, HashSet::from_iter(result));

                let range = pool.random_beacon().height_range().unwrap();
                assert_eq!(range.min, h30);
                assert_eq!(range.max, h30);
            }
        ));
    }
}<|MERGE_RESOLUTION|>--- conflicted
+++ resolved
@@ -310,13 +310,8 @@
     use ic_test_utilities_consensus::{fake::*, make_genesis};
     use ic_types::consensus::dkg::DkgSummary;
 
-<<<<<<< HEAD
-    fn make_summary(genesis_height: Height) -> ic_types::consensus::dkg::DkgSummary {
-        let mut summary = ic_types::consensus::dkg::DkgSummary::fake();
-=======
     fn make_summary(genesis_height: Height) -> DkgSummary {
         let mut summary = DkgSummary::fake();
->>>>>>> 04caf3e2
         summary.height = genesis_height;
         summary
     }
