#!/bin/bash

#### Proposal generators

generate_swap_canister_upgrade_proposal_text() {
    local LAST_COMMIT=$1
    local NEXT_COMMIT=$2
    local CANISTER_ID=$3
    local OUTPUT_FILE=${4:-}

    PROPOSER=$(git config user.email | sed 's/@/ at /')

    WASM_GZ=$(download_sns_canister_wasm_gz_for_type "swap" "$NEXT_COMMIT")
    WASM_SHA=$(sha_256 "$WASM_GZ")
    SHORT_NEXT_COMMIT="${NEXT_COMMIT:0:7}"
<<<<<<< HEAD
    CANISTER_NAME="swap"
    CAPITALIZED_CANISTER_NAME="Swap"
=======
    CANISTER_TYPE="swap"
    CAPITALIZED_CANISTER_TYPE="Swap"
>>>>>>> 5d38f7c3
    LAST_WASM_HASH=$(canister_hash ic $CANISTER_ID)

    IC_REPO=$(repo_root)

    CANISTER_CODE_LOCATION=$(get_sns_canister_code_location swap)
    ESCAPED_IC_REPO=$(printf '%s\n' "$IC_REPO" | sed -e 's/[]\/$*.^[]/\\&/g')
    RELATIVE_CODE_LOCATION=$(echo "$CANISTER_CODE_LOCATION" | sed "s/$ESCAPED_IC_REPO/./g")

    ROOT_CANISTER_ID=$(
        dfx \
            --identity default \
            canister --network ic \
            call ${CANISTER_ID} get_init '(record {})' \
            | idl2json \
            | jq -r ".init[0].sns_root_canister_id"
    )
    SNS_PROJECT_NAME=$(curl -s "https://sns-api.internetcomputer.org/api/v1/snses/$ROOT_CANISTER_ID" | jq -r ".name")

    OUTPUT=$(
        cat <<++++++++++++++++++++++++++++++++++++++++++++++++++++++++++++++++++++++++++++++++
<<<<<<< HEAD
# Upgrade the $SNS_PROJECT_NAME $CAPITALIZED_CANISTER_NAME Canister to Commit $SHORT_NEXT_COMMIT
=======
# Upgrade the $SNS_PROJECT_NAME $CAPITALIZED_CANISTER_TYPE Canister to Commit $SHORT_NEXT_COMMIT
>>>>>>> 5d38f7c3

__Proposer__: ${PROPOSER}

__Source code__: [$NEXT_COMMIT][new-commit]

__New wasm hash__: $WASM_SHA

__Target canister__: [$CANISTER_ID](https://dashboard.internetcomputer.org/canister/$CANISTER_ID)

[new-commit]: https://github.com/dfinity/ic/tree/$NEXT_COMMIT

## New Commits

\`\`\`
\$ git log --format="%C(auto) %h %s" $LAST_COMMIT..$NEXT_COMMIT --  $RELATIVE_CODE_LOCATION
$(git log --format="%C(auto) %h %s" "$LAST_COMMIT".."$NEXT_COMMIT" -- $CANISTER_CODE_LOCATION)
\`\`\`

## Current Version

__Current git hash__: $LAST_COMMIT

__Current wasm hash__: $LAST_WASM_HASH

## Verification

See the general instructions on [how to verify] proposals like this. A "quick
start" guide is provided here.

[how to verify]: https://github.com/dfinity/ic/tree/${NEXT_COMMIT}/rs/nervous_system/docs/proposal_verification.md

### WASM Verification

See ["Building the code"][prereqs] for prerequisites.

[prereqs]: https://github.com/dfinity/ic/tree/${NEXT_COMMIT}/README.adoc#building-the-code

\`\`\`
# 1. Get a copy of the code.
git clone git@github.com:dfinity/ic.git
cd ic
# Or, if you already have a copy of the ic repo,
git fetch
git checkout $NEXT_COMMIT

# 2. Build canisters.
./ci/container/build-ic.sh -c

# 3. Fingerprint the result.
<<<<<<< HEAD
sha256sum ./artifacts/canisters/$(_canister_download_name_for_nns_canister_type "$CANISTER_NAME").wasm.gz
=======
sha256sum ./artifacts/canisters/$(_canister_download_name_for_sns_canister_type "$CANISTER_TYPE").wasm.gz
>>>>>>> 5d38f7c3
\`\`\`

This should match \`wasm_module_hash\` field of this proposal.
++++++++++++++++++++++++++++++++++++++++++++++++++++++++++++++++++++++++++++++++
    )

    if [ -z "$OUTPUT_FILE" ]; then
        echo "$OUTPUT"
    else
        echo "$OUTPUT" >"$OUTPUT_FILE"
        echo "File created at $OUTPUT_FILE"
    fi

}

generate_nns_upgrade_proposal_text() {

    local LAST_COMMIT=$1
    local NEXT_COMMIT=$2
    local CANISTER_NAME=$3
    local CANDID_ARGS=${4:-}
    local OUTPUT_FILE=${5:-}

    assert_that_a_prebuilt_nns_wasm_is_available "$CANISTER_NAME" "$NEXT_COMMIT"

    PROPOSER=$(git config user.email | sed 's/@/ at /')

    SHORT_NEXT_COMMIT="${NEXT_COMMIT:0:7}"
    CAPITALIZED_CANISTER_NAME="$(tr '[:lower:]' '[:upper:]' <<<${CANISTER_NAME:0:1})${CANISTER_NAME:1}"

    LAST_WASM_HASH=$(nns_canister_hash ic "$CANISTER_NAME")

    IC_REPO=$(repo_root)

    CANISTER_CODE_LOCATION=$(get_nns_canister_code_location "$CANISTER_NAME")
    ESCAPED_IC_REPO=$(printf '%s\n' "$IC_REPO" | sed -e 's/[]\/$*.^[]/\\&/g')
    RELATIVE_CODE_LOCATION="$(echo "$CANISTER_CODE_LOCATION" | sed "s/$ESCAPED_IC_REPO/./g")"

    ARGS_HASH=""
    if [ ! -z "$CANDID_ARGS" ]; then
        FILE=$(encode_candid_args_in_file "$CANDID_ARGS")
        ARGS_HASH=$(sha_256 "$FILE")
    fi

    OUTPUT=$(
        cat <<++++++++++++++++++++++++++++++++++++++++++++++++++++++++++++++++++++++++++++++++
# Upgrade the $CAPITALIZED_CANISTER_NAME Canister to Commit $SHORT_NEXT_COMMIT

__Proposer__: ${PROPOSER}

__Source code__: [$NEXT_COMMIT][new-commit]

[new-commit]: https://github.com/dfinity/ic/tree/$NEXT_COMMIT

## New Commits

\`\`\`
\$ git log --format="%C(auto) %h %s" $LAST_COMMIT..$NEXT_COMMIT --  $RELATIVE_CODE_LOCATION
$(git log --format="%C(auto) %h %s" "$LAST_COMMIT".."$NEXT_COMMIT" -- $CANISTER_CODE_LOCATION)
\`\`\`$(if [ ! -z "$CANDID_ARGS" ]; then
            echo "


## Upgrade Arguments

\`\`\`candid
$CANDID_ARGS
\`\`\`
"
        fi)


## Current Version

__Current git hash__: $LAST_COMMIT

__Current wasm hash__: $LAST_WASM_HASH


## Verification

See the general instructions on [how to verify] proposals like this. A "quick
start" guide is provided here.

[how to verify]: https://github.com/dfinity/ic/tree/${NEXT_COMMIT}/rs/nervous_system/docs/proposal_verification.md


### WASM Verification

See ["Building the code"][prereqs] for prerequisites.

[prereqs]: https://github.com/dfinity/ic/tree/${NEXT_COMMIT}/README.adoc#building-the-code

\`\`\`
# 1. Get a copy of the code.
git clone git@github.com:dfinity/ic.git
cd ic
# Or, if you already have a copy of the ic repo,
git fetch
git checkout $NEXT_COMMIT

# 2. Build canisters.
./ci/container/build-ic.sh -c

# 3. Fingerprint the result.
sha256sum ./artifacts/canisters/$(_canister_download_name_for_nns_canister_type "$CANISTER_NAME").wasm.gz
\`\`\`

This should match \`wasm_module_hash\` field of this proposal.$(if [ ! -z "$CANDID_ARGS" ]; then
            echo "


### Upgrade Arguments Verification

[\`didc\`][latest-didc] is required.

[latest-didc]: https://github.com/dfinity/candid/releases/latest

\`\`\`
didc encode '$CANDID_ARGS' | xxd -r -p | sha256sum

\`\`\`

This should match the \`arg_hash\` field of this proposal.
"
        fi)
++++++++++++++++++++++++++++++++++++++++++++++++++++++++++++++++++++++++++++++++
    )

    if [ -z "$OUTPUT_FILE" ]; then
        echo "$OUTPUT"
    else
        echo "$OUTPUT" >"$OUTPUT_FILE"
        echo "File created at $OUTPUT_FILE"
    fi

}

generate_sns_bless_wasm_proposal_text() {

    local LAST_COMMIT=$1
    local NEXT_COMMIT=$2
    local CANISTER_TYPE=$3
    local OUTPUT_FILE=${4:-}

    assert_that_a_prebuilt_sns_wasm_is_available "$CANISTER_TYPE" "$NEXT_COMMIT"

    PROPOSER=$(git config user.email | sed 's/@/ at /')

    SHORT_NEXT_COMMIT="${NEXT_COMMIT:0:7}"
    CAPITALIZED_CANISTER_TYPE="$(tr '[:lower:]' '[:upper:]' <<<${CANISTER_TYPE:0:1})${CANISTER_TYPE:1}"

    IC_REPO=$(repo_root)

    CANISTER_CODE_LOCATION=$(get_sns_canister_code_location "$CANISTER_TYPE")
    ESCAPED_IC_REPO=$(printf '%s\n' "$IC_REPO" | sed -e 's/[]\/$*.^[]/\\&/g')
    RELATIVE_CODE_LOCATION="$(echo "$CANISTER_CODE_LOCATION" | sed "s/$ESCAPED_IC_REPO/./g")"

    OUTPUT=$(
        cat <<++++++++++++++++++++++++++++++++++++++++++++++++++++++++++++++++++++++++++++++++
# Publish SNS $CAPITALIZED_CANISTER_TYPE WASM Built at Commit $SHORT_NEXT_COMMIT

__Proposer__: $PROPOSER

__Source code__: [$NEXT_COMMIT][new-commit]

[new-commit]: https://github.com/dfinity/ic/tree/$NEXT_COMMIT


## New Commits

\`\`\`
\$ git log --format="%C(auto) %h %s" $LAST_COMMIT..$NEXT_COMMIT --  $RELATIVE_CODE_LOCATION
$(git log --format="%C(auto) %h %s" "$LAST_COMMIT".."$NEXT_COMMIT" -- $CANISTER_CODE_LOCATION)
\`\`\`


## Wasm Verification

See the general instructions on [how to verify] proposals like this. A "quick
start" guide is provided here.

[how to verify]: https://github.com/dfinity/ic/tree/${NEXT_COMMIT}/rs/nervous_system/docs/proposal_verification.md

See ["Building the code"][prereqs] for prerequisites.

[prereqs]: https://github.com/dfinity/ic/tree/${NEXT_COMMIT}/README.adoc#building-the-code

\`\`\`
# 1. Get a copy of the code.
git clone git@github.com:dfinity/ic.git
cd ic
# Or, if you already have a copy of the ic repo,
git fetch
git checkout $NEXT_COMMIT

# 2. Build canisters.
./ci/container/build-ic.sh -c

# 3. Fingerprint the result.
sha256sum ./artifacts/canisters/$(_canister_download_name_for_sns_canister_type "$CANISTER_TYPE").wasm.gz
\`\`\`

This should match \`wasm\` field of this proposal.
++++++++++++++++++++++++++++++++++++++++++++++++++++++++++++++++++++++++++++++++
    )

    if [ -z "$OUTPUT_FILE" ]; then
        echo "$OUTPUT"
    else
        echo "$OUTPUT" >"$OUTPUT_FILE"
        echo "File created at $OUTPUT_FILE"
    fi

}

generate_versions_from_initial_and_diffs() {
    VERSIONS=()
    for ((c = 1; c <= $#; c++)); do
        VERSIONS+=("${!c}")
    done

    LAST_VERSION=""
    for VERSION in "${VERSIONS[@]}"; do
        if [ "$LAST_VERSION" != "" ]; then
            # Combine the upgrades to emulate the way this will work
            VERSION=$(echo "[$LAST_VERSION, $VERSION]" | jq -cS '.[0] * .[1]')
        else

            VERSION=$(echo $VERSION | jq -cS .)
        fi
        echo $VERSION | jq -c .
        LAST_VERSION=$VERSION
    done
}

generate_insert_custom_upgrade_paths_proposal_text() {
    local SNS_GOVERNANCE_CANISTER_ID=$1
    shift
    VERSIONS=$(generate_versions_from_initial_and_diffs "${@}")

    DESCRIPTION=$([ "$SNS_GOVERNANCE_CANISTER_ID" == "" ] \
        && echo "All SNS upgrade paths (without their own overrides) will be affected by this proposal." \
        || echo "This will only affect the SNS that has the following governance Canister ID: $SNS_GOVERNANCE_CANISTER_ID.")
    DISPLAY_GOVERNANCE_ID=$([ "$SNS_GOVERNANCE_CANISTER_ID" == "" ] && echo "All" || echo "$SNS_GOVERNANCE_CANISTER_ID")
    GOVERNANCE_CANDID_ARG=$([ "$SNS_GOVERNANCE_CANISTER_ID" == "" ] \
        && echo "" \
        || echo "sns_governance_canister_id = opt principal \"$SNS_GOVERNANCE_CANISTER_ID\";")

    LAST_VERSION=""
    OUTPUT=$(
        cat <<EOF
## Proposal to Insert Custom Upgrade Path to SNS-W
### Proposer: DFINITY Foundation
### Target SNS Governance Canister(s): $DISPLAY_GOVERNANCE_ID
---
This proposal will change the upgrade path to use different WASMs that are already available on SNS-W.

$DESCRIPTION

## Rationale

TODO

## Useful background

To see what the upgrade path currently is, run:
\`\`\`
dfx canister --network ic call --candid ic/rs/nns/sns-wasm/canister/sns-wasm.did \\
    qaa6y-5yaaa-aaaaa-aaafa-cai list_upgrade_steps \\
    '(record {limit = 0: nat32; $GOVERNANCE_CANDID_ARG})'
\`\`\`
$(
            [ "$SNS_GOVERNANCE_CANISTER_ID" != "" ] && cat <<EO2

To see the current version the SNS reports to be running:
\`\`\`
dfx canister --network ic \\
        call --candid ic/rs/sns/governance/canister/governance.did \\
        "$SNS_GOVERNANCE_CANISTER_ID" get_running_sns_version "(record{})"
\`\`\`

EO2
        )
## Upgrade Path Changes

$(for VERSION in ${VERSIONS}; do
            echo $VERSION | jq .
            echo
        done)

EOF
    )

    echo "$OUTPUT"
}

##: generate_forum_post_nns_upgrades
## Usage: $1 <proposal_file> (<proposal_file>...)
## Example: $1 directory_with_new_proposals/*
## Example: $1 proposal_1.md proposal_2.md
generate_forum_post_nns_upgrades() {
    PROPOSAL_FILES=$(ls "$@")

    THIS_FRIDAY=$(date -d "next Friday" +'%Y-%m-%d' 2>/dev/null || date -v+Fri +%Y-%m-%d)

    OUTPUT=$(
        cat <<EOF
The NNS Team submitted the following proposals.  DFINITY plans to vote on these proposals the following Monday.

TODO proposal links

## Additional Notes / Breaking Changes

TODO - delete if nothing relevant

## Proposals to be Submitted

$(for file in $PROPOSAL_FILES; do
            echo "### $(nns_upgrade_proposal_canister_raw_name $file)"
            echo '````'
            cat $file
            echo '````'
            echo
        done)
EOF
    )

    echo "$OUTPUT"
}

##: generate_forum_post_sns_wasm_publish
## Usage: $1 <proposal_file> (<proposal_file>...)
## Example: $1 directory_with_new_proposals/*
## Example: $1 proposal_1.md proposal_2.md
generate_forum_post_sns_wasm_publish() {
    PROPOSAL_FILES=$(ls "$@")

    THIS_FRIDAY=$(date -d "next Friday" +'%Y-%m-%d' 2>/dev/null || date -v+Fri +%Y-%m-%d)

    OUTPUT=$(
        cat <<EOF
The NNS Team submitted the following proposals to publish new versions of SNS canisters to SNS-WASM.  DFINITY plans to vote on these proposals the following Monday.

TODO proposal links

## Additional Notes / Breaking Changes

TODO - delete if nothing relevant

## Proposals to be Submitted

$(for file in $PROPOSAL_FILES; do
            echo "### $(sns_wasm_publish_proposal_canister_raw_name $file)"
            echo '````'
            cat $file
            echo '````'
            echo
        done)
EOF
    )

    echo "$OUTPUT"
}

#### Helper functions
encode_candid_args_in_file() {
    ARGS=$1
    ENCODED_ARGS_FILE=$(mktemp) || {
        echo "Failed to create temp file" >&2
        return 1
    }

    if ! didc encode "$ARGS" | xxd -r -p >"$ENCODED_ARGS_FILE"; then
        echo "Error: Failed to encode arguments. Do you have didc on your PATH?" >&2
        rm -f "$ENCODED_ARGS_FILE"
        return 1
    fi

    echo "$ENCODED_ARGS_FILE"
}

# Return the candid args when none are passed.
# Usually returns empty string to say "no args passed", but
# In cases where upgrade args are needed, even as a "None", a value must
# be encoded
empty_candid_upgrade_args() {
    CANISTER_NAME=$1

    if [ "$CANISTER_NAME" == "cycles-minting" ]; then
        echo "()"
    fi
    # Empty string means do nothing
    echo ""
}

#### Proposal value extractors (based on common format of proposal elements)

# Extracts "LAST_COMMIT" from string like "git log $LAST_COMMIT..$NEXT_COMMIT" where commits are git commit ids
# Usage extract_previous_version <PROPOSAL_FILE>
extract_previous_version() {
    local FILE=$1
    cat $FILE | grep "git log" | sed 's/.*\([0-9a-f]\{40\}\)\.\.[0-9a-f]\{40\}.*/\1/'
}

# Get the candid args in the proposal, or supply the empty argument to be passed.
extract_candid_upgrade_args() {
    local FILE=$1
    local EXTRACTED=$(cat "$FILE" | sed -n '/```candid/,/```/p' | grep -v '^```')

    if [ -z "$EXTRACTED" ]; then
        empty_candid_upgrade_args "$CANISTER_NAME"
    else
        echo "$EXTRACTED"
    fi
}

# Extracts a proposal header field value if the field title is given.
# Example:
#   For file with line like: "### Some Field: foo"
#   the value of foo can be extracted with "old_proposal_header_field_value <FILE> 'Some Field:'"
# Usage: old_proposal_header_field_value <FILE> <FIELD_NAME>
#
# Deprecated; please use `proposal_canister_id_value` instead.
old_proposal_header_field_value() {
    local FILE=$1
    local FIELD=$2
    cat $FILE | grep "### $FIELD" | sed "s/.*$FIELD[[:space:]]*//"
}

# If the input starts with `[...`, tries to extract the markdown link's display name.
# Otherwise, returns the full input string as-is.
#
# Example 1:
# ```
# extract_first_markdown_link_display_name "[abc](https://dashboard.internetcomputer.org/canister/abc)"
# abc
# ```
#
# Example 2:
# extract_first_markdown_link_display_name "user at dfinity.org"
# user at dfinity.org
# ```
extract_first_markdown_link_display_name() {
    local STRING_POTENTIALLY_WITH_MARKDOWN_LINKS=$1
    FIRST_MARKDOWN_LINK_DISPLAY_NAME=$(printf "$STRING_POTENTIALLY_WITH_MARKDOWN_LINKS" | sed -nre 's/\[([^]]+)\].*/\1/p')
    if [ -z "$FIRST_MARKDOWN_LINK_DISPLAY_NAME" ]; then
        printf "$STRING_POTENTIALLY_WITH_MARKDOWN_LINKS"
    else
        printf "$FIRST_MARKDOWN_LINK_DISPLAY_NAME"
    fi
}

# Extracts a proposal header field value if the field title is given.
# Example:
#   For file with line like: "__Some Field__: foo"
#   the value of foo can be extracted with "proposal_field_value <FILE> 'Some Field:'"
# Usage: proposal_field_value <FILE> <FIELD_NAME>
proposal_field_value() {
    local FILE=$1
    local FIELD=$2
    VALUE=$(cat $FILE | grep "__${FIELD}__" | sed "s/.*__${FIELD}__:[[:space:]]*//")
    if [ -z "$VALUE" ]; then
        echo >&2 "WARNING: Cannot find field '$FIELD' in '$FILE'."
    fi
    extract_first_markdown_link_display_name "$VALUE"
}

nns_upgrade_proposal_canister_raw_name() {
    local FILE=$1
    cat "$FILE" | grep "## Proposal to Upgrade the" | cut -d' ' -f6
}

sns_wasm_publish_proposal_canister_raw_name() {
    local FILE=$1
    cat "$FILE" | grep "## Proposal to Publish the SNS" | cut -d' ' -f7
}
#### Proposal text validators

validate_no_todos() {
    local PROPOSAL_FILE=$1

    if grep -q -i TODO "$PROPOSAL_FILE"; then
        echo >&2 "Cannot submit proposal with 'TODO' items in text"
        exit 1
    fi
}

validate_nns_canister_id() {
    local CANISTER_NAME=$1
    local EXPECTED_CANISTER_ID=$2

    local CALCULATED_CANISTER_ID=$(nns_canister_id "$CANISTER_NAME")

    if [ "$EXPECTED_CANISTER_ID" != "$CALCULATED_CANISTER_ID" ]; then
        echo "Target canister does not match expected value for named canister in proposal"
        return 1
    fi
}

validate_nns_version_wasm_sha() {
    local CANISTER_TYPE=$1 # Same as CANISTER_NAME for nns canisters
    local VERSION=$2
    local EXPECTED_SHA=$3

    _base_validate_version_wasm_sha \
        $(get_nns_canister_wasm_gz_for_type "$CANISTER_TYPE" "$VERSION") \
        "$EXPECTED_SHA"
}

validate_sns_version_wasm_sha() {
    local CANISTER_TYPE=$1
    local VERSION=$2
    local EXPECTED_SHA=$3

    _base_validate_version_wasm_sha \
        $(download_sns_canister_wasm_gz_for_type "$CANISTER_TYPE" "$VERSION") \
        "$EXPECTED_SHA"
}

_base_validate_version_wasm_sha() {
    local WASM_GZ=$1
    local EXPECTED_SHA=$2

    WASM_SHA=$(sha_256 "$WASM_GZ")

    if [ "$WASM_SHA" != "$EXPECTED_SHA" ]; then
        echo "SHA256 hash for WASM at proposed version does not match hash stated in proposal"
        exit 1
    fi
}

#### User interaction helper for proposals

confirm_submit_proposal_command() {
    print_green "Would you like to run the following command?"
    echo

    # Preview the command.
    first=true
    for arg in "$@"; do
        # Indent, except the first line.
        if [ "$first" == false ]; then
            echo -n '    '
        fi
        first=false

        # Quote arguments (in case there is a space).
        printf '%q \\\n' "$arg" \
            | sed 's~pin=.*~pin=******~'
    done
    echo

    confirm
}<|MERGE_RESOLUTION|>--- conflicted
+++ resolved
@@ -13,13 +13,8 @@
     WASM_GZ=$(download_sns_canister_wasm_gz_for_type "swap" "$NEXT_COMMIT")
     WASM_SHA=$(sha_256 "$WASM_GZ")
     SHORT_NEXT_COMMIT="${NEXT_COMMIT:0:7}"
-<<<<<<< HEAD
-    CANISTER_NAME="swap"
-    CAPITALIZED_CANISTER_NAME="Swap"
-=======
     CANISTER_TYPE="swap"
     CAPITALIZED_CANISTER_TYPE="Swap"
->>>>>>> 5d38f7c3
     LAST_WASM_HASH=$(canister_hash ic $CANISTER_ID)
 
     IC_REPO=$(repo_root)
@@ -40,11 +35,7 @@
 
     OUTPUT=$(
         cat <<++++++++++++++++++++++++++++++++++++++++++++++++++++++++++++++++++++++++++++++++
-<<<<<<< HEAD
-# Upgrade the $SNS_PROJECT_NAME $CAPITALIZED_CANISTER_NAME Canister to Commit $SHORT_NEXT_COMMIT
-=======
 # Upgrade the $SNS_PROJECT_NAME $CAPITALIZED_CANISTER_TYPE Canister to Commit $SHORT_NEXT_COMMIT
->>>>>>> 5d38f7c3
 
 __Proposer__: ${PROPOSER}
 
@@ -94,11 +85,7 @@
 ./ci/container/build-ic.sh -c
 
 # 3. Fingerprint the result.
-<<<<<<< HEAD
-sha256sum ./artifacts/canisters/$(_canister_download_name_for_nns_canister_type "$CANISTER_NAME").wasm.gz
-=======
 sha256sum ./artifacts/canisters/$(_canister_download_name_for_sns_canister_type "$CANISTER_TYPE").wasm.gz
->>>>>>> 5d38f7c3
 \`\`\`
 
 This should match \`wasm_module_hash\` field of this proposal.
