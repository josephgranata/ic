load("@bazel_skylib//rules:common_settings.bzl", "string_setting")
load("@gazelle//:def.bzl", "gazelle")
load("@rules_python//python:pip.bzl", "compile_pip_requirements")
load("//ci/src/artifacts:upload.bzl", "upload_artifacts")

package(default_visibility = ["//visibility:public"])

# WARNING! .git is the directory, not a regular file! only consume it in your rules if you know how exactly bazel works and understand implications!
exports_files([
    ".git",
    "buf.yaml",
    "clippy.toml",
    "rustfmt.toml",
    "WORKSPACE.bazel",
    "mainnet-canister-revisions.json",
    "mainnet-icos-images.bzl",
])

alias(
    name = "buildifier",
    actual = "//bazel:buildifier",
)

alias(
    name = "ruff-format",
    actual = "//pre-commit:ruff-format",
)

alias(
    name = "protobuf-format",
    actual = "//pre-commit:protobuf-format",
)

alias(
    name = "shfmt-format",
    actual = "//pre-commit:shfmt-format",
)

alias(
    name = "rustfmt",
    actual = "@rules_rust//:rustfmt",
)

alias(
    name = "ormolu-format",
    actual = "//pre-commit:ormolu-format",
)

alias(
    name = "gen_rust_project",
    actual = "@rules_rust//tools/rust_analyzer:gen_rust_project",
)

# See https://github.com/bazelbuild/bazel-gazelle#running-gazelle-with-bazel
# gazelle:prefix github.com/dfinity/ic
# gazelle:proto disable
gazelle(
    name = "gazelle",
)

gazelle(
    name = "gazelle-update-repos",
    args = [
        "-from_file=go.mod",
        "-to_macro=go_deps.bzl%go_dependencies",
        "-prune",
    ],
    command = "update-repos",
)

alias(
    name = "gobin",
    actual = "@rules_go//go",
    visibility = ["//visibility:public"],
)

# Builds python dependencies. To update the lockfile:
# $ bazel run //:python-requirements.update
compile_pip_requirements(
    name = "python-requirements",
    timeout = "moderate",
    src = "requirements.in",
    requirements_txt = "requirements.txt",
)

test_suite(
    name = "single_large_node",  # the "_test" postfix is dropped on purpose since this target is meant for interactive use.
    tags = ["manual"],
    tests = ["//rs/tests/testnets:single_large_node"],
)

### Bitcoind

alias(
    name = "bitcoind",
    actual = select({
        "@bazel_tools//src/conditions:darwin_arm64": "@bitcoin_core_darwin_arm64//:bitcoind",
        "@bazel_tools//src/conditions:darwin_x86_64": "@bitcoin_core_darwin_x86//:bitcoind",
        "@bazel_tools//src/conditions:linux_x86_64": "@bitcoin_core_linux_x86//:bitcoind",
    }),
)

<<<<<<< HEAD
=======
genrule(
    name = "dogecoind_stub",
    outs = ["dogecoind_stub.txt"],
    cmd = "echo 'Not supported on this platform.' > $@",
)

>>>>>>> 90706a1e
alias(
    name = "dogecoind",
    actual = select({
        "@bazel_tools//src/conditions:linux_x86_64": "@dogecoin_core_linux_x86//:dogecoind",
<<<<<<< HEAD
=======
        "//conditions:default": "//:dogecoind_stub",
>>>>>>> 90706a1e
    }),
)

### Pocket IC

# The pocket-ic server binary. Use this as a test dependency if the test
# does not require a specific pocket-ic version (see ":pocket-ic-server-variant"
# for details).
# By default returns the pocket-ic server from the source tree to ensure
# consistency within the source tree. See 'pocket_ic_mainnet_test' for
# overrides.
alias(
    name = "pocket-ic-server",
    actual = select({
        ":pocket-ic-server-variant-mainnet": "//:pocket-ic-mainnet",
        ":pocket-ic-server-variant-head": "//rs/pocket_ic_server:pocket-ic-server",
        "//conditions:default": "//rs/pocket_ic_server:pocket-ic-server",
    }),
)

# A setting to switch between different variants of pocket-ic. The
# default pocket-ic variant/version (head) is the one as in the
# source tree.
string_setting(
    name = "pocket-ic-server-variant",
    build_setting_default = "head",
    visibility = ["//visibility:public"],
)

config_setting(
    name = "pocket-ic-server-variant-head",
    flag_values = {
        ":pocket-ic-server-variant": "head",
    },
)

# A "mainnet" variant of the pocket-ic server which represents a
# released version of pocket-ic.
config_setting(
    name = "pocket-ic-server-variant-mainnet",
    flag_values = {
        ":pocket-ic-server-variant": "mainnet",
    },
)

# The pocket-ic as released; use this for tests that need to ensure consistency
# with a release pocket-ic/replica.
genrule(
    name = "pocket-ic-mainnet",
    srcs = ["@pocket-ic-mainnet-gz//file"],
    outs = ["pocket-ic"],
    cmd = "gunzip -c $< > $@",
)

# Upload artifacts to the CDN
upload_artifacts(
    name = "upload-artifacts",
    testonly = True,
    inputs = [
        "//publish/binaries:bundle",
    ] + select({
        "@platforms//os:osx": [],
        "//conditions:default": [
            "//publish/binaries:bundle-legacy",  # avoid overwriting legacy artifacts
            "//publish/canisters:bundle",
            "//ic-os/guestos/envs/dev:bundle-disk",  # used by icos_deploy testnet script
            "//ic-os/guestos/envs/prod:bundle-update",
            "//ic-os/guestos/envs/dev:bundle-update",  # used by nested tests
            "//ic-os/hostos/envs/prod:bundle-update",
            "//ic-os/hostos/envs/dev:bundle-update",  # used by nested tests
            "//ic-os/setupos/envs/prod:bundle",
            "//ic-os/setupos/envs/dev:bundle",  # used by nested tests
        ],
    }),
    visibility = ["//visibility:public"],
)

# Artifact uploader that can be run with `bazel run ... -- BUNDLE...`
upload_artifacts(
    name = "artifact-uploader",
)

# Test suite for super-fast tests (should only take a couple seconds to run).
test_suite(
    name = "insta_tests",
    tests = [
        "//bazel:buildifier_test",
        "//bazel:gazelle_test",
    ],
)<|MERGE_RESOLUTION|>--- conflicted
+++ resolved
@@ -100,23 +100,17 @@
     }),
 )
 
-<<<<<<< HEAD
-=======
 genrule(
     name = "dogecoind_stub",
     outs = ["dogecoind_stub.txt"],
     cmd = "echo 'Not supported on this platform.' > $@",
 )
 
->>>>>>> 90706a1e
 alias(
     name = "dogecoind",
     actual = select({
         "@bazel_tools//src/conditions:linux_x86_64": "@dogecoin_core_linux_x86//:dogecoind",
-<<<<<<< HEAD
-=======
         "//conditions:default": "//:dogecoind_stub",
->>>>>>> 90706a1e
     }),
 )
 
